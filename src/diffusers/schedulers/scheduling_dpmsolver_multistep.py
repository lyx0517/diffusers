--- conflicted
+++ resolved
@@ -950,19 +950,14 @@
             self.model_outputs[i] = self.model_outputs[i + 1]
         self.model_outputs[-1] = model_output
 
-<<<<<<< HEAD
-        if self.config.algorithm_type in ["sde-dpmsolver", "sde-dpmsolver++"] and variance_noise is None:
-=======
         # Upcast to avoid precision issues when computing prev_sample
         sample = sample.to(torch.float32)
-
-        if self.config.algorithm_type in ["sde-dpmsolver", "sde-dpmsolver++"]:
->>>>>>> ec953047
+        if self.config.algorithm_type in ["sde-dpmsolver", "sde-dpmsolver++"] and variance_noise is None:
             noise = randn_tensor(
                 model_output.shape, generator=generator, device=model_output.device, dtype=torch.float32
             )
         elif self.config.algorithm_type in ["sde-dpmsolver", "sde-dpmsolver++"]:
-            noise = variance_noise
+            noise = variance_noise.to(device=model_output.device, dtype=torch.float32)
         else:
             noise = None
 

# Copyright 2023 TSAIL Team and The HuggingFace Team. All rights reserved.
#
# Licensed under the Apache License, Version 2.0 (the "License");
# you may not use this file except in compliance with the License.
# You may obtain a copy of the License at
#
#     http://www.apache.org/licenses/LICENSE-2.0
#
# Unless required by applicable law or agreed to in writing, software
# distributed under the License is distributed on an "AS IS" BASIS,
# WITHOUT WARRANTIES OR CONDITIONS OF ANY KIND, either express or implied.
# See the License for the specific language governing permissions and
# limitations under the License.

# DISCLAIMER: This file is strongly influenced by https://github.com/LuChengTHU/dpm-solver

import math
from typing import List, Optional, Tuple, Union

import numpy as np
import torch

from ..configuration_utils import ConfigMixin, register_to_config
from .scheduling_utils import KarrasDiffusionSchedulers, SchedulerMixin, SchedulerOutput


# Copied from diffusers.schedulers.scheduling_ddpm.betas_for_alpha_bar
def betas_for_alpha_bar(num_diffusion_timesteps, max_beta=0.999):
    """
    Create a beta schedule that discretizes the given alpha_t_bar function, which defines the cumulative product of
    (1-beta) over time from t = [0,1].

    Contains a function alpha_bar that takes an argument t and transforms it to the cumulative product of (1-beta) up
    to that part of the diffusion process.


    Args:
        num_diffusion_timesteps (`int`): the number of betas to produce.
        max_beta (`float`): the maximum beta to use; use values lower than 1 to
                     prevent singularities.

    Returns:
        betas (`np.ndarray`): the betas used by the scheduler to step the model outputs
    """

    def alpha_bar(time_step):
        return math.cos((time_step + 0.008) / 1.008 * math.pi / 2) ** 2

    betas = []
    for i in range(num_diffusion_timesteps):
        t1 = i / num_diffusion_timesteps
        t2 = (i + 1) / num_diffusion_timesteps
        betas.append(min(1 - alpha_bar(t2) / alpha_bar(t1), max_beta))
    return torch.tensor(betas, dtype=torch.float32)


class DPMSolverMultistepScheduler(SchedulerMixin, ConfigMixin):
    """
    DPM-Solver (and the improved version DPM-Solver++) is a fast dedicated high-order solver for diffusion ODEs with
    the convergence order guarantee. Empirically, sampling by DPM-Solver with only 20 steps can generate high-quality
    samples, and it can generate quite good samples even in only 10 steps.

    For more details, see the original paper: https://arxiv.org/abs/2206.00927 and https://arxiv.org/abs/2211.01095

    Currently, we support the multistep DPM-Solver for both noise prediction models and data prediction models. We
    recommend to use `solver_order=2` for guided sampling, and `solver_order=3` for unconditional sampling.

    We also support the "dynamic thresholding" method in Imagen (https://arxiv.org/abs/2205.11487). For pixel-space
    diffusion models, you can set both `algorithm_type="dpmsolver++"` and `thresholding=True` to use the dynamic
    thresholding. Note that the thresholding method is unsuitable for latent-space diffusion models (such as
    stable-diffusion).

    [`~ConfigMixin`] takes care of storing all config attributes that are passed in the scheduler's `__init__`
    function, such as `num_train_timesteps`. They can be accessed via `scheduler.config.num_train_timesteps`.
    [`SchedulerMixin`] provides general loading and saving functionality via the [`SchedulerMixin.save_pretrained`] and
    [`~SchedulerMixin.from_pretrained`] functions.

    Args:
        num_train_timesteps (`int`): number of diffusion steps used to train the model.
        beta_start (`float`): the starting `beta` value of inference.
        beta_end (`float`): the final `beta` value.
        beta_schedule (`str`):
            the beta schedule, a mapping from a beta range to a sequence of betas for stepping the model. Choose from
            `linear`, `scaled_linear`, or `squaredcos_cap_v2`.
        trained_betas (`np.ndarray`, optional):
            option to pass an array of betas directly to the constructor to bypass `beta_start`, `beta_end` etc.
        solver_order (`int`, default `2`):
            the order of DPM-Solver; can be `1` or `2` or `3`. We recommend to use `solver_order=2` for guided
            sampling, and `solver_order=3` for unconditional sampling.
        prediction_type (`str`, default `epsilon`, optional):
            prediction type of the scheduler function, one of `epsilon` (predicting the noise of the diffusion
            process), `sample` (directly predicting the noisy sample`) or `v_prediction` (see section 2.4
            https://imagen.research.google/video/paper.pdf)
        thresholding (`bool`, default `False`):
            whether to use the "dynamic thresholding" method (introduced by Imagen, https://arxiv.org/abs/2205.11487).
            For pixel-space diffusion models, you can set both `algorithm_type=dpmsolver++` and `thresholding=True` to
            use the dynamic thresholding. Note that the thresholding method is unsuitable for latent-space diffusion
            models (such as stable-diffusion).
        dynamic_thresholding_ratio (`float`, default `0.995`):
            the ratio for the dynamic thresholding method. Default is `0.995`, the same as Imagen
            (https://arxiv.org/abs/2205.11487).
        sample_max_value (`float`, default `1.0`):
            the threshold value for dynamic thresholding. Valid only when `thresholding=True` and
            `algorithm_type="dpmsolver++`.
        algorithm_type (`str`, default `dpmsolver++`):
            the algorithm type for the solver. Either `dpmsolver` or `dpmsolver++`. The `dpmsolver` type implements the
            algorithms in https://arxiv.org/abs/2206.00927, and the `dpmsolver++` type implements the algorithms in
            https://arxiv.org/abs/2211.01095. We recommend to use `dpmsolver++` with `solver_order=2` for guided
            sampling (e.g. stable-diffusion).
        solver_type (`str`, default `midpoint`):
            the solver type for the second-order solver. Either `midpoint` or `heun`. The solver type slightly affects
            the sample quality, especially for small number of steps. We empirically find that `midpoint` solvers are
            slightly better, so we recommend to use the `midpoint` type.
        lower_order_final (`bool`, default `True`):
            whether to use lower-order solvers in the final steps. Only valid for < 15 inference steps. We empirically
            find this trick can stabilize the sampling of DPM-Solver for steps < 15, especially for steps <= 10.
        use_karras_sigmas (`bool`, *optional*, defaults to `False`):
             This parameter controls whether to use Karras sigmas (Karras et al. (2022) scheme) for step sizes in the
             noise schedule during the sampling process. If True, the sigmas will be determined according to a sequence
             of noise levels {σi} as defined in Equation (5) of the paper https://arxiv.org/pdf/2206.00364.pdf.
    """

    _compatibles = [e.name for e in KarrasDiffusionSchedulers]
    order = 1

    @register_to_config
    def __init__(
        self,
        num_train_timesteps: int = 1000,
        beta_start: float = 0.0001,
        beta_end: float = 0.02,
        beta_schedule: str = "linear",
        trained_betas: Optional[Union[np.ndarray, List[float]]] = None,
        solver_order: int = 2,
        prediction_type: str = "epsilon",
        thresholding: bool = False,
        dynamic_thresholding_ratio: float = 0.995,
        sample_max_value: float = 1.0,
        algorithm_type: str = "dpmsolver++",
        solver_type: str = "midpoint",
        lower_order_final: bool = True,
        use_karras_sigmas: Optional[bool] = False,
    ):
        if trained_betas is not None:
            self.betas = torch.tensor(trained_betas, dtype=torch.float32)
        elif beta_schedule == "linear":
            self.betas = torch.linspace(beta_start, beta_end, num_train_timesteps, dtype=torch.float32)
        elif beta_schedule == "scaled_linear":
            # this schedule is very specific to the latent diffusion model.
            self.betas = (
                torch.linspace(beta_start**0.5, beta_end**0.5, num_train_timesteps, dtype=torch.float32) ** 2
            )
        elif beta_schedule == "squaredcos_cap_v2":
            # Glide cosine schedule
            self.betas = betas_for_alpha_bar(num_train_timesteps)
        else:
            raise NotImplementedError(f"{beta_schedule} does is not implemented for {self.__class__}")

        self.alphas = 1.0 - self.betas
        self.alphas_cumprod = torch.cumprod(self.alphas, dim=0)
        # Currently we only support VP-type noise schedule
        self.alpha_t = torch.sqrt(self.alphas_cumprod)
        self.sigma_t = torch.sqrt(1 - self.alphas_cumprod)
        self.lambda_t = torch.log(self.alpha_t) - torch.log(self.sigma_t)

        # standard deviation of the initial noise distribution
        self.init_noise_sigma = 1.0

        # settings for DPM-Solver
        if algorithm_type not in ["dpmsolver", "dpmsolver++"]:
            if algorithm_type == "deis":
                self.register_to_config(algorithm_type="dpmsolver++")
            else:
                raise NotImplementedError(f"{algorithm_type} does is not implemented for {self.__class__}")

        if solver_type not in ["midpoint", "heun"]:
            if solver_type in ["logrho", "bh1", "bh2"]:
                self.register_to_config(solver_type="midpoint")
            else:
                raise NotImplementedError(f"{solver_type} does is not implemented for {self.__class__}")

        # setable values
        self.num_inference_steps = None
        timesteps = np.linspace(0, num_train_timesteps - 1, num_train_timesteps, dtype=np.float32)[::-1].copy()
        self.timesteps = torch.from_numpy(timesteps)
        self.model_outputs = [None] * solver_order
        self.lower_order_nums = 0
        self.use_karras_sigmas = use_karras_sigmas

    def set_timesteps(self, num_inference_steps: int, device: Union[str, torch.device] = None):
        """
        Sets the timesteps used for the diffusion chain. Supporting function to be run before inference.

        Args:
            num_inference_steps (`int`):
                the number of diffusion steps used when generating samples with a pre-trained model.
            device (`str` or `torch.device`, optional):
                the device to which the timesteps should be moved to. If `None`, the timesteps are not moved.
        """
        timesteps = (
            np.linspace(0, self.config.num_train_timesteps - 1, num_inference_steps + 1)
            .round()[::-1][:-1]
            .copy()
            .astype(np.int64)
        )
<<<<<<< HEAD
        if self.use_karras_sigmas:
            sigmas = np.array(((1 - self.alphas_cumprod) / self.alphas_cumprod) ** 0.5)
            log_sigmas = np.log(sigmas)
            sigmas = self._convert_to_karras(in_sigmas=sigmas)
            timesteps = np.array([self._sigma_to_t(sigma, log_sigmas) for sigma in sigmas]).round()
            timesteps = np.flip(timesteps).copy().astype(np.int64)
=======

        # when num_inference_steps == num_train_timesteps, we can end up with
        # duplicates in timesteps.
        _, unique_indices = np.unique(timesteps, return_index=True)
        timesteps = timesteps[np.sort(unique_indices)]

>>>>>>> 091a0582
        self.timesteps = torch.from_numpy(timesteps).to(device)

        self.num_inference_steps = len(timesteps)

        self.model_outputs = [
            None,
        ] * self.config.solver_order
        self.lower_order_nums = 0

    # Copied from diffusers.schedulers.scheduling_ddpm.DDPMScheduler._threshold_sample
    def _threshold_sample(self, sample: torch.FloatTensor) -> torch.FloatTensor:
        """
        "Dynamic thresholding: At each sampling step we set s to a certain percentile absolute pixel value in xt0 (the
        prediction of x_0 at timestep t), and if s > 1, then we threshold xt0 to the range [-s, s] and then divide by
        s. Dynamic thresholding pushes saturated pixels (those near -1 and 1) inwards, thereby actively preventing
        pixels from saturation at each step. We find that dynamic thresholding results in significantly better
        photorealism as well as better image-text alignment, especially when using very large guidance weights."

        https://arxiv.org/abs/2205.11487
        """
        dtype = sample.dtype
        batch_size, channels, height, width = sample.shape

        if dtype not in (torch.float32, torch.float64):
            sample = sample.float()  # upcast for quantile calculation, and clamp not implemented for cpu half

        # Flatten sample for doing quantile calculation along each image
        sample = sample.reshape(batch_size, channels * height * width)

        abs_sample = sample.abs()  # "a certain percentile absolute pixel value"

        s = torch.quantile(abs_sample, self.config.dynamic_thresholding_ratio, dim=1)
        s = torch.clamp(
            s, min=1, max=self.config.sample_max_value
        )  # When clamped to min=1, equivalent to standard clipping to [-1, 1]

        s = s.unsqueeze(1)  # (batch_size, 1) because clamp will broadcast along dim=0
        sample = torch.clamp(sample, -s, s) / s  # "we threshold xt0 to the range [-s, s] and then divide by s"

        sample = sample.reshape(batch_size, channels, height, width)
        sample = sample.to(dtype)

        return sample

    # copied from diffusers.schedulers.scheduling_euler_discrete._sigma_to_t
    def _sigma_to_t(self, sigma, log_sigmas):
        # get log sigma
        log_sigma = np.log(sigma)

        # get distribution
        dists = log_sigma - log_sigmas[:, np.newaxis]

        # get sigmas range
        low_idx = np.cumsum((dists >= 0), axis=0).argmax(axis=0).clip(max=log_sigmas.shape[0] - 2)
        high_idx = low_idx + 1

        low = log_sigmas[low_idx]
        high = log_sigmas[high_idx]

        # interpolate sigmas
        w = (low - log_sigma) / (low - high)
        w = np.clip(w, 0, 1)

        # transform interpolation to time range
        t = (1 - w) * low_idx + w * high_idx
        t = t.reshape(sigma.shape)
        return t

    # copied from diffusers.schedulers.scheduling_euler_discrete._convert_to_karras
    def _convert_to_karras(self, in_sigmas: torch.FloatTensor) -> torch.FloatTensor:
        """Constructs the noise schedule of Karras et al. (2022)."""

        sigma_min: float = in_sigmas[-1].item()
        sigma_max: float = in_sigmas[0].item()

        rho = 7.0  # 7.0 is the value used in the paper
        ramp = np.linspace(0, 1, self.num_inference_steps)
        min_inv_rho = sigma_min ** (1 / rho)
        max_inv_rho = sigma_max ** (1 / rho)
        sigmas = (max_inv_rho + ramp * (min_inv_rho - max_inv_rho)) ** rho
        return sigmas

    def convert_model_output(
        self, model_output: torch.FloatTensor, timestep: int, sample: torch.FloatTensor
    ) -> torch.FloatTensor:
        """
        Convert the model output to the corresponding type that the algorithm (DPM-Solver / DPM-Solver++) needs.

        DPM-Solver is designed to discretize an integral of the noise prediction model, and DPM-Solver++ is designed to
        discretize an integral of the data prediction model. So we need to first convert the model output to the
        corresponding type to match the algorithm.

        Note that the algorithm type and the model type is decoupled. That is to say, we can use either DPM-Solver or
        DPM-Solver++ for both noise prediction model and data prediction model.

        Args:
            model_output (`torch.FloatTensor`): direct output from learned diffusion model.
            timestep (`int`): current discrete timestep in the diffusion chain.
            sample (`torch.FloatTensor`):
                current instance of sample being created by diffusion process.

        Returns:
            `torch.FloatTensor`: the converted model output.
        """
        # DPM-Solver++ needs to solve an integral of the data prediction model.
        if self.config.algorithm_type == "dpmsolver++":
            if self.config.prediction_type == "epsilon":
                alpha_t, sigma_t = self.alpha_t[timestep], self.sigma_t[timestep]
                x0_pred = (sample - sigma_t * model_output) / alpha_t
            elif self.config.prediction_type == "sample":
                x0_pred = model_output
            elif self.config.prediction_type == "v_prediction":
                alpha_t, sigma_t = self.alpha_t[timestep], self.sigma_t[timestep]
                x0_pred = alpha_t * sample - sigma_t * model_output
            else:
                raise ValueError(
                    f"prediction_type given as {self.config.prediction_type} must be one of `epsilon`, `sample`, or"
                    " `v_prediction` for the DPMSolverMultistepScheduler."
                )

            if self.config.thresholding:
                x0_pred = self._threshold_sample(x0_pred)

            return x0_pred
        # DPM-Solver needs to solve an integral of the noise prediction model.
        elif self.config.algorithm_type == "dpmsolver":
            if self.config.prediction_type == "epsilon":
                return model_output
            elif self.config.prediction_type == "sample":
                alpha_t, sigma_t = self.alpha_t[timestep], self.sigma_t[timestep]
                epsilon = (sample - alpha_t * model_output) / sigma_t
                return epsilon
            elif self.config.prediction_type == "v_prediction":
                alpha_t, sigma_t = self.alpha_t[timestep], self.sigma_t[timestep]
                epsilon = alpha_t * model_output + sigma_t * sample
                return epsilon
            else:
                raise ValueError(
                    f"prediction_type given as {self.config.prediction_type} must be one of `epsilon`, `sample`, or"
                    " `v_prediction` for the DPMSolverMultistepScheduler."
                )

    def dpm_solver_first_order_update(
        self,
        model_output: torch.FloatTensor,
        timestep: int,
        prev_timestep: int,
        sample: torch.FloatTensor,
    ) -> torch.FloatTensor:
        """
        One step for the first-order DPM-Solver (equivalent to DDIM).

        See https://arxiv.org/abs/2206.00927 for the detailed derivation.

        Args:
            model_output (`torch.FloatTensor`): direct output from learned diffusion model.
            timestep (`int`): current discrete timestep in the diffusion chain.
            prev_timestep (`int`): previous discrete timestep in the diffusion chain.
            sample (`torch.FloatTensor`):
                current instance of sample being created by diffusion process.

        Returns:
            `torch.FloatTensor`: the sample tensor at the previous timestep.
        """
        lambda_t, lambda_s = self.lambda_t[prev_timestep], self.lambda_t[timestep]
        alpha_t, alpha_s = self.alpha_t[prev_timestep], self.alpha_t[timestep]
        sigma_t, sigma_s = self.sigma_t[prev_timestep], self.sigma_t[timestep]
        h = lambda_t - lambda_s
        if self.config.algorithm_type == "dpmsolver++":
            x_t = (sigma_t / sigma_s) * sample - (alpha_t * (torch.exp(-h) - 1.0)) * model_output
        elif self.config.algorithm_type == "dpmsolver":
            x_t = (alpha_t / alpha_s) * sample - (sigma_t * (torch.exp(h) - 1.0)) * model_output
        return x_t

    def multistep_dpm_solver_second_order_update(
        self,
        model_output_list: List[torch.FloatTensor],
        timestep_list: List[int],
        prev_timestep: int,
        sample: torch.FloatTensor,
    ) -> torch.FloatTensor:
        """
        One step for the second-order multistep DPM-Solver.

        Args:
            model_output_list (`List[torch.FloatTensor]`):
                direct outputs from learned diffusion model at current and latter timesteps.
            timestep (`int`): current and latter discrete timestep in the diffusion chain.
            prev_timestep (`int`): previous discrete timestep in the diffusion chain.
            sample (`torch.FloatTensor`):
                current instance of sample being created by diffusion process.

        Returns:
            `torch.FloatTensor`: the sample tensor at the previous timestep.
        """
        t, s0, s1 = prev_timestep, timestep_list[-1], timestep_list[-2]
        m0, m1 = model_output_list[-1], model_output_list[-2]
        lambda_t, lambda_s0, lambda_s1 = self.lambda_t[t], self.lambda_t[s0], self.lambda_t[s1]
        alpha_t, alpha_s0 = self.alpha_t[t], self.alpha_t[s0]
        sigma_t, sigma_s0 = self.sigma_t[t], self.sigma_t[s0]
        h, h_0 = lambda_t - lambda_s0, lambda_s0 - lambda_s1
        r0 = h_0 / h
        D0, D1 = m0, (1.0 / r0) * (m0 - m1)
        if self.config.algorithm_type == "dpmsolver++":
            # See https://arxiv.org/abs/2211.01095 for detailed derivations
            if self.config.solver_type == "midpoint":
                x_t = (
                    (sigma_t / sigma_s0) * sample
                    - (alpha_t * (torch.exp(-h) - 1.0)) * D0
                    - 0.5 * (alpha_t * (torch.exp(-h) - 1.0)) * D1
                )
            elif self.config.solver_type == "heun":
                x_t = (
                    (sigma_t / sigma_s0) * sample
                    - (alpha_t * (torch.exp(-h) - 1.0)) * D0
                    + (alpha_t * ((torch.exp(-h) - 1.0) / h + 1.0)) * D1
                )
        elif self.config.algorithm_type == "dpmsolver":
            # See https://arxiv.org/abs/2206.00927 for detailed derivations
            if self.config.solver_type == "midpoint":
                x_t = (
                    (alpha_t / alpha_s0) * sample
                    - (sigma_t * (torch.exp(h) - 1.0)) * D0
                    - 0.5 * (sigma_t * (torch.exp(h) - 1.0)) * D1
                )
            elif self.config.solver_type == "heun":
                x_t = (
                    (alpha_t / alpha_s0) * sample
                    - (sigma_t * (torch.exp(h) - 1.0)) * D0
                    - (sigma_t * ((torch.exp(h) - 1.0) / h - 1.0)) * D1
                )
        return x_t

    def multistep_dpm_solver_third_order_update(
        self,
        model_output_list: List[torch.FloatTensor],
        timestep_list: List[int],
        prev_timestep: int,
        sample: torch.FloatTensor,
    ) -> torch.FloatTensor:
        """
        One step for the third-order multistep DPM-Solver.

        Args:
            model_output_list (`List[torch.FloatTensor]`):
                direct outputs from learned diffusion model at current and latter timesteps.
            timestep (`int`): current and latter discrete timestep in the diffusion chain.
            prev_timestep (`int`): previous discrete timestep in the diffusion chain.
            sample (`torch.FloatTensor`):
                current instance of sample being created by diffusion process.

        Returns:
            `torch.FloatTensor`: the sample tensor at the previous timestep.
        """
        t, s0, s1, s2 = prev_timestep, timestep_list[-1], timestep_list[-2], timestep_list[-3]
        m0, m1, m2 = model_output_list[-1], model_output_list[-2], model_output_list[-3]
        lambda_t, lambda_s0, lambda_s1, lambda_s2 = (
            self.lambda_t[t],
            self.lambda_t[s0],
            self.lambda_t[s1],
            self.lambda_t[s2],
        )
        alpha_t, alpha_s0 = self.alpha_t[t], self.alpha_t[s0]
        sigma_t, sigma_s0 = self.sigma_t[t], self.sigma_t[s0]
        h, h_0, h_1 = lambda_t - lambda_s0, lambda_s0 - lambda_s1, lambda_s1 - lambda_s2
        r0, r1 = h_0 / h, h_1 / h
        D0 = m0
        D1_0, D1_1 = (1.0 / r0) * (m0 - m1), (1.0 / r1) * (m1 - m2)
        D1 = D1_0 + (r0 / (r0 + r1)) * (D1_0 - D1_1)
        D2 = (1.0 / (r0 + r1)) * (D1_0 - D1_1)
        if self.config.algorithm_type == "dpmsolver++":
            # See https://arxiv.org/abs/2206.00927 for detailed derivations
            x_t = (
                (sigma_t / sigma_s0) * sample
                - (alpha_t * (torch.exp(-h) - 1.0)) * D0
                + (alpha_t * ((torch.exp(-h) - 1.0) / h + 1.0)) * D1
                - (alpha_t * ((torch.exp(-h) - 1.0 + h) / h**2 - 0.5)) * D2
            )
        elif self.config.algorithm_type == "dpmsolver":
            # See https://arxiv.org/abs/2206.00927 for detailed derivations
            x_t = (
                (alpha_t / alpha_s0) * sample
                - (sigma_t * (torch.exp(h) - 1.0)) * D0
                - (sigma_t * ((torch.exp(h) - 1.0) / h - 1.0)) * D1
                - (sigma_t * ((torch.exp(h) - 1.0 - h) / h**2 - 0.5)) * D2
            )
        return x_t

    def step(
        self,
        model_output: torch.FloatTensor,
        timestep: int,
        sample: torch.FloatTensor,
        return_dict: bool = True,
    ) -> Union[SchedulerOutput, Tuple]:
        """
        Step function propagating the sample with the multistep DPM-Solver.

        Args:
            model_output (`torch.FloatTensor`): direct output from learned diffusion model.
            timestep (`int`): current discrete timestep in the diffusion chain.
            sample (`torch.FloatTensor`):
                current instance of sample being created by diffusion process.
            return_dict (`bool`): option for returning tuple rather than SchedulerOutput class

        Returns:
            [`~scheduling_utils.SchedulerOutput`] or `tuple`: [`~scheduling_utils.SchedulerOutput`] if `return_dict` is
            True, otherwise a `tuple`. When returning a tuple, the first element is the sample tensor.

        """
        if self.num_inference_steps is None:
            raise ValueError(
                "Number of inference steps is 'None', you need to run 'set_timesteps' after creating the scheduler"
            )

        if isinstance(timestep, torch.Tensor):
            timestep = timestep.to(self.timesteps.device)
        step_index = (self.timesteps == timestep).nonzero()
        if len(step_index) == 0:
            step_index = len(self.timesteps) - 1
        else:
            step_index = step_index.item()
        prev_timestep = 0 if step_index == len(self.timesteps) - 1 else self.timesteps[step_index + 1]
        lower_order_final = (
            (step_index == len(self.timesteps) - 1) and self.config.lower_order_final and len(self.timesteps) < 15
        )
        lower_order_second = (
            (step_index == len(self.timesteps) - 2) and self.config.lower_order_final and len(self.timesteps) < 15
        )

        model_output = self.convert_model_output(model_output, timestep, sample)
        for i in range(self.config.solver_order - 1):
            self.model_outputs[i] = self.model_outputs[i + 1]
        self.model_outputs[-1] = model_output

        if self.config.solver_order == 1 or self.lower_order_nums < 1 or lower_order_final:
            prev_sample = self.dpm_solver_first_order_update(model_output, timestep, prev_timestep, sample)
        elif self.config.solver_order == 2 or self.lower_order_nums < 2 or lower_order_second:
            timestep_list = [self.timesteps[step_index - 1], timestep]
            prev_sample = self.multistep_dpm_solver_second_order_update(
                self.model_outputs, timestep_list, prev_timestep, sample
            )
        else:
            timestep_list = [self.timesteps[step_index - 2], self.timesteps[step_index - 1], timestep]
            prev_sample = self.multistep_dpm_solver_third_order_update(
                self.model_outputs, timestep_list, prev_timestep, sample
            )

        if self.lower_order_nums < self.config.solver_order:
            self.lower_order_nums += 1

        if not return_dict:
            return (prev_sample,)

        return SchedulerOutput(prev_sample=prev_sample)

    def scale_model_input(self, sample: torch.FloatTensor, *args, **kwargs) -> torch.FloatTensor:
        """
        Ensures interchangeability with schedulers that need to scale the denoising model input depending on the
        current timestep.

        Args:
            sample (`torch.FloatTensor`): input sample

        Returns:
            `torch.FloatTensor`: scaled input sample
        """
        return sample

    # Copied from diffusers.schedulers.scheduling_ddpm.DDPMScheduler.add_noise
    def add_noise(
        self,
        original_samples: torch.FloatTensor,
        noise: torch.FloatTensor,
        timesteps: torch.IntTensor,
    ) -> torch.FloatTensor:
        # Make sure alphas_cumprod and timestep have same device and dtype as original_samples
        alphas_cumprod = self.alphas_cumprod.to(device=original_samples.device, dtype=original_samples.dtype)
        timesteps = timesteps.to(original_samples.device)

        sqrt_alpha_prod = alphas_cumprod[timesteps] ** 0.5
        sqrt_alpha_prod = sqrt_alpha_prod.flatten()
        while len(sqrt_alpha_prod.shape) < len(original_samples.shape):
            sqrt_alpha_prod = sqrt_alpha_prod.unsqueeze(-1)

        sqrt_one_minus_alpha_prod = (1 - alphas_cumprod[timesteps]) ** 0.5
        sqrt_one_minus_alpha_prod = sqrt_one_minus_alpha_prod.flatten()
        while len(sqrt_one_minus_alpha_prod.shape) < len(original_samples.shape):
            sqrt_one_minus_alpha_prod = sqrt_one_minus_alpha_prod.unsqueeze(-1)

        noisy_samples = sqrt_alpha_prod * original_samples + sqrt_one_minus_alpha_prod * noise
        return noisy_samples

    def __len__(self):
        return self.config.num_train_timesteps<|MERGE_RESOLUTION|>--- conflicted
+++ resolved
@@ -203,21 +203,19 @@
             .copy()
             .astype(np.int64)
         )
-<<<<<<< HEAD
+        
         if self.use_karras_sigmas:
             sigmas = np.array(((1 - self.alphas_cumprod) / self.alphas_cumprod) ** 0.5)
             log_sigmas = np.log(sigmas)
             sigmas = self._convert_to_karras(in_sigmas=sigmas)
             timesteps = np.array([self._sigma_to_t(sigma, log_sigmas) for sigma in sigmas]).round()
             timesteps = np.flip(timesteps).copy().astype(np.int64)
-=======
 
         # when num_inference_steps == num_train_timesteps, we can end up with
         # duplicates in timesteps.
         _, unique_indices = np.unique(timesteps, return_index=True)
         timesteps = timesteps[np.sort(unique_indices)]
 
->>>>>>> 091a0582
         self.timesteps = torch.from_numpy(timesteps).to(device)
 
         self.num_inference_steps = len(timesteps)

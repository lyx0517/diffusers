--- conflicted
+++ resolved
@@ -103,7 +103,6 @@
         self.timesteps: np.IntTensor = None
         self.schedule: torch.FloatTensor = None  # sigma(t_i)
 
-<<<<<<< HEAD
     def scale_model_input(self, sample: torch.FloatTensor, timestep: Optional[int] = None) -> torch.FloatTensor:
         """
         Ensures interchangeability with schedulers that need to scale the denoising model input depending on the
@@ -118,10 +117,7 @@
         """
         return sample
 
-    def set_timesteps(self, num_inference_steps: int):
-=======
     def set_timesteps(self, num_inference_steps: int, device: Union[str, torch.device] = None):
->>>>>>> 726aba08
         """
         Sets the continuous timesteps used for the diffusion chain. Supporting function to be run before inference.
 

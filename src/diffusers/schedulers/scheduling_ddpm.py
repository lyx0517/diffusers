--- conflicted
+++ resolved
@@ -28,12 +28,8 @@
 
 def expand_to_shape(input, timesteps, shape, device):
     """
-<<<<<<< HEAD
-    Helper indexes a 1D tensor `input` using a 1D index tensor `timesteps`, then reshapes the result to broadcast nicely with `shape`. Useful for parellizing operations over `shape[0]` number of diffusion steps at once.
-=======
     Helper indexes a 1D tensor `input` using a 1D index tensor `timesteps`, then reshapes the result to broadcast
     nicely with `shape`. Useful for parellizing operations over `shape[0]` number of diffusion steps at once.
->>>>>>> 8311d898
     """
     out = torch.gather(input.to(device), 0, timesteps.to(device))
     reshape = [shape[0]] + [1] * (len(shape) - 1)
@@ -204,15 +200,9 @@
         )[::-1].copy()
         self.timesteps = torch.from_numpy(timesteps).to(device)
 
-<<<<<<< HEAD
-    def _get_variance(self, t, predicted_variance=None, variance_type=None):
-        alpha_prod_t = self.alphas_cumprod[t]
-        alpha_prod_t_prev = self.alphas_cumprod[t - 1] if t > 0 else torch.tensor(1.0)
-=======
     def _get_variance(self, timestep, predicted_variance=None, variance_type=None):
         alpha_prod_t = self.alphas_cumprod[timestep]
         alpha_prod_t_prev = self.alphas_cumprod[timestep - 1] if timestep > 0 else torch.tensor(1.0)
->>>>>>> 8311d898
 
         # For timestep > 0, compute predicted variance βt (see formula (6) and (7) from https://arxiv.org/pdf/2006.11239.pdf)
         # and sample from it to get previous sample
@@ -241,11 +231,7 @@
             frac = (predicted_variance + 1) / 2
             variance = frac * max_log + (1 - frac) * min_log
         elif variance_type == "v_diffusion":
-<<<<<<< HEAD
-            variance = torch.log(self.betas[t] * (1 - alpha_prod_t_prev) / (1 - alpha_prod_t))
-=======
             variance = torch.log(self.betas[timestep] * (1 - alpha_prod_t_prev) / (1 - alpha_prod_t))
->>>>>>> 8311d898
 
         return variance
 
@@ -256,11 +242,7 @@
         sample: torch.FloatTensor,
         generator=None,
         return_dict: bool = True,
-<<<<<<< HEAD
-        v_prediction: bool = True,
-=======
         **kwargs,
->>>>>>> 8311d898
     ) -> Union[DDPMSchedulerOutput, Tuple]:
         """
         Predict the sample at the previous timestep by reversing the SDE. Core function to propagate the diffusion
@@ -298,37 +280,20 @@
             predicted_variance = None
 
         # 1. compute alphas, betas
-<<<<<<< HEAD
-        alpha_prod_t = self.alphas_cumprod[t]
-        alpha_prod_t_prev = self.alphas_cumprod[t - 1] if t > 0 else torch.tensor(1.0)
-=======
         alpha_prod_t = self.alphas_cumprod[timestep]
         alpha_prod_t_prev = self.alphas_cumprod[timestep - 1] if timestep > 0 else torch.tensor(1.0)
->>>>>>> 8311d898
         beta_prod_t = 1 - alpha_prod_t
         beta_prod_t_prev = 1 - alpha_prod_t_prev
 
         # 2. compute predicted original sample from predicted noise also called
         # "predicted x_0" of formula (15) from https://arxiv.org/pdf/2006.11239.pdf
-<<<<<<< HEAD
-        if v_prediction:
-=======
         if self.prediction_type == "v":
->>>>>>> 8311d898
             # x_recon in p_mean_variance
             pred_original_sample = (
                 sample * self.sqrt_alphas_cumprod[timestep]
                 - model_output * self.sqrt_one_minus_alphas_cumprod[timestep]
             )
-<<<<<<< HEAD
-            eps = (
-                model_output * self.sqrt_alphas_cumprod[timestep]
-                - sample * self.sqrt_one_minus_alphas_cumprod[timestep]
-            )
-        elif predict_epsilon:
-=======
         elif self.prediction_type == "epsilon" or self.config.predict_epsilon:
->>>>>>> 8311d898
             pred_original_sample = (sample - beta_prod_t ** (0.5) * model_output) / alpha_prod_t ** (0.5)
 
         elif self.prediction_type == "sample":
@@ -363,19 +328,11 @@
                 model_output.size(), dtype=model_output.dtype, layout=model_output.layout, generator=generator
             ).to(model_output.device)
             if self.variance_type == "fixed_small_log":
-<<<<<<< HEAD
-                variance = self._get_variance(t, predicted_variance=predicted_variance) * noise
-            elif self.variance_type == "v_diffusion":
-                variance = torch.exp(0.5 * self._get_variance(t, predicted_variance)) * noise
-            else:
-                variance = (self._get_variance(t, predicted_variance=predicted_variance) ** 0.5) * noise
-=======
                 variance = self._get_variance(timestep, predicted_variance=predicted_variance) * noise
             elif self.variance_type == "v_diffusion":
                 variance = torch.exp(0.5 * self._get_variance(timestep, predicted_variance)) * noise
             else:
                 variance = (self._get_variance(timestep, predicted_variance=predicted_variance) ** 0.5) * noise
->>>>>>> 8311d898
 
         pred_prev_sample = pred_prev_sample + variance
 

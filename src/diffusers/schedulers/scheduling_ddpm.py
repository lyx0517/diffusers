--- conflicted
+++ resolved
@@ -21,13 +21,8 @@
 import numpy as np
 import torch
 
-<<<<<<< HEAD
-from ..configuration_utils import ConfigMixin, register_to_config
-from ..utils import BaseOutput
-=======
 from ..configuration_utils import ConfigMixin, FrozenDict, register_to_config
 from ..utils import BaseOutput, deprecate
->>>>>>> 56164f56
 from .scheduling_utils import SchedulerMixin
 
 
@@ -127,10 +122,7 @@
         "LMSDiscreteScheduler",
         "EulerDiscreteScheduler",
         "EulerAncestralDiscreteScheduler",
-<<<<<<< HEAD
-=======
         "DPMSolverMultistepScheduler",
->>>>>>> 56164f56
     ]
 
     @register_to_config
@@ -248,10 +240,6 @@
         model_output: torch.FloatTensor,
         timestep: int,
         sample: torch.FloatTensor,
-<<<<<<< HEAD
-        # prediction_type: Literal["epsilon", "sample", "v"] = "epsilon",
-=======
->>>>>>> 56164f56
         generator=None,
         return_dict: bool = True,
         **kwargs,
@@ -265,13 +253,6 @@
             timestep (`int`): current discrete timestep in the diffusion chain.
             sample (`torch.FloatTensor`):
                 current instance of sample being created by diffusion process.
-<<<<<<< HEAD
-            prediction_type (`Literal["epsilon", "sample", "v"]`, optional):
-                prediction type of the scheduler function, one of `epsilon` (predicting the noise of the diffusion
-                process), `sample` (directly predicting the noisy sample`) or `v` (see section 2.4
-                https://imagen.research.google/video/paper.pdf)
-=======
->>>>>>> 56164f56
             generator: random number generator.
             return_dict (`bool`): option for returning tuple rather than DDPMSchedulerOutput class
 
@@ -283,8 +264,6 @@
         """
         if self.variance_type == "v_diffusion":
             assert self.prediction_type == "v", "Need to use v prediction with v_diffusion"
-<<<<<<< HEAD
-=======
         message = (
             "Please make sure to instantiate your scheduler with `predict_epsilon` instead. E.g. `scheduler ="
             " DDPMScheduler.from_config(<model_id>, predict_epsilon=True)`."
@@ -295,7 +274,6 @@
             new_config["predict_epsilon"] = predict_epsilon
             self._internal_dict = FrozenDict(new_config)
 
->>>>>>> 56164f56
         if model_output.shape[1] == sample.shape[1] * 2 and self.variance_type in ["learned", "learned_range"]:
             model_output, predicted_variance = torch.split(model_output, sample.shape[1], dim=1)
         else:
@@ -315,11 +293,7 @@
                 sample * self.sqrt_alphas_cumprod[timestep]
                 - model_output * self.sqrt_one_minus_alphas_cumprod[timestep]
             )
-<<<<<<< HEAD
-        elif self.prediction_type == "epsilon":
-=======
         elif self.prediction_type == "epsilon" or self.config.predict_epsilon:
->>>>>>> 56164f56
             pred_original_sample = (sample - beta_prod_t ** (0.5) * model_output) / alpha_prod_t ** (0.5)
 
         elif self.prediction_type == "sample":

# Copyright 2024 TSAIL Team and The HuggingFace Team. All rights reserved.
#
# Licensed under the Apache License, Version 2.0 (the "License");
# you may not use this file except in compliance with the License.
# You may obtain a copy of the License at
#
#     http://www.apache.org/licenses/LICENSE-2.0
#
# Unless required by applicable law or agreed to in writing, software
# distributed under the License is distributed on an "AS IS" BASIS,
# WITHOUT WARRANTIES OR CONDITIONS OF ANY KIND, either express or implied.
# See the License for the specific language governing permissions and
# limitations under the License.

# DISCLAIMER: This file is strongly influenced by https://github.com/LuChengTHU/dpm-solver

import math
from typing import List, Optional, Tuple, Union

import numpy as np
import torch

from ..configuration_utils import ConfigMixin, register_to_config
<<<<<<< HEAD
from ..utils import deprecate, logging
=======
from ..utils import logging, randn_tensor
>>>>>>> dd8c2d9b
from .scheduling_utils import KarrasDiffusionSchedulers, SchedulerMixin, SchedulerOutput


logger = logging.get_logger(__name__)  # pylint: disable=invalid-name


# Copied from diffusers.schedulers.scheduling_ddpm.betas_for_alpha_bar
def betas_for_alpha_bar(
    num_diffusion_timesteps,
    max_beta=0.999,
    alpha_transform_type="cosine",
):
    """
    Create a beta schedule that discretizes the given alpha_t_bar function, which defines the cumulative product of
    (1-beta) over time from t = [0,1].

    Contains a function alpha_bar that takes an argument t and transforms it to the cumulative product of (1-beta) up
    to that part of the diffusion process.


    Args:
        num_diffusion_timesteps (`int`): the number of betas to produce.
        max_beta (`float`): the maximum beta to use; use values lower than 1 to
                     prevent singularities.
        alpha_transform_type (`str`, *optional*, default to `cosine`): the type of noise schedule for alpha_bar.
                     Choose from `cosine` or `exp`

    Returns:
        betas (`np.ndarray`): the betas used by the scheduler to step the model outputs
    """
    if alpha_transform_type == "cosine":

        def alpha_bar_fn(t):
            return math.cos((t + 0.008) / 1.008 * math.pi / 2) ** 2

    elif alpha_transform_type == "exp":

        def alpha_bar_fn(t):
            return math.exp(t * -12.0)

    else:
        raise ValueError(f"Unsupported alpha_transform_type: {alpha_transform_type}")

    betas = []
    for i in range(num_diffusion_timesteps):
        t1 = i / num_diffusion_timesteps
        t2 = (i + 1) / num_diffusion_timesteps
        betas.append(min(1 - alpha_bar_fn(t2) / alpha_bar_fn(t1), max_beta))
    return torch.tensor(betas, dtype=torch.float32)


class DPMSolverSinglestepScheduler(SchedulerMixin, ConfigMixin):
    """
    `DPMSolverSinglestepScheduler` is a fast dedicated high-order solver for diffusion ODEs.

<<<<<<< HEAD
    This model inherits from [`SchedulerMixin`] and [`ConfigMixin`]. Check the superclass documentation for the generic
    methods the library implements for all schedulers such as loading and saving.
=======
    For more details, see the original paper: https://arxiv.org/abs/2206.00927 and https://arxiv.org/abs/2211.01095

    Currently, we support the singlestep DPM-Solver for both noise prediction models and data prediction models. We
    recommend to use `solver_order=2` for guided sampling, and `solver_order=3` for unconditional sampling.

    We also support the "dynamic thresholding" method in Imagen (https://arxiv.org/abs/2205.11487). For pixel-space
    diffusion models, you can set both `algorithm_type="dpmsolver++"` and `thresholding=True` to use the dynamic
    thresholding. Note that the thresholding method is unsuitable for latent-space diffusion models (such as
    stable-diffusion).

    We also support the SDE variant of DPM-Solver and DPM-Solver++, which is a fast SDE solver for the reverse
    diffusion SDE. Currently we only support the first-order and second-order solvers. We recommend using the
    second-order `sde-dpmsolver++`.

    [`~ConfigMixin`] takes care of storing all config attributes that are passed in the scheduler's `__init__`
    function, such as `num_train_timesteps`. They can be accessed via `scheduler.config.num_train_timesteps`.
    [`SchedulerMixin`] provides general loading and saving functionality via the [`SchedulerMixin.save_pretrained`] and
    [`~SchedulerMixin.from_pretrained`] functions.
>>>>>>> dd8c2d9b

    Args:
        num_train_timesteps (`int`, defaults to 1000):
            The number of diffusion steps to train the model.
        beta_start (`float`, defaults to 0.0001):
            The starting `beta` value of inference.
        beta_end (`float`, defaults to 0.02):
            The final `beta` value.
        beta_schedule (`str`, defaults to `"linear"`):
            The beta schedule, a mapping from a beta range to a sequence of betas for stepping the model. Choose from
            `linear`, `scaled_linear`, or `squaredcos_cap_v2`.
        trained_betas (`np.ndarray`, *optional*):
            Pass an array of betas directly to the constructor to bypass `beta_start` and `beta_end`.
        solver_order (`int`, defaults to 2):
            The DPMSolver order which can be `1` or `2` or `3`. It is recommended to use `solver_order=2` for guided
            sampling, and `solver_order=3` for unconditional sampling.
<<<<<<< HEAD
        prediction_type (`str`, defaults to `epsilon`, *optional*):
            Prediction type of the scheduler function; can be `epsilon` (predicts the noise of the diffusion process),
            `sample` (directly predicts the noisy sample`) or `v_prediction` (see section 2.4 of [Imagen
            Video](https://imagen.research.google/video/paper.pdf) paper).
        thresholding (`bool`, defaults to `False`):
            Whether to use the "dynamic thresholding" method. This is unsuitable for latent-space diffusion models such
            as Stable Diffusion.
        dynamic_thresholding_ratio (`float`, defaults to 0.995):
            The ratio for the dynamic thresholding method. Valid only when `thresholding=True`.
        sample_max_value (`float`, defaults to 1.0):
            The threshold value for dynamic thresholding. Valid only when `thresholding=True` and
            `algorithm_type="dpmsolver++"`.
        algorithm_type (`str`, defaults to `dpmsolver++`):
            Algorithm type for the solver; can be `dpmsolver` or `dpmsolver++`. The `dpmsolver` type implements the
            algorithms in the [DPMSolver](https://huggingface.co/papers/2206.00927) paper, and the `dpmsolver++` type
            implements the algorithms in the [DPMSolver++](https://huggingface.co/papers/2211.01095) paper. It is
            recommended to use `dpmsolver++` or `sde-dpmsolver++` with `solver_order=2` for guided sampling like in
            Stable Diffusion.
        solver_type (`str`, defaults to `midpoint`):
            Solver type for the second-order solver; can be `midpoint` or `heun`. The solver type slightly affects the
            sample quality, especially for a small number of steps. It is recommended to use `midpoint` solvers.
        lower_order_final (`bool`, defaults to `True`):
            Whether to use lower-order solvers in the final steps. Only valid for < 15 inference steps. This can
            stabilize the sampling of DPMSolver for steps < 15, especially for steps <= 10.
=======
        prediction_type (`str`, default `epsilon`):
            indicates whether the model predicts the noise (epsilon), or the data / `x0`. One of `epsilon`, `sample`,
            or `v-prediction`.
        thresholding (`bool`, default `False`):
            whether to use the "dynamic thresholding" method (introduced by Imagen, https://arxiv.org/abs/2205.11487).
            For pixel-space diffusion models, you can set both `algorithm_type=dpmsolver++` and `thresholding=True` to
            use the dynamic thresholding. Note that the thresholding method is unsuitable for latent-space diffusion
            models (such as stable-diffusion).
        dynamic_thresholding_ratio (`float`, default `0.995`):
            the ratio for the dynamic thresholding method. Default is `0.995`, the same as Imagen
            (https://arxiv.org/abs/2205.11487).
        sample_max_value (`float`, default `1.0`):
            the threshold value for dynamic thresholding. Valid only when `thresholding=True` and
            `algorithm_type="dpmsolver++`.
        algorithm_type (`str`, default `dpmsolver++`):
            the algorithm type for the solver. Either `dpmsolver` or `dpmsolver++` or `sde-dpmsolver` or
            `sde-dpmsolver++`. The `dpmsolver` type implements the algorithms in https://arxiv.org/abs/2206.00927, and
            the `dpmsolver++` type implements the algorithms in https://arxiv.org/abs/2211.01095. We recommend to use
            `dpmsolver++` or `sde-dpmsolver++` with `solver_order=2` for guided sampling (e.g. stable-diffusion).
        solver_type (`str`, default `midpoint`):
            the solver type for the second-order solver. Either `midpoint` or `heun`. The solver type slightly affects
            the sample quality, especially for small number of steps. We empirically find that `midpoint` solvers are
            slightly better, so we recommend to use the `midpoint` type.
        lower_order_final (`bool`, default `True`):
            whether to use lower-order solvers in the final steps. For singlestep schedulers, we recommend to enable
            this to use up all the function evaluations.
>>>>>>> dd8c2d9b
        use_karras_sigmas (`bool`, *optional*, defaults to `False`):
            Whether to use Karras sigmas for step sizes in the noise schedule during the sampling process. If `True`,
            the sigmas are determined according to a sequence of noise levels {σi}.
        final_sigmas_type (`str`, *optional*, defaults to `"zero"`):
            The final `sigma` value for the noise schedule during the sampling process. If `"sigma_min"`, the final
            sigma is the same as the last sigma in the training schedule. If `zero`, the final sigma is set to 0.
        lambda_min_clipped (`float`, defaults to `-inf`):
            Clipping threshold for the minimum value of `lambda(t)` for numerical stability. This is critical for the
            cosine (`squaredcos_cap_v2`) noise schedule.
        variance_type (`str`, *optional*):
            Set to "learned" or "learned_range" for diffusion models that predict variance. If set, the model's output
            contains the predicted Gaussian variance.
    """

    _compatibles = [e.name for e in KarrasDiffusionSchedulers]
    order = 1

    @register_to_config
    def __init__(
        self,
        num_train_timesteps: int = 1000,
        beta_start: float = 0.0001,
        beta_end: float = 0.02,
        beta_schedule: str = "linear",
        trained_betas: Optional[np.ndarray] = None,
        solver_order: int = 2,
        prediction_type: str = "epsilon",
        thresholding: bool = False,
        dynamic_thresholding_ratio: float = 0.995,
        sample_max_value: float = 1.0,
        algorithm_type: str = "dpmsolver++",
        solver_type: str = "midpoint",
        lower_order_final: bool = False,
        use_karras_sigmas: Optional[bool] = False,
        final_sigmas_type: Optional[str] = "zero",  # "zero", "sigma_min"
        lambda_min_clipped: float = -float("inf"),
        variance_type: Optional[str] = None,
    ):
        if algorithm_type == "dpmsolver":
            deprecation_message = "algorithm_type `dpmsolver` is deprecated and will be removed in a future version. Choose from `dpmsolver++` or `sde-dpmsolver++` instead"
            deprecate("algorithm_types=dpmsolver", "1.0.0", deprecation_message)

        if trained_betas is not None:
            self.betas = torch.tensor(trained_betas, dtype=torch.float32)
        elif beta_schedule == "linear":
            self.betas = torch.linspace(beta_start, beta_end, num_train_timesteps, dtype=torch.float32)
        elif beta_schedule == "scaled_linear":
            # this schedule is very specific to the latent diffusion model.
            self.betas = torch.linspace(beta_start**0.5, beta_end**0.5, num_train_timesteps, dtype=torch.float32) ** 2
        elif beta_schedule == "squaredcos_cap_v2":
            # Glide cosine schedule
            self.betas = betas_for_alpha_bar(num_train_timesteps)
        else:
            raise NotImplementedError(f"{beta_schedule} does is not implemented for {self.__class__}")

        self.alphas = 1.0 - self.betas
        self.alphas_cumprod = torch.cumprod(self.alphas, dim=0)
        # Currently we only support VP-type noise schedule
        self.alpha_t = torch.sqrt(self.alphas_cumprod)
        self.sigma_t = torch.sqrt(1 - self.alphas_cumprod)
        self.lambda_t = torch.log(self.alpha_t) - torch.log(self.sigma_t)
        self.sigmas = ((1 - self.alphas_cumprod) / self.alphas_cumprod) ** 0.5

        # standard deviation of the initial noise distribution
        self.init_noise_sigma = 1.0

        # settings for DPM-Solver
        if algorithm_type not in ["dpmsolver", "dpmsolver++", "sde-dpmsolver", "sde-dpmsolver++"]:
            if algorithm_type == "deis":
                self.register_to_config(algorithm_type="dpmsolver++")
            else:
                raise NotImplementedError(f"{algorithm_type} does is not implemented for {self.__class__}")
        if solver_type not in ["midpoint", "heun"]:
            if solver_type in ["logrho", "bh1", "bh2"]:
                self.register_to_config(solver_type="midpoint")
            else:
                raise NotImplementedError(f"{solver_type} does is not implemented for {self.__class__}")

        if algorithm_type != "dpmsolver++" and final_sigmas_type == "zero":
            raise ValueError(
                f"`final_sigmas_type` {final_sigmas_type} is not supported for `algorithm_type` {algorithm_type}. Please chooose `sigma_min` instead."
            )

        # setable values
        self.num_inference_steps = None
        timesteps = np.linspace(0, num_train_timesteps - 1, num_train_timesteps, dtype=np.float32)[::-1].copy()
        self.timesteps = torch.from_numpy(timesteps)
        self.model_outputs = [None] * solver_order
        self.sample = None
        self.order_list = self.get_order_list(num_train_timesteps)
        self._step_index = None
        self._begin_index = None
        self.sigmas = self.sigmas.to("cpu")  # to avoid too much CPU/GPU communication

    def get_order_list(self, num_inference_steps: int) -> List[int]:
        """
        Computes the solver order at each time step.

        Args:
            num_inference_steps (`int`):
                The number of diffusion steps used when generating samples with a pre-trained model.
        """
        steps = num_inference_steps
        order = self.config.solver_order
        if order > 3:
            raise ValueError("Order > 3 is not supported by this scheduler")
        if self.config.lower_order_final:
            if order == 3:
                if steps % 3 == 0:
                    orders = [1, 2, 3] * (steps // 3 - 1) + [1, 2] + [1]
                elif steps % 3 == 1:
                    orders = [1, 2, 3] * (steps // 3) + [1]
                else:
                    orders = [1, 2, 3] * (steps // 3) + [1, 2]
            elif order == 2:
                if steps % 2 == 0:
                    orders = [1, 2] * (steps // 2 - 1) + [1, 1]
                else:
                    orders = [1, 2] * (steps // 2) + [1]
            elif order == 1:
                orders = [1] * steps
        else:
            if order == 3:
                orders = [1, 2, 3] * (steps // 3)
            elif order == 2:
                orders = [1, 2] * (steps // 2)
            elif order == 1:
                orders = [1] * steps
        return orders

    @property
    def step_index(self):
        """
        The index counter for current timestep. It will increase 1 after each scheduler step.
        """
        return self._step_index

    @property
    def begin_index(self):
        """
        The index for the first timestep. It should be set from pipeline with `set_begin_index` method.
        """
        return self._begin_index

    # Copied from diffusers.schedulers.scheduling_dpmsolver_multistep.DPMSolverMultistepScheduler.set_begin_index
    def set_begin_index(self, begin_index: int = 0):
        """
        Sets the begin index for the scheduler. This function should be run from pipeline before the inference.

        Args:
            begin_index (`int`):
                The begin index for the scheduler.
        """
        self._begin_index = begin_index

    def set_timesteps(
        self,
        num_inference_steps: int = None,
        device: Union[str, torch.device] = None,
        timesteps: Optional[List[int]] = None,
    ):
        """
        Sets the discrete timesteps used for the diffusion chain (to be run before inference).

        Args:
            num_inference_steps (`int`):
                The number of diffusion steps used when generating samples with a pre-trained model.
            device (`str` or `torch.device`, *optional*):
                The device to which the timesteps should be moved to. If `None`, the timesteps are not moved.
            timesteps (`List[int]`, *optional*):
                Custom timesteps used to support arbitrary spacing between timesteps. If `None`, then the default
                timestep spacing strategy of equal spacing between timesteps schedule is used. If `timesteps` is
                passed, `num_inference_steps` must be `None`.
        """
        if num_inference_steps is None and timesteps is None:
            raise ValueError("Must pass exactly one of  `num_inference_steps` or `timesteps`.")
        if num_inference_steps is not None and timesteps is not None:
            raise ValueError("Must pass exactly one of  `num_inference_steps` or `timesteps`.")
        if timesteps is not None and self.config.use_karras_sigmas:
            raise ValueError("Cannot use `timesteps` when `config.use_karras_sigmas=True`.")

        num_inference_steps = num_inference_steps or len(timesteps)
        self.num_inference_steps = num_inference_steps

        if timesteps is not None:
            timesteps = np.array(timesteps).astype(np.int64)
        else:
            # Clipping the minimum of all lambda(t) for numerical stability.
            # This is critical for cosine (squaredcos_cap_v2) noise schedule.
            clipped_idx = torch.searchsorted(torch.flip(self.lambda_t, [0]), self.config.lambda_min_clipped)
            timesteps = (
                np.linspace(0, self.config.num_train_timesteps - 1 - clipped_idx, num_inference_steps + 1)
                .round()[::-1][:-1]
                .copy()
                .astype(np.int64)
            )

        sigmas = np.array(((1 - self.alphas_cumprod) / self.alphas_cumprod) ** 0.5)
        if self.config.use_karras_sigmas:
            log_sigmas = np.log(sigmas)
            sigmas = np.flip(sigmas).copy()
            sigmas = self._convert_to_karras(in_sigmas=sigmas, num_inference_steps=num_inference_steps)
            timesteps = np.array([self._sigma_to_t(sigma, log_sigmas) for sigma in sigmas]).round()
        else:
            sigmas = np.interp(timesteps, np.arange(0, len(sigmas)), sigmas)

        if self.config.final_sigmas_type == "sigma_min":
            sigma_last = ((1 - self.alphas_cumprod[0]) / self.alphas_cumprod[0]) ** 0.5
        elif self.config.final_sigmas_type == "zero":
            sigma_last = 0
        else:
            raise ValueError(
                f" `final_sigmas_type` must be one of `sigma_min` or `zero`, but got {self.config.final_sigmas_type}"
            )
        sigmas = np.concatenate([sigmas, [sigma_last]]).astype(np.float32)

        self.sigmas = torch.from_numpy(sigmas).to(device=device)

        self.timesteps = torch.from_numpy(timesteps).to(device=device, dtype=torch.int64)
        self.model_outputs = [None] * self.config.solver_order
        self.sample = None

        if not self.config.lower_order_final and num_inference_steps % self.config.solver_order != 0:
            logger.warning(
                "Changing scheduler {self.config} to have `lower_order_final` set to True to handle uneven amount of inference steps. Please make sure to always use an even number of `num_inference steps when using `lower_order_final=False`."
            )
            self.register_to_config(lower_order_final=True)

        if not self.config.lower_order_final and self.config.final_sigmas_type == "zero":
            logger.warning(
                " `last_sigmas_type='zero'` is not supported for `lower_order_final=False`. Changing scheduler {self.config} to have `lower_order_final` set to True."
            )
            self.register_to_config(lower_order_final=True)

        self.order_list = self.get_order_list(num_inference_steps)

        # add an index counter for schedulers that allow duplicated timesteps
        self._step_index = None
        self._begin_index = None
        self.sigmas = self.sigmas.to("cpu")  # to avoid too much CPU/GPU communication

    # Copied from diffusers.schedulers.scheduling_ddpm.DDPMScheduler._threshold_sample
    def _threshold_sample(self, sample: torch.Tensor) -> torch.Tensor:
        """
        "Dynamic thresholding: At each sampling step we set s to a certain percentile absolute pixel value in xt0 (the
        prediction of x_0 at timestep t), and if s > 1, then we threshold xt0 to the range [-s, s] and then divide by
        s. Dynamic thresholding pushes saturated pixels (those near -1 and 1) inwards, thereby actively preventing
        pixels from saturation at each step. We find that dynamic thresholding results in significantly better
        photorealism as well as better image-text alignment, especially when using very large guidance weights."

        https://arxiv.org/abs/2205.11487
        """
        dtype = sample.dtype
        batch_size, channels, *remaining_dims = sample.shape

        if dtype not in (torch.float32, torch.float64):
            sample = sample.float()  # upcast for quantile calculation, and clamp not implemented for cpu half

        # Flatten sample for doing quantile calculation along each image
        sample = sample.reshape(batch_size, channels * np.prod(remaining_dims))

        abs_sample = sample.abs()  # "a certain percentile absolute pixel value"

        s = torch.quantile(abs_sample, self.config.dynamic_thresholding_ratio, dim=1)
        s = torch.clamp(
            s, min=1, max=self.config.sample_max_value
        )  # When clamped to min=1, equivalent to standard clipping to [-1, 1]
        s = s.unsqueeze(1)  # (batch_size, 1) because clamp will broadcast along dim=0
        sample = torch.clamp(sample, -s, s) / s  # "we threshold xt0 to the range [-s, s] and then divide by s"

        sample = sample.reshape(batch_size, channels, *remaining_dims)
        sample = sample.to(dtype)

        return sample

    # Copied from diffusers.schedulers.scheduling_euler_discrete.EulerDiscreteScheduler._sigma_to_t
    def _sigma_to_t(self, sigma, log_sigmas):
        # get log sigma
        log_sigma = np.log(np.maximum(sigma, 1e-10))

        # get distribution
        dists = log_sigma - log_sigmas[:, np.newaxis]

        # get sigmas range
        low_idx = np.cumsum((dists >= 0), axis=0).argmax(axis=0).clip(max=log_sigmas.shape[0] - 2)
        high_idx = low_idx + 1

        low = log_sigmas[low_idx]
        high = log_sigmas[high_idx]

        # interpolate sigmas
        w = (low - log_sigma) / (low - high)
        w = np.clip(w, 0, 1)

        # transform interpolation to time range
        t = (1 - w) * low_idx + w * high_idx
        t = t.reshape(sigma.shape)
        return t

    # Copied from diffusers.schedulers.scheduling_dpmsolver_multistep.DPMSolverMultistepScheduler._sigma_to_alpha_sigma_t
    def _sigma_to_alpha_sigma_t(self, sigma):
        alpha_t = 1 / ((sigma**2 + 1) ** 0.5)
        sigma_t = sigma * alpha_t

        return alpha_t, sigma_t

    # Copied from diffusers.schedulers.scheduling_euler_discrete.EulerDiscreteScheduler._convert_to_karras
    def _convert_to_karras(self, in_sigmas: torch.Tensor, num_inference_steps) -> torch.Tensor:
        """Constructs the noise schedule of Karras et al. (2022)."""

        # Hack to make sure that other schedulers which copy this function don't break
        # TODO: Add this logic to the other schedulers
        if hasattr(self.config, "sigma_min"):
            sigma_min = self.config.sigma_min
        else:
            sigma_min = None

        if hasattr(self.config, "sigma_max"):
            sigma_max = self.config.sigma_max
        else:
            sigma_max = None

        sigma_min = sigma_min if sigma_min is not None else in_sigmas[-1].item()
        sigma_max = sigma_max if sigma_max is not None else in_sigmas[0].item()

        rho = 7.0  # 7.0 is the value used in the paper
        ramp = np.linspace(0, 1, num_inference_steps)
        min_inv_rho = sigma_min ** (1 / rho)
        max_inv_rho = sigma_max ** (1 / rho)
        sigmas = (max_inv_rho + ramp * (min_inv_rho - max_inv_rho)) ** rho
        return sigmas

    def convert_model_output(
        self,
        model_output: torch.Tensor,
        *args,
        sample: torch.Tensor = None,
        **kwargs,
    ) -> torch.Tensor:
        """
        Convert the model output to the corresponding type the DPMSolver/DPMSolver++ algorithm needs. DPM-Solver is
        designed to discretize an integral of the noise prediction model, and DPM-Solver++ is designed to discretize an
        integral of the data prediction model.

        <Tip>

        The algorithm and model type are decoupled. You can use either DPMSolver or DPMSolver++ for both noise
        prediction and data prediction models.

        </Tip>

        Args:
            model_output (`torch.Tensor`):
                The direct output from the learned diffusion model.
            sample (`torch.Tensor`):
                A current instance of a sample created by the diffusion process.

        Returns:
            `torch.Tensor`:
                The converted model output.
        """
        timestep = args[0] if len(args) > 0 else kwargs.pop("timestep", None)
        if sample is None:
            if len(args) > 1:
                sample = args[1]
            else:
                raise ValueError("missing `sample` as a required keyward argument")
        if timestep is not None:
            deprecate(
                "timesteps",
                "1.0.0",
                "Passing `timesteps` is deprecated and has no effect as model output conversion is now handled via an internal counter `self.step_index`",
            )
        # DPM-Solver++ needs to solve an integral of the data prediction model.
        if self.config.algorithm_type in ["dpmsolver++", "sde-dpmsolver++"]:
            if self.config.prediction_type == "epsilon":
                # DPM-Solver and DPM-Solver++ only need the "mean" output.
                if self.config.variance_type in ["learned", "learned_range"]:
                    model_output = model_output[:, :3]
                sigma = self.sigmas[self.step_index]
                alpha_t, sigma_t = self._sigma_to_alpha_sigma_t(sigma)
                x0_pred = (sample - sigma_t * model_output) / alpha_t
            elif self.config.prediction_type == "sample":
                x0_pred = model_output
            elif self.config.prediction_type == "v_prediction":
                sigma = self.sigmas[self.step_index]
                alpha_t, sigma_t = self._sigma_to_alpha_sigma_t(sigma)
                x0_pred = alpha_t * sample - sigma_t * model_output
            else:
                raise ValueError(
                    f"prediction_type given as {self.config.prediction_type} must be one of `epsilon`, `sample`, or"
                    " `v_prediction` for the DPMSolverSinglestepScheduler."
                )

            if self.config.thresholding:
                x0_pred = self._threshold_sample(x0_pred)

            return x0_pred

        # DPM-Solver needs to solve an integral of the noise prediction model.
        elif self.config.algorithm_type in ["dpmsolver", "sde-dpmsolver"]:
            if self.config.prediction_type == "epsilon":
                # DPM-Solver and DPM-Solver++ only need the "mean" output.
                if self.config.variance_type in ["learned", "learned_range"]:
                    epsilon = model_output[:, :3]
                else:
                    epsilon = model_output
            elif self.config.prediction_type == "sample":
                sigma = self.sigmas[self.step_index]
                alpha_t, sigma_t = self._sigma_to_alpha_sigma_t(sigma)
                epsilon = (sample - alpha_t * model_output) / sigma_t
            elif self.config.prediction_type == "v_prediction":
                sigma = self.sigmas[self.step_index]
                alpha_t, sigma_t = self._sigma_to_alpha_sigma_t(sigma)
                epsilon = alpha_t * model_output + sigma_t * sample
            else:
                raise ValueError(
                    f"prediction_type given as {self.config.prediction_type} must be one of `epsilon`, `sample`, or"
                    " `v_prediction` for the DPMSolverSinglestepScheduler."
                )

            if self.config.thresholding:
                alpha_t, sigma_t = self.alpha_t[timestep], self.sigma_t[timestep]
                x0_pred = (sample - sigma_t * epsilon) / alpha_t
                x0_pred = self._threshold_sample(x0_pred)
                epsilon = (sample - alpha_t * x0_pred) / sigma_t

            return epsilon

    def dpm_solver_first_order_update(
        self,
<<<<<<< HEAD
        model_output: torch.Tensor,
        *args,
        sample: torch.Tensor = None,
        **kwargs,
    ) -> torch.Tensor:
=======
        model_output: torch.FloatTensor,
        timestep: int,
        prev_timestep: int,
        sample: torch.FloatTensor,
        noise: Optional[torch.FloatTensor] = None,
    ) -> torch.FloatTensor:
>>>>>>> dd8c2d9b
        """
        One step for the first-order DPMSolver (equivalent to DDIM).

        Args:
            model_output (`torch.Tensor`):
                The direct output from the learned diffusion model.
            timestep (`int`):
                The current discrete timestep in the diffusion chain.
            prev_timestep (`int`):
                The previous discrete timestep in the diffusion chain.
            sample (`torch.Tensor`):
                A current instance of a sample created by the diffusion process.

        Returns:
            `torch.Tensor`:
                The sample tensor at the previous timestep.
        """
        timestep = args[0] if len(args) > 0 else kwargs.pop("timestep", None)
        prev_timestep = args[1] if len(args) > 1 else kwargs.pop("prev_timestep", None)
        if sample is None:
            if len(args) > 2:
                sample = args[2]
            else:
                raise ValueError(" missing `sample` as a required keyward argument")
        if timestep is not None:
            deprecate(
                "timesteps",
                "1.0.0",
                "Passing `timesteps` is deprecated and has no effect as model output conversion is now handled via an internal counter `self.step_index`",
            )

        if prev_timestep is not None:
            deprecate(
                "prev_timestep",
                "1.0.0",
                "Passing `prev_timestep` is deprecated and has no effect as model output conversion is now handled via an internal counter `self.step_index`",
            )
        sigma_t, sigma_s = self.sigmas[self.step_index + 1], self.sigmas[self.step_index]
        alpha_t, sigma_t = self._sigma_to_alpha_sigma_t(sigma_t)
        alpha_s, sigma_s = self._sigma_to_alpha_sigma_t(sigma_s)
        lambda_t = torch.log(alpha_t) - torch.log(sigma_t)
        lambda_s = torch.log(alpha_s) - torch.log(sigma_s)
        h = lambda_t - lambda_s
        if self.config.algorithm_type == "dpmsolver++":
            x_t = (sigma_t / sigma_s) * sample - (alpha_t * (torch.exp(-h) - 1.0)) * model_output
        elif self.config.algorithm_type == "dpmsolver":
            x_t = (alpha_t / alpha_s) * sample - (sigma_t * (torch.exp(h) - 1.0)) * model_output
        elif self.config.algorithm_type == "sde-dpmsolver++":
            assert noise is not None
            x_t = (
                (sigma_t / sigma_s * torch.exp(-h)) * sample
                + (alpha_t * (1 - torch.exp(-2.0 * h))) * model_output
                + sigma_t * torch.sqrt(1.0 - torch.exp(-2 * h)) * noise
            )
        elif self.config.algorithm_type == "sde-dpmsolver":
            assert noise is not None
            x_t = (
                (alpha_t / alpha_s) * sample
                - 2.0 * (sigma_t * (torch.exp(h) - 1.0)) * model_output
                + sigma_t * torch.sqrt(torch.exp(2 * h) - 1.0) * noise
            )
        return x_t

    def singlestep_dpm_solver_second_order_update(
        self,
<<<<<<< HEAD
        model_output_list: List[torch.Tensor],
        *args,
        sample: torch.Tensor = None,
        **kwargs,
    ) -> torch.Tensor:
=======
        model_output_list: List[torch.FloatTensor],
        timestep_list: List[int],
        prev_timestep: int,
        sample: torch.FloatTensor,
        noise: Optional[torch.FloatTensor] = None,
    ) -> torch.FloatTensor:
>>>>>>> dd8c2d9b
        """
        One step for the second-order singlestep DPMSolver that computes the solution at time `prev_timestep` from the
        time `timestep_list[-2]`.

        Args:
            model_output_list (`List[torch.Tensor]`):
                The direct outputs from learned diffusion model at current and latter timesteps.
            timestep (`int`):
                The current and latter discrete timestep in the diffusion chain.
            prev_timestep (`int`):
                The previous discrete timestep in the diffusion chain.
            sample (`torch.Tensor`):
                A current instance of a sample created by the diffusion process.

        Returns:
            `torch.Tensor`:
                The sample tensor at the previous timestep.
        """
        timestep_list = args[0] if len(args) > 0 else kwargs.pop("timestep_list", None)
        prev_timestep = args[1] if len(args) > 1 else kwargs.pop("prev_timestep", None)
        if sample is None:
            if len(args) > 2:
                sample = args[2]
            else:
                raise ValueError(" missing `sample` as a required keyward argument")
        if timestep_list is not None:
            deprecate(
                "timestep_list",
                "1.0.0",
                "Passing `timestep_list` is deprecated and has no effect as model output conversion is now handled via an internal counter `self.step_index`",
            )

        if prev_timestep is not None:
            deprecate(
                "prev_timestep",
                "1.0.0",
                "Passing `prev_timestep` is deprecated and has no effect as model output conversion is now handled via an internal counter `self.step_index`",
            )
        sigma_t, sigma_s0, sigma_s1 = (
            self.sigmas[self.step_index + 1],
            self.sigmas[self.step_index],
            self.sigmas[self.step_index - 1],
        )

        alpha_t, sigma_t = self._sigma_to_alpha_sigma_t(sigma_t)
        alpha_s0, sigma_s0 = self._sigma_to_alpha_sigma_t(sigma_s0)
        alpha_s1, sigma_s1 = self._sigma_to_alpha_sigma_t(sigma_s1)

        lambda_t = torch.log(alpha_t) - torch.log(sigma_t)
        lambda_s0 = torch.log(alpha_s0) - torch.log(sigma_s0)
        lambda_s1 = torch.log(alpha_s1) - torch.log(sigma_s1)

        m0, m1 = model_output_list[-1], model_output_list[-2]

        h, h_0 = lambda_t - lambda_s1, lambda_s0 - lambda_s1
        r0 = h_0 / h
        D0, D1 = m1, (1.0 / r0) * (m0 - m1)
        if self.config.algorithm_type == "dpmsolver++":
            # See https://arxiv.org/abs/2211.01095 for detailed derivations
            if self.config.solver_type == "midpoint":
                x_t = (
                    (sigma_t / sigma_s1) * sample
                    - (alpha_t * (torch.exp(-h) - 1.0)) * D0
                    - 0.5 * (alpha_t * (torch.exp(-h) - 1.0)) * D1
                )
            elif self.config.solver_type == "heun":
                x_t = (
                    (sigma_t / sigma_s1) * sample
                    - (alpha_t * (torch.exp(-h) - 1.0)) * D0
                    + (alpha_t * ((torch.exp(-h) - 1.0) / h + 1.0)) * D1
                )
        elif self.config.algorithm_type == "dpmsolver":
            # See https://arxiv.org/abs/2206.00927 for detailed derivations
            if self.config.solver_type == "midpoint":
                x_t = (
                    (alpha_t / alpha_s1) * sample
                    - (sigma_t * (torch.exp(h) - 1.0)) * D0
                    - 0.5 * (sigma_t * (torch.exp(h) - 1.0)) * D1
                )
            elif self.config.solver_type == "heun":
                x_t = (
                    (alpha_t / alpha_s1) * sample
                    - (sigma_t * (torch.exp(h) - 1.0)) * D0
                    - (sigma_t * ((torch.exp(h) - 1.0) / h - 1.0)) * D1
                )
        elif self.config.algorithm_type == "sde-dpmsolver++":
            assert noise is not None
            if self.config.solver_type == "midpoint":
                x_t = (
                    (sigma_t / sigma_s0 * torch.exp(-h)) * sample
                    + (alpha_t * (1 - torch.exp(-2.0 * h))) * D0
                    + 0.5 * (alpha_t * (1 - torch.exp(-2.0 * h))) * D1
                    + sigma_t * torch.sqrt(1.0 - torch.exp(-2 * h)) * noise
                )
            elif self.config.solver_type == "heun":
                x_t = (
                    (sigma_t / sigma_s0 * torch.exp(-h)) * sample
                    + (alpha_t * (1 - torch.exp(-2.0 * h))) * D0
                    + (alpha_t * ((1.0 - torch.exp(-2.0 * h)) / (-2.0 * h) + 1.0)) * D1
                    + sigma_t * torch.sqrt(1.0 - torch.exp(-2 * h)) * noise
                )
        elif self.config.algorithm_type == "sde-dpmsolver":
            assert noise is not None
            if self.config.solver_type == "midpoint":
                x_t = (
                    (alpha_t / alpha_s0) * sample
                    - 2.0 * (sigma_t * (torch.exp(h) - 1.0)) * D0
                    - (sigma_t * (torch.exp(h) - 1.0)) * D1
                    + sigma_t * torch.sqrt(torch.exp(2 * h) - 1.0) * noise
                )
            elif self.config.solver_type == "heun":
                x_t = (
                    (alpha_t / alpha_s0) * sample
                    - 2.0 * (sigma_t * (torch.exp(h) - 1.0)) * D0
                    - 2.0 * (sigma_t * ((torch.exp(h) - 1.0) / h - 1.0)) * D1
                    + sigma_t * torch.sqrt(torch.exp(2 * h) - 1.0) * noise
                )
        return x_t

    def singlestep_dpm_solver_third_order_update(
        self,
        model_output_list: List[torch.Tensor],
        *args,
        sample: torch.Tensor = None,
        **kwargs,
    ) -> torch.Tensor:
        """
        One step for the third-order singlestep DPMSolver that computes the solution at time `prev_timestep` from the
        time `timestep_list[-3]`.

        Args:
            model_output_list (`List[torch.Tensor]`):
                The direct outputs from learned diffusion model at current and latter timesteps.
            timestep (`int`):
                The current and latter discrete timestep in the diffusion chain.
            prev_timestep (`int`):
                The previous discrete timestep in the diffusion chain.
            sample (`torch.Tensor`):
                A current instance of a sample created by diffusion process.

        Returns:
            `torch.Tensor`:
                The sample tensor at the previous timestep.
        """

        timestep_list = args[0] if len(args) > 0 else kwargs.pop("timestep_list", None)
        prev_timestep = args[1] if len(args) > 1 else kwargs.pop("prev_timestep", None)
        if sample is None:
            if len(args) > 2:
                sample = args[2]
            else:
                raise ValueError(" missing`sample` as a required keyward argument")
        if timestep_list is not None:
            deprecate(
                "timestep_list",
                "1.0.0",
                "Passing `timestep_list` is deprecated and has no effect as model output conversion is now handled via an internal counter `self.step_index`",
            )

        if prev_timestep is not None:
            deprecate(
                "prev_timestep",
                "1.0.0",
                "Passing `prev_timestep` is deprecated and has no effect as model output conversion is now handled via an internal counter `self.step_index`",
            )

        sigma_t, sigma_s0, sigma_s1, sigma_s2 = (
            self.sigmas[self.step_index + 1],
            self.sigmas[self.step_index],
            self.sigmas[self.step_index - 1],
            self.sigmas[self.step_index - 2],
        )

        alpha_t, sigma_t = self._sigma_to_alpha_sigma_t(sigma_t)
        alpha_s0, sigma_s0 = self._sigma_to_alpha_sigma_t(sigma_s0)
        alpha_s1, sigma_s1 = self._sigma_to_alpha_sigma_t(sigma_s1)
        alpha_s2, sigma_s2 = self._sigma_to_alpha_sigma_t(sigma_s2)

        lambda_t = torch.log(alpha_t) - torch.log(sigma_t)
        lambda_s0 = torch.log(alpha_s0) - torch.log(sigma_s0)
        lambda_s1 = torch.log(alpha_s1) - torch.log(sigma_s1)
        lambda_s2 = torch.log(alpha_s2) - torch.log(sigma_s2)

        m0, m1, m2 = model_output_list[-1], model_output_list[-2], model_output_list[-3]

        h, h_0, h_1 = lambda_t - lambda_s2, lambda_s0 - lambda_s2, lambda_s1 - lambda_s2
        r0, r1 = h_0 / h, h_1 / h
        D0 = m2
        D1_0, D1_1 = (1.0 / r1) * (m1 - m2), (1.0 / r0) * (m0 - m2)
        D1 = (r0 * D1_0 - r1 * D1_1) / (r0 - r1)
        D2 = 2.0 * (D1_1 - D1_0) / (r0 - r1)
        if self.config.algorithm_type == "dpmsolver++":
            # See https://arxiv.org/abs/2206.00927 for detailed derivations
            if self.config.solver_type == "midpoint":
                x_t = (
                    (sigma_t / sigma_s2) * sample
                    - (alpha_t * (torch.exp(-h) - 1.0)) * D0
                    + (alpha_t * ((torch.exp(-h) - 1.0) / h + 1.0)) * D1_1
                )
            elif self.config.solver_type == "heun":
                x_t = (
                    (sigma_t / sigma_s2) * sample
                    - (alpha_t * (torch.exp(-h) - 1.0)) * D0
                    + (alpha_t * ((torch.exp(-h) - 1.0) / h + 1.0)) * D1
                    - (alpha_t * ((torch.exp(-h) - 1.0 + h) / h**2 - 0.5)) * D2
                )
        elif self.config.algorithm_type == "dpmsolver":
            # See https://arxiv.org/abs/2206.00927 for detailed derivations
            if self.config.solver_type == "midpoint":
                x_t = (
                    (alpha_t / alpha_s2) * sample
                    - (sigma_t * (torch.exp(h) - 1.0)) * D0
                    - (sigma_t * ((torch.exp(h) - 1.0) / h - 1.0)) * D1_1
                )
            elif self.config.solver_type == "heun":
                x_t = (
                    (alpha_t / alpha_s2) * sample
                    - (sigma_t * (torch.exp(h) - 1.0)) * D0
                    - (sigma_t * ((torch.exp(h) - 1.0) / h - 1.0)) * D1
                    - (sigma_t * ((torch.exp(h) - 1.0 - h) / h**2 - 0.5)) * D2
                )
        return x_t

    def singlestep_dpm_solver_update(
        self,
<<<<<<< HEAD
        model_output_list: List[torch.Tensor],
        *args,
        sample: torch.Tensor = None,
        order: int = None,
        **kwargs,
    ) -> torch.Tensor:
=======
        model_output_list: List[torch.FloatTensor],
        timestep_list: List[int],
        prev_timestep: int,
        sample: torch.FloatTensor,
        order: int,
        noise: Optional[torch.FloatTensor] = None,
    ) -> torch.FloatTensor:
>>>>>>> dd8c2d9b
        """
        One step for the singlestep DPMSolver.

        Args:
            model_output_list (`List[torch.Tensor]`):
                The direct outputs from learned diffusion model at current and latter timesteps.
            timestep (`int`):
                The current and latter discrete timestep in the diffusion chain.
            prev_timestep (`int`):
                The previous discrete timestep in the diffusion chain.
            sample (`torch.Tensor`):
                A current instance of a sample created by diffusion process.
            order (`int`):
                The solver order at this step.

        Returns:
            `torch.Tensor`:
                The sample tensor at the previous timestep.
        """
        timestep_list = args[0] if len(args) > 0 else kwargs.pop("timestep_list", None)
        prev_timestep = args[1] if len(args) > 1 else kwargs.pop("prev_timestep", None)
        if sample is None:
            if len(args) > 2:
                sample = args[2]
            else:
                raise ValueError(" missing`sample` as a required keyward argument")
        if order is None:
            if len(args) > 3:
                order = args[3]
            else:
                raise ValueError(" missing `order` as a required keyward argument")
        if timestep_list is not None:
            deprecate(
                "timestep_list",
                "1.0.0",
                "Passing `timestep_list` is deprecated and has no effect as model output conversion is now handled via an internal counter `self.step_index`",
            )

        if prev_timestep is not None:
            deprecate(
                "prev_timestep",
                "1.0.0",
                "Passing `prev_timestep` is deprecated and has no effect as model output conversion is now handled via an internal counter `self.step_index`",
            )

        if order == 1:
<<<<<<< HEAD
            return self.dpm_solver_first_order_update(model_output_list[-1], sample=sample)
        elif order == 2:
            return self.singlestep_dpm_solver_second_order_update(model_output_list, sample=sample)
=======
            return self.dpm_solver_first_order_update(
                model_output_list[-1], timestep_list[-1], prev_timestep, sample, noise=noise
            )
        elif order == 2:
            return self.singlestep_dpm_solver_second_order_update(
                model_output_list, timestep_list, prev_timestep, sample, noise=noise
            )
>>>>>>> dd8c2d9b
        elif order == 3:
            return self.singlestep_dpm_solver_third_order_update(model_output_list, sample=sample)
        else:
            raise ValueError(f"Order must be 1, 2, 3, got {order}")

    # Copied from diffusers.schedulers.scheduling_dpmsolver_multistep.DPMSolverMultistepScheduler.index_for_timestep
    def index_for_timestep(self, timestep, schedule_timesteps=None):
        if schedule_timesteps is None:
            schedule_timesteps = self.timesteps

        index_candidates = (schedule_timesteps == timestep).nonzero()

        if len(index_candidates) == 0:
            step_index = len(self.timesteps) - 1
        # The sigma index that is taken for the **very** first `step`
        # is always the second index (or the last index if there is only 1)
        # This way we can ensure we don't accidentally skip a sigma in
        # case we start in the middle of the denoising schedule (e.g. for image-to-image)
        elif len(index_candidates) > 1:
            step_index = index_candidates[1].item()
        else:
            step_index = index_candidates[0].item()

        return step_index

    # Copied from diffusers.schedulers.scheduling_dpmsolver_multistep.DPMSolverMultistepScheduler._init_step_index
    def _init_step_index(self, timestep):
        """
        Initialize the step_index counter for the scheduler.
        """

        if self.begin_index is None:
            if isinstance(timestep, torch.Tensor):
                timestep = timestep.to(self.timesteps.device)
            self._step_index = self.index_for_timestep(timestep)
        else:
            self._step_index = self._begin_index

    def step(
        self,
        model_output: torch.Tensor,
        timestep: int,
<<<<<<< HEAD
        sample: torch.Tensor,
=======
        sample: torch.FloatTensor,
        generator=None,
>>>>>>> dd8c2d9b
        return_dict: bool = True,
    ) -> Union[SchedulerOutput, Tuple]:
        """
        Predict the sample from the previous timestep by reversing the SDE. This function propagates the sample with
        the singlestep DPMSolver.

        Args:
            model_output (`torch.Tensor`):
                The direct output from learned diffusion model.
            timestep (`int`):
                The current discrete timestep in the diffusion chain.
            sample (`torch.Tensor`):
                A current instance of a sample created by the diffusion process.
            return_dict (`bool`):
                Whether or not to return a [`~schedulers.scheduling_utils.SchedulerOutput`] or `tuple`.

        Returns:
            [`~schedulers.scheduling_utils.SchedulerOutput`] or `tuple`:
                If return_dict is `True`, [`~schedulers.scheduling_utils.SchedulerOutput`] is returned, otherwise a
                tuple is returned where the first element is the sample tensor.

        """
        if self.num_inference_steps is None:
            raise ValueError(
                "Number of inference steps is 'None', you need to run 'set_timesteps' after creating the scheduler"
            )

        if self.step_index is None:
            self._init_step_index(timestep)

        model_output = self.convert_model_output(model_output, sample=sample)
        for i in range(self.config.solver_order - 1):
            self.model_outputs[i] = self.model_outputs[i + 1]
        self.model_outputs[-1] = model_output

<<<<<<< HEAD
        order = self.order_list[self.step_index]
=======
        if self.config.algorithm_type in ["sde-dpmsolver", "sde-dpmsolver++"]:
            noise = randn_tensor(
                model_output.shape, generator=generator, device=model_output.device, dtype=model_output.dtype
            )
        else:
            noise = None

        order = self.order_list[step_index]
>>>>>>> dd8c2d9b

        #  For img2img denoising might start with order>1 which is not possible
        #  In this case make sure that the first two steps are both order=1
        while self.model_outputs[-order] is None:
            order -= 1

        # For single-step solvers, we use the initial value at each time with order = 1.
        if order == 1:
            self.sample = sample

<<<<<<< HEAD
        prev_sample = self.singlestep_dpm_solver_update(self.model_outputs, sample=self.sample, order=order)

        # upon completion increase step index by one
        self._step_index += 1
=======
        timestep_list = [self.timesteps[step_index - i] for i in range(order - 1, 0, -1)] + [timestep]
        prev_sample = self.singlestep_dpm_solver_update(
            self.model_outputs, timestep_list, prev_timestep, self.sample, order, noise=noise
        )
>>>>>>> dd8c2d9b

        if not return_dict:
            return (prev_sample,)

        return SchedulerOutput(prev_sample=prev_sample)

    def scale_model_input(self, sample: torch.Tensor, *args, **kwargs) -> torch.Tensor:
        """
        Ensures interchangeability with schedulers that need to scale the denoising model input depending on the
        current timestep.

        Args:
            sample (`torch.Tensor`):
                The input sample.

        Returns:
            `torch.Tensor`:
                A scaled input sample.
        """
        return sample

    # Copied from diffusers.schedulers.scheduling_dpmsolver_multistep.DPMSolverMultistepScheduler.add_noise
    def add_noise(
        self,
        original_samples: torch.Tensor,
        noise: torch.Tensor,
        timesteps: torch.IntTensor,
    ) -> torch.Tensor:
        # Make sure sigmas and timesteps have the same device and dtype as original_samples
        sigmas = self.sigmas.to(device=original_samples.device, dtype=original_samples.dtype)
        if original_samples.device.type == "mps" and torch.is_floating_point(timesteps):
            # mps does not support float64
            schedule_timesteps = self.timesteps.to(original_samples.device, dtype=torch.float32)
            timesteps = timesteps.to(original_samples.device, dtype=torch.float32)
        else:
            schedule_timesteps = self.timesteps.to(original_samples.device)
            timesteps = timesteps.to(original_samples.device)

        # begin_index is None when the scheduler is used for training or pipeline does not implement set_begin_index
        if self.begin_index is None:
            step_indices = [self.index_for_timestep(t, schedule_timesteps) for t in timesteps]
        elif self.step_index is not None:
            # add_noise is called after first denoising step (for inpainting)
            step_indices = [self.step_index] * timesteps.shape[0]
        else:
            # add noise is called before first denoising step to create initial latent(img2img)
            step_indices = [self.begin_index] * timesteps.shape[0]

        sigma = sigmas[step_indices].flatten()
        while len(sigma.shape) < len(original_samples.shape):
            sigma = sigma.unsqueeze(-1)

        alpha_t, sigma_t = self._sigma_to_alpha_sigma_t(sigma)
        noisy_samples = alpha_t * original_samples + sigma_t * noise
        return noisy_samples

    def __len__(self):
        return self.config.num_train_timesteps<|MERGE_RESOLUTION|>--- conflicted
+++ resolved
@@ -21,11 +21,7 @@
 import torch
 
 from ..configuration_utils import ConfigMixin, register_to_config
-<<<<<<< HEAD
-from ..utils import deprecate, logging
-=======
-from ..utils import logging, randn_tensor
->>>>>>> dd8c2d9b
+from ..utils import deprecate, logging, randn_tensor
 from .scheduling_utils import KarrasDiffusionSchedulers, SchedulerMixin, SchedulerOutput
 
 
@@ -81,29 +77,8 @@
     """
     `DPMSolverSinglestepScheduler` is a fast dedicated high-order solver for diffusion ODEs.
 
-<<<<<<< HEAD
     This model inherits from [`SchedulerMixin`] and [`ConfigMixin`]. Check the superclass documentation for the generic
     methods the library implements for all schedulers such as loading and saving.
-=======
-    For more details, see the original paper: https://arxiv.org/abs/2206.00927 and https://arxiv.org/abs/2211.01095
-
-    Currently, we support the singlestep DPM-Solver for both noise prediction models and data prediction models. We
-    recommend to use `solver_order=2` for guided sampling, and `solver_order=3` for unconditional sampling.
-
-    We also support the "dynamic thresholding" method in Imagen (https://arxiv.org/abs/2205.11487). For pixel-space
-    diffusion models, you can set both `algorithm_type="dpmsolver++"` and `thresholding=True` to use the dynamic
-    thresholding. Note that the thresholding method is unsuitable for latent-space diffusion models (such as
-    stable-diffusion).
-
-    We also support the SDE variant of DPM-Solver and DPM-Solver++, which is a fast SDE solver for the reverse
-    diffusion SDE. Currently we only support the first-order and second-order solvers. We recommend using the
-    second-order `sde-dpmsolver++`.
-
-    [`~ConfigMixin`] takes care of storing all config attributes that are passed in the scheduler's `__init__`
-    function, such as `num_train_timesteps`. They can be accessed via `scheduler.config.num_train_timesteps`.
-    [`SchedulerMixin`] provides general loading and saving functionality via the [`SchedulerMixin.save_pretrained`] and
-    [`~SchedulerMixin.from_pretrained`] functions.
->>>>>>> dd8c2d9b
 
     Args:
         num_train_timesteps (`int`, defaults to 1000):
@@ -120,7 +95,6 @@
         solver_order (`int`, defaults to 2):
             The DPMSolver order which can be `1` or `2` or `3`. It is recommended to use `solver_order=2` for guided
             sampling, and `solver_order=3` for unconditional sampling.
-<<<<<<< HEAD
         prediction_type (`str`, defaults to `epsilon`, *optional*):
             Prediction type of the scheduler function; can be `epsilon` (predicts the noise of the diffusion process),
             `sample` (directly predicts the noisy sample`) or `v_prediction` (see section 2.4 of [Imagen
@@ -145,34 +119,6 @@
         lower_order_final (`bool`, defaults to `True`):
             Whether to use lower-order solvers in the final steps. Only valid for < 15 inference steps. This can
             stabilize the sampling of DPMSolver for steps < 15, especially for steps <= 10.
-=======
-        prediction_type (`str`, default `epsilon`):
-            indicates whether the model predicts the noise (epsilon), or the data / `x0`. One of `epsilon`, `sample`,
-            or `v-prediction`.
-        thresholding (`bool`, default `False`):
-            whether to use the "dynamic thresholding" method (introduced by Imagen, https://arxiv.org/abs/2205.11487).
-            For pixel-space diffusion models, you can set both `algorithm_type=dpmsolver++` and `thresholding=True` to
-            use the dynamic thresholding. Note that the thresholding method is unsuitable for latent-space diffusion
-            models (such as stable-diffusion).
-        dynamic_thresholding_ratio (`float`, default `0.995`):
-            the ratio for the dynamic thresholding method. Default is `0.995`, the same as Imagen
-            (https://arxiv.org/abs/2205.11487).
-        sample_max_value (`float`, default `1.0`):
-            the threshold value for dynamic thresholding. Valid only when `thresholding=True` and
-            `algorithm_type="dpmsolver++`.
-        algorithm_type (`str`, default `dpmsolver++`):
-            the algorithm type for the solver. Either `dpmsolver` or `dpmsolver++` or `sde-dpmsolver` or
-            `sde-dpmsolver++`. The `dpmsolver` type implements the algorithms in https://arxiv.org/abs/2206.00927, and
-            the `dpmsolver++` type implements the algorithms in https://arxiv.org/abs/2211.01095. We recommend to use
-            `dpmsolver++` or `sde-dpmsolver++` with `solver_order=2` for guided sampling (e.g. stable-diffusion).
-        solver_type (`str`, default `midpoint`):
-            the solver type for the second-order solver. Either `midpoint` or `heun`. The solver type slightly affects
-            the sample quality, especially for small number of steps. We empirically find that `midpoint` solvers are
-            slightly better, so we recommend to use the `midpoint` type.
-        lower_order_final (`bool`, default `True`):
-            whether to use lower-order solvers in the final steps. For singlestep schedulers, we recommend to enable
-            this to use up all the function evaluations.
->>>>>>> dd8c2d9b
         use_karras_sigmas (`bool`, *optional*, defaults to `False`):
             Whether to use Karras sigmas for step sizes in the noise schedule during the sampling process. If `True`,
             the sigmas are determined according to a sequence of noise levels {σi}.
@@ -604,20 +550,12 @@
 
     def dpm_solver_first_order_update(
         self,
-<<<<<<< HEAD
         model_output: torch.Tensor,
         *args,
         sample: torch.Tensor = None,
         **kwargs,
+        noise: Optional[torch.FloatTensor] = None,
     ) -> torch.Tensor:
-=======
-        model_output: torch.FloatTensor,
-        timestep: int,
-        prev_timestep: int,
-        sample: torch.FloatTensor,
-        noise: Optional[torch.FloatTensor] = None,
-    ) -> torch.FloatTensor:
->>>>>>> dd8c2d9b
         """
         One step for the first-order DPMSolver (equivalent to DDIM).
 
@@ -683,20 +621,12 @@
 
     def singlestep_dpm_solver_second_order_update(
         self,
-<<<<<<< HEAD
         model_output_list: List[torch.Tensor],
         *args,
         sample: torch.Tensor = None,
         **kwargs,
+        noise: Optional[torch.FloatTensor] = None,
     ) -> torch.Tensor:
-=======
-        model_output_list: List[torch.FloatTensor],
-        timestep_list: List[int],
-        prev_timestep: int,
-        sample: torch.FloatTensor,
-        noise: Optional[torch.FloatTensor] = None,
-    ) -> torch.FloatTensor:
->>>>>>> dd8c2d9b
         """
         One step for the second-order singlestep DPMSolver that computes the solution at time `prev_timestep` from the
         time `timestep_list[-2]`.
@@ -922,22 +852,13 @@
 
     def singlestep_dpm_solver_update(
         self,
-<<<<<<< HEAD
         model_output_list: List[torch.Tensor],
         *args,
         sample: torch.Tensor = None,
         order: int = None,
         **kwargs,
+        noise: Optional[torch.FloatTensor] = None,
     ) -> torch.Tensor:
-=======
-        model_output_list: List[torch.FloatTensor],
-        timestep_list: List[int],
-        prev_timestep: int,
-        sample: torch.FloatTensor,
-        order: int,
-        noise: Optional[torch.FloatTensor] = None,
-    ) -> torch.FloatTensor:
->>>>>>> dd8c2d9b
         """
         One step for the singlestep DPMSolver.
 
@@ -984,19 +905,11 @@
             )
 
         if order == 1:
-<<<<<<< HEAD
-            return self.dpm_solver_first_order_update(model_output_list[-1], sample=sample)
+            return self.dpm_solver_first_order_update(
+                model_output_list[-1], sample=sample, noise=noise
+            )
         elif order == 2:
-            return self.singlestep_dpm_solver_second_order_update(model_output_list, sample=sample)
-=======
-            return self.dpm_solver_first_order_update(
-                model_output_list[-1], timestep_list[-1], prev_timestep, sample, noise=noise
-            )
-        elif order == 2:
-            return self.singlestep_dpm_solver_second_order_update(
-                model_output_list, timestep_list, prev_timestep, sample, noise=noise
-            )
->>>>>>> dd8c2d9b
+            return self.singlestep_dpm_solver_second_order_update(model_output_list, sample=sample, noise=noise)
         elif order == 3:
             return self.singlestep_dpm_solver_third_order_update(model_output_list, sample=sample)
         else:
@@ -1039,12 +952,8 @@
         self,
         model_output: torch.Tensor,
         timestep: int,
-<<<<<<< HEAD
         sample: torch.Tensor,
-=======
-        sample: torch.FloatTensor,
         generator=None,
->>>>>>> dd8c2d9b
         return_dict: bool = True,
     ) -> Union[SchedulerOutput, Tuple]:
         """
@@ -1080,9 +989,6 @@
             self.model_outputs[i] = self.model_outputs[i + 1]
         self.model_outputs[-1] = model_output
 
-<<<<<<< HEAD
-        order = self.order_list[self.step_index]
-=======
         if self.config.algorithm_type in ["sde-dpmsolver", "sde-dpmsolver++"]:
             noise = randn_tensor(
                 model_output.shape, generator=generator, device=model_output.device, dtype=model_output.dtype
@@ -1090,8 +996,7 @@
         else:
             noise = None
 
-        order = self.order_list[step_index]
->>>>>>> dd8c2d9b
+        order = self.order_list[self.step_index]
 
         #  For img2img denoising might start with order>1 which is not possible
         #  In this case make sure that the first two steps are both order=1
@@ -1102,17 +1007,10 @@
         if order == 1:
             self.sample = sample
 
-<<<<<<< HEAD
         prev_sample = self.singlestep_dpm_solver_update(self.model_outputs, sample=self.sample, order=order)
 
-        # upon completion increase step index by one
+        # upon completion increase step index by one, noise=noise
         self._step_index += 1
-=======
-        timestep_list = [self.timesteps[step_index - i] for i in range(order - 1, 0, -1)] + [timestep]
-        prev_sample = self.singlestep_dpm_solver_update(
-            self.model_outputs, timestep_list, prev_timestep, self.sample, order, noise=noise
-        )
->>>>>>> dd8c2d9b
 
         if not return_dict:
             return (prev_sample,)

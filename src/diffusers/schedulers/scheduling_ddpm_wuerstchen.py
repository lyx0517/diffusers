--- conflicted
+++ resolved
@@ -202,24 +202,16 @@
 
         alpha_cumprod = self._alpha_cumprod(t, device).view(t.size(0), *[1 for _ in sample.shape[1:]])
         alpha_cumprod_prev = self._alpha_cumprod(prev_t, device).view(prev_t.size(0), *[1 for _ in sample.shape[1:]])
-<<<<<<< HEAD
         alpha = (alpha_cumprod / alpha_cumprod_prev)
         # print(f"scheduler: {alpha}")
-=======
-        alpha = alpha_cumprod / alpha_cumprod_prev
->>>>>>> a385e66c
 
         mu = (1.0 / alpha).sqrt() * (sample - (1 - alpha) * model_output / (1 - alpha_cumprod).sqrt())
         # print(f"scheduler: {mu.mean()}")
         # torch.manual_seed(0)
         std_noise = randn_tensor(mu.shape, generator=generator, device=model_output.device, dtype=model_output.dtype)
         # std_noise = torch.randn_like(mu)
-<<<<<<< HEAD
         std = ((1 - alpha) * (1. - alpha_cumprod_prev) / (1. - alpha_cumprod)).sqrt() * std_noise
         # print(f"scheduler: {std.mean()}")
-=======
-        std = ((1 - alpha) * (1.0 - alpha_cumprod_prev) / (1.0 - alpha_cumprod)).sqrt() * std_noise
->>>>>>> a385e66c
         pred = mu + std * (prev_t != 0).float().view(prev_t.size(0), *[1 for _ in sample.shape[1:]])
 
         if not return_dict:

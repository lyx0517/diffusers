# Copyright 2022 Katherine Crowson and The HuggingFace Team. All rights reserved.
#
# Licensed under the Apache License, Version 2.0 (the "License");
# you may not use this file except in compliance with the License.
# You may obtain a copy of the License at
#
#     http://www.apache.org/licenses/LICENSE-2.0
#
# Unless required by applicable law or agreed to in writing, software
# distributed under the License is distributed on an "AS IS" BASIS,
# WITHOUT WARRANTIES OR CONDITIONS OF ANY KIND, either express or implied.
# See the License for the specific language governing permissions and
# limitations under the License.

from dataclasses import dataclass
from typing import Optional, Tuple, Union

import numpy as np
import torch

from scipy import integrate

from ..configuration_utils import ConfigMixin, register_to_config
from ..utils import BaseOutput
from .scheduling_utils import BaseScheduler, SchedulerMixin


@dataclass
class LMSDiscreteSchedulerOutput(BaseOutput):
    """
    Output class for the scheduler's step function output.

    Args:
        prev_sample (`torch.FloatTensor` of shape `(batch_size, num_channels, height, width)` for images):
            Computed sample (x_{t-1}) of previous timestep. `prev_sample` should be used as next model input in the
            denoising loop.
        pred_original_sample (`torch.FloatTensor` of shape `(batch_size, num_channels, height, width)` for images):
            The predicted denoised sample (x_{0}) based on the model output from the current timestep.
            `pred_original_sample` can be used to preview progress or for guidance.
    """

    prev_sample: torch.FloatTensor
    pred_original_sample: Optional[torch.FloatTensor] = None


class LMSDiscreteScheduler(BaseScheduler, SchedulerMixin, ConfigMixin):
    """
    Linear Multistep Scheduler for discrete beta schedules. Based on the original k-diffusion implementation by
    Katherine Crowson:
    https://github.com/crowsonkb/k-diffusion/blob/481677d114f6ea445aa009cf5bd7a9cdee909e47/k_diffusion/sampling.py#L181

    [`~ConfigMixin`] takes care of storing all config attributes that are passed in the scheduler's `__init__`
    function, such as `num_train_timesteps`. They can be accessed via `scheduler.config.num_train_timesteps`.
    [`~ConfigMixin`] also provides general loading and saving functionality via the [`~ConfigMixin.save_config`] and
    [`~ConfigMixin.from_config`] functions.

    Args:
        num_train_timesteps (`int`): number of diffusion steps used to train the model.
        beta_start (`float`): the starting `beta` value of inference.
        beta_end (`float`): the final `beta` value.
        beta_schedule (`str`):
            the beta schedule, a mapping from a beta range to a sequence of betas for stepping the model. Choose from
            `linear` or `scaled_linear`.
        trained_betas (`np.ndarray`, optional):
            option to pass an array of betas directly to the constructor to bypass `beta_start`, `beta_end` etc.

    """

    @register_to_config
    def __init__(
        self,
        num_train_timesteps: int = 1000,
        beta_start: float = 0.0001,
        beta_end: float = 0.02,
        beta_schedule: str = "linear",
        trained_betas: Optional[np.ndarray] = None,
    ):
        if trained_betas is not None:
            self.betas = torch.from_numpy(trained_betas)
        if beta_schedule == "linear":
            self.betas = torch.linspace(beta_start, beta_end, num_train_timesteps, dtype=torch.float32)
        elif beta_schedule == "scaled_linear":
            # this schedule is very specific to the latent diffusion model.
            self.betas = (
                torch.linspace(beta_start**0.5, beta_end**0.5, num_train_timesteps, dtype=torch.float32) ** 2
            )
        else:
            raise NotImplementedError(f"{beta_schedule} does is not implemented for {self.__class__}")

        self.alphas = 1.0 - self.betas
        self.alphas_cumprod = torch.cumprod(self.alphas, dim=0)

        sigmas = ((1 - self.alphas_cumprod) / self.alphas_cumprod) ** 0.5
        sigmas = sigmas[::-1].copy()
        self.sigmas = np.concatenate([sigmas, [0.0]]).astype(np.float32)

        # setable values
        self.num_inference_steps = None
<<<<<<< HEAD
        self.timesteps = np.arange(0, num_train_timesteps)[::-1].copy()
        self.schedule = np.linspace(0, num_train_timesteps - 1, num_train_timesteps, dtype=float)
        self.derivatives = []

        self.tensor_format = tensor_format
        self.set_format(tensor_format=tensor_format)

    def scale_initial_noise(self, noise: torch.FloatTensor):
        """
        Scales the initial noise to the correct range for the scheduler.
        """
        return noise * self.sigmas[0]

    def scale_model_input(self, sample: torch.FloatTensor, step: int):
        """
        Scales the model input (`sample`) to the correct range for the scheduler.
        """
        sigma = self.sigmas[self.num_inference_steps - step - 1]
        return sample / ((sigma**2 + 1) ** 0.5)

    def get_noise_condition(self, step: int):
        """
        Returns the input noise condition for a model.
        """
        return self.schedule[step]

=======
        self.timesteps = np.arange(0, num_train_timesteps)[::-1]  # to be consistent has to be smaller than sigmas by 1
        self.derivatives = []

>>>>>>> bd8df2da
    def get_lms_coefficient(self, order, t, current_order):
        """
        Compute a linear multistep coefficient.

        Args:
            order (TODO):
            t (TODO):
            current_order (TODO):
        """

        def lms_derivative(tau):
            prod = 1.0
            for k in range(order):
                if current_order == k:
                    continue
                prod *= (tau - self.sigmas[t - k]) / (self.sigmas[t - current_order] - self.sigmas[t - k])
            return prod

        integrated_coeff = integrate.quad(lms_derivative, self.sigmas[t], self.sigmas[t + 1], epsrel=1e-4)[0]

        return integrated_coeff

    def set_timesteps(self, num_inference_steps: int):
        """
        Sets the timesteps used for the diffusion chain. Supporting function to be run before inference.

        Args:
            num_inference_steps (`int`):
                the number of diffusion steps used when generating samples with a pre-trained model.
        """
        self.num_inference_steps = num_inference_steps
<<<<<<< HEAD
        self.timesteps = np.arange(0, num_inference_steps)[::-1].copy()

        self.schedule = np.linspace(0, self.config.num_train_timesteps - 1, num_inference_steps, dtype=float)
        sigmas = np.array(((1 - self.alphas_cumprod) / self.alphas_cumprod) ** 0.5)
        sigmas = np.interp(self.schedule[::-1], np.arange(0, len(sigmas)), sigmas)
        self.sigmas = np.concatenate([sigmas, [0.0]]).astype(np.float32)
=======
        timesteps = np.linspace(self.config.num_train_timesteps - 1, 0, num_inference_steps, dtype=float)

        low_idx = np.floor(timesteps).astype(int)
        high_idx = np.ceil(timesteps).astype(int)
        frac = np.mod(timesteps, 1.0)
        sigmas = np.array(((1 - self.alphas_cumprod) / self.alphas_cumprod) ** 0.5)
        sigmas = (1 - frac) * sigmas[low_idx] + frac * sigmas[high_idx]
        sigmas = np.concatenate([sigmas, [0.0]]).astype(np.float32)
        self.sigmas = torch.from_numpy(sigmas)
>>>>>>> bd8df2da

        self.timesteps = timesteps.astype(int)
        self.derivatives = []

    def step(
        self,
        model_output: torch.FloatTensor,
        timestep: int,
        sample: torch.FloatTensor,
        order: int = 4,
        return_dict: bool = True,
    ) -> Union[LMSDiscreteSchedulerOutput, Tuple]:
        """
        Predict the sample at the previous timestep by reversing the SDE. Core function to propagate the diffusion
        process from the learned model outputs (most often the predicted noise).

        Args:
            model_output (`torch.FloatTensor`): direct output from learned diffusion model.
            timestep (`int`): current discrete timestep in the diffusion chain.
            sample (`torch.FloatTensor`):
                current instance of sample being created by diffusion process.
            order: coefficient for multi-step inference.
            return_dict (`bool`): option for returning tuple rather than LMSDiscreteSchedulerOutput class

        Returns:
            [`~schedulers.scheduling_utils.LMSDiscreteSchedulerOutput`] or `tuple`:
            [`~schedulers.scheduling_utils.LMSDiscreteSchedulerOutput`] if `return_dict` is True, otherwise a `tuple`.
            When returning a tuple, the first element is the sample tensor.

        """
        # FIXME: accounting for the descending sigmas
        timestep = int(len(self.timesteps) - timestep - 1)
        sigma = self.sigmas[timestep]

        # 1. compute predicted original sample (x_0) from sigma-scaled predicted noise
        pred_original_sample = sample - sigma * model_output

        # 2. Convert to an ODE derivative
        derivative = (sample - pred_original_sample) / sigma
        self.derivatives.append(derivative)
        if len(self.derivatives) > order:
            self.derivatives.pop(0)

        # 3. Compute linear multistep coefficients
        order = min(timestep + 1, order)
        lms_coeffs = [self.get_lms_coefficient(order, timestep, curr_order) for curr_order in range(order)]

        # 4. Compute previous sample based on the derivatives path
        prev_sample = sample + sum(
            coeff * derivative for coeff, derivative in zip(lms_coeffs, reversed(self.derivatives))
        )

        if not return_dict:
            return (prev_sample,)

        return LMSDiscreteSchedulerOutput(prev_sample=prev_sample, pred_original_sample=pred_original_sample)

    def add_noise(
        self,
<<<<<<< HEAD
        original_samples: Union[torch.FloatTensor, np.ndarray],
        noise: Union[torch.FloatTensor, np.ndarray],
        timesteps: Union[torch.IntTensor, np.ndarray],
    ) -> Union[torch.FloatTensor, np.ndarray]:
        if self.tensor_format == "pt":
            timesteps = timesteps.to(self.sigmas.device)
        # FIXME: accounting for the descending sigmas
        timesteps = self.num_inference_steps - timesteps - 1
        sigmas = self.match_shape(self.sigmas[timesteps], noise)
        noisy_samples = original_samples + noise * sigmas

=======
        original_samples: torch.FloatTensor,
        noise: torch.FloatTensor,
        timesteps: torch.IntTensor,
    ) -> torch.FloatTensor:
        sigmas = self.sigmas.to(original_samples.device)
        timesteps = timesteps.to(original_samples.device)

        sigma = sigmas[timesteps].flatten()
        while len(sigma.shape) < len(original_samples.shape):
            sigma = sigma.unsqueeze(-1)

        noisy_samples = original_samples + noise * sigma
>>>>>>> bd8df2da
        return noisy_samples

    def __len__(self):
        return self.config.num_train_timesteps<|MERGE_RESOLUTION|>--- conflicted
+++ resolved
@@ -96,14 +96,10 @@
 
         # setable values
         self.num_inference_steps = None
-<<<<<<< HEAD
         self.timesteps = np.arange(0, num_train_timesteps)[::-1].copy()
         self.schedule = np.linspace(0, num_train_timesteps - 1, num_train_timesteps, dtype=float)
         self.derivatives = []
 
-        self.tensor_format = tensor_format
-        self.set_format(tensor_format=tensor_format)
-
     def scale_initial_noise(self, noise: torch.FloatTensor):
         """
         Scales the initial noise to the correct range for the scheduler.
@@ -123,11 +119,6 @@
         """
         return self.schedule[step]
 
-=======
-        self.timesteps = np.arange(0, num_train_timesteps)[::-1]  # to be consistent has to be smaller than sigmas by 1
-        self.derivatives = []
-
->>>>>>> bd8df2da
     def get_lms_coefficient(self, order, t, current_order):
         """
         Compute a linear multistep coefficient.
@@ -159,24 +150,13 @@
                 the number of diffusion steps used when generating samples with a pre-trained model.
         """
         self.num_inference_steps = num_inference_steps
-<<<<<<< HEAD
-        self.timesteps = np.arange(0, num_inference_steps)[::-1].copy()
+        timesteps = np.arange(0, num_inference_steps)[::-1].copy()
 
         self.schedule = np.linspace(0, self.config.num_train_timesteps - 1, num_inference_steps, dtype=float)
         sigmas = np.array(((1 - self.alphas_cumprod) / self.alphas_cumprod) ** 0.5)
         sigmas = np.interp(self.schedule[::-1], np.arange(0, len(sigmas)), sigmas)
-        self.sigmas = np.concatenate([sigmas, [0.0]]).astype(np.float32)
-=======
-        timesteps = np.linspace(self.config.num_train_timesteps - 1, 0, num_inference_steps, dtype=float)
-
-        low_idx = np.floor(timesteps).astype(int)
-        high_idx = np.ceil(timesteps).astype(int)
-        frac = np.mod(timesteps, 1.0)
-        sigmas = np.array(((1 - self.alphas_cumprod) / self.alphas_cumprod) ** 0.5)
-        sigmas = (1 - frac) * sigmas[low_idx] + frac * sigmas[high_idx]
         sigmas = np.concatenate([sigmas, [0.0]]).astype(np.float32)
         self.sigmas = torch.from_numpy(sigmas)
->>>>>>> bd8df2da
 
         self.timesteps = timesteps.astype(int)
         self.derivatives = []
@@ -236,32 +216,20 @@
 
     def add_noise(
         self,
-<<<<<<< HEAD
         original_samples: Union[torch.FloatTensor, np.ndarray],
         noise: Union[torch.FloatTensor, np.ndarray],
         timesteps: Union[torch.IntTensor, np.ndarray],
     ) -> Union[torch.FloatTensor, np.ndarray]:
-        if self.tensor_format == "pt":
-            timesteps = timesteps.to(self.sigmas.device)
+        sigmas = self.sigmas.to(original_samples.device)
+        timesteps = timesteps.to(original_samples.device)
         # FIXME: accounting for the descending sigmas
         timesteps = self.num_inference_steps - timesteps - 1
-        sigmas = self.match_shape(self.sigmas[timesteps], noise)
+
+        sigmas = sigmas[timesteps].flatten()
+        while len(sigmas.shape) < len(original_samples.shape):
+            sigmas = sigmas.unsqueeze(-1)
+
         noisy_samples = original_samples + noise * sigmas
-
-=======
-        original_samples: torch.FloatTensor,
-        noise: torch.FloatTensor,
-        timesteps: torch.IntTensor,
-    ) -> torch.FloatTensor:
-        sigmas = self.sigmas.to(original_samples.device)
-        timesteps = timesteps.to(original_samples.device)
-
-        sigma = sigmas[timesteps].flatten()
-        while len(sigma.shape) < len(original_samples.shape):
-            sigma = sigma.unsqueeze(-1)
-
-        noisy_samples = original_samples + noise * sigma
->>>>>>> bd8df2da
         return noisy_samples
 
     def __len__(self):

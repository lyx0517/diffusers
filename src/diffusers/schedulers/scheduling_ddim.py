# Copyright 2022 Stanford University Team and The HuggingFace Team. All rights reserved.
#
# Licensed under the Apache License, Version 2.0 (the "License");
# you may not use this file except in compliance with the License.
# You may obtain a copy of the License at
#
#     http://www.apache.org/licenses/LICENSE-2.0
#
# Unless required by applicable law or agreed to in writing, software
# distributed under the License is distributed on an "AS IS" BASIS,
# WITHOUT WARRANTIES OR CONDITIONS OF ANY KIND, either express or implied.
# See the License for the specific language governing permissions and
# limitations under the License.

# DISCLAIMER: This code is strongly influenced by https://github.com/pesser/pytorch_diffusion
# and https://github.com/hojonathanho/diffusion

import math
import warnings
from dataclasses import dataclass
from typing import Optional, Tuple, Union

import numpy as np
import torch

from ..configuration_utils import ConfigMixin, register_to_config
from ..utils import BaseOutput
from .scheduling_utils import BaseScheduler, SchedulerMixin


@dataclass
class DDIMSchedulerOutput(BaseOutput):
    """
    Output class for the scheduler's step function output.

    Args:
        prev_sample (`torch.FloatTensor` of shape `(batch_size, num_channels, height, width)` for images):
            Computed sample (x_{t-1}) of previous timestep. `prev_sample` should be used as next model input in the
            denoising loop.
        pred_original_sample (`torch.FloatTensor` of shape `(batch_size, num_channels, height, width)` for images):
            The predicted denoised sample (x_{0}) based on the model output from the current timestep.
            `pred_original_sample` can be used to preview progress or for guidance.
    """

    prev_sample: torch.FloatTensor
    pred_original_sample: Optional[torch.FloatTensor] = None


def betas_for_alpha_bar(num_diffusion_timesteps, max_beta=0.999) -> torch.Tensor:
    """
    Create a beta schedule that discretizes the given alpha_t_bar function, which defines the cumulative product of
    (1-beta) over time from t = [0,1].

    Contains a function alpha_bar that takes an argument t and transforms it to the cumulative product of (1-beta) up
    to that part of the diffusion process.


    Args:
        num_diffusion_timesteps (`int`): the number of betas to produce.
        max_beta (`float`): the maximum beta to use; use values lower than 1 to
                     prevent singularities.

    Returns:
        betas (`np.ndarray`): the betas used by the scheduler to step the model outputs
    """

    def alpha_bar(time_step):
        return math.cos((time_step + 0.008) / 1.008 * math.pi / 2) ** 2

    betas = []
    for i in range(num_diffusion_timesteps):
        t1 = i / num_diffusion_timesteps
        t2 = (i + 1) / num_diffusion_timesteps
        betas.append(min(1 - alpha_bar(t2) / alpha_bar(t1), max_beta))
    return torch.tensor(betas)


class DDIMScheduler(BaseScheduler, SchedulerMixin, ConfigMixin):
    """
    Denoising diffusion implicit models is a scheduler that extends the denoising procedure introduced in denoising
    diffusion probabilistic models (DDPMs) with non-Markovian guidance.

    [`~ConfigMixin`] takes care of storing all config attributes that are passed in the scheduler's `__init__`
    function, such as `num_train_timesteps`. They can be accessed via `scheduler.config.num_train_timesteps`.
    [`~ConfigMixin`] also provides general loading and saving functionality via the [`~ConfigMixin.save_config`] and
    [`~ConfigMixin.from_config`] functions.

    For more details, see the original paper: https://arxiv.org/abs/2010.02502

    Args:
        num_train_timesteps (`int`): number of diffusion steps used to train the model.
        beta_start (`float`): the starting `beta` value of inference.
        beta_end (`float`): the final `beta` value.
        beta_schedule (`str`):
            the beta schedule, a mapping from a beta range to a sequence of betas for stepping the model. Choose from
            `linear`, `scaled_linear`, or `squaredcos_cap_v2`.
        trained_betas (`np.ndarray`, optional):
            option to pass an array of betas directly to the constructor to bypass `beta_start`, `beta_end` etc.
        clip_sample (`bool`, default `True`):
            option to clip predicted sample between -1 and 1 for numerical stability.
        set_alpha_to_one (`bool`, default `True`):
            each diffusion step uses the value of alphas product at that step and at the previous one. For the final
            step there is no previous alpha. When this option is `True` the previous alpha product is fixed to `1`,
            otherwise it uses the value of alpha at step 0.
        steps_offset (`int`, default `0`):
            an offset added to the inference steps. You can use a combination of `offset=1` and
            `set_alpha_to_one=False`, to make the last step use step 0 for the previous alpha product, as done in
            stable diffusion.

    """

    @register_to_config
    def __init__(
        self,
        num_train_timesteps: int = 1000,
        beta_start: float = 0.0001,
        beta_end: float = 0.02,
        beta_schedule: str = "linear",
        trained_betas: Optional[np.ndarray] = None,
        clip_sample: bool = True,
        set_alpha_to_one: bool = True,
        steps_offset: int = 0,
    ):
        if trained_betas is not None:
            self.betas = torch.from_numpy(trained_betas)
        if beta_schedule == "linear":
            self.betas = torch.linspace(beta_start, beta_end, num_train_timesteps, dtype=torch.float32)
        elif beta_schedule == "scaled_linear":
            # this schedule is very specific to the latent diffusion model.
            self.betas = (
                torch.linspace(beta_start**0.5, beta_end**0.5, num_train_timesteps, dtype=torch.float32) ** 2
            )
        elif beta_schedule == "squaredcos_cap_v2":
            # Glide cosine schedule
            self.betas = betas_for_alpha_bar(num_train_timesteps)
        else:
            raise NotImplementedError(f"{beta_schedule} does is not implemented for {self.__class__}")

        self.alphas = 1.0 - self.betas
        self.alphas_cumprod = torch.cumprod(self.alphas, dim=0)

        # At every step in ddim, we are looking into the previous alphas_cumprod
        # For the final step, there is no previous alphas_cumprod because we are already at 0
        # `set_alpha_to_one` decides whether we set this parameter simply to one or
        # whether we use the final alpha of the "non-previous" one.
        self.final_alpha_cumprod = torch.tensor(1.0) if set_alpha_to_one else self.alphas_cumprod[0]

        # setable values
        self.num_inference_steps = None
<<<<<<< HEAD
        self.schedule = np.arange(0, num_train_timesteps)
        self.timesteps = self.schedule[::-1].copy()

        self.tensor_format = tensor_format
        self.set_format(tensor_format=tensor_format)
=======
        self.timesteps = np.arange(0, num_train_timesteps)[::-1]
>>>>>>> bd8df2da

    def _get_variance(self, timestep, prev_timestep):
        alpha_prod_t = self.alphas_cumprod[timestep]
        alpha_prod_t_prev = self.alphas_cumprod[prev_timestep] if prev_timestep >= 0 else self.final_alpha_cumprod
        beta_prod_t = 1 - alpha_prod_t
        beta_prod_t_prev = 1 - alpha_prod_t_prev

        variance = (beta_prod_t_prev / beta_prod_t) * (1 - alpha_prod_t / alpha_prod_t_prev)

        return variance

    def get_noise_condition(self, step: int):
        """
        Returns the input noise condition for a model.
        """
        return self.schedule[step]

    def set_timesteps(self, num_inference_steps: int, **kwargs):
        """
        Sets the discrete timesteps used for the diffusion chain. Supporting function to be run before inference.

        Args:
            num_inference_steps (`int`):
                the number of diffusion steps used when generating samples with a pre-trained model.
        """

        offset = self.config.steps_offset

        if "offset" in kwargs:
            warnings.warn(
                "`offset` is deprecated as an input argument to `set_timesteps` and will be removed in v0.4.0."
                " Please pass `steps_offset` to `__init__` instead.",
                DeprecationWarning,
            )

            offset = kwargs["offset"]

        self.num_inference_steps = num_inference_steps
        step_ratio = self.config.num_train_timesteps // self.num_inference_steps
        # creates integer timesteps by multiplying by ratio
        # casting to int to avoid issues when num_inference_step is power of 3
<<<<<<< HEAD
        self.schedule = (np.arange(0, num_inference_steps) * step_ratio).round().copy()
        self.schedule += offset

        self.timesteps = np.arange(0, num_inference_steps)[::-1].copy()
        self.set_format(tensor_format=self.tensor_format)
=======
        self.timesteps = (np.arange(0, num_inference_steps) * step_ratio).round()[::-1]
        self.timesteps += offset
>>>>>>> bd8df2da

    def step(
        self,
        model_output: torch.FloatTensor,
        timestep: int,
        sample: torch.FloatTensor,
        eta: float = 0.0,
        use_clipped_model_output: bool = False,
        generator=None,
        return_dict: bool = True,
    ) -> Union[DDIMSchedulerOutput, Tuple]:
        """
        Predict the sample at the previous timestep by reversing the SDE. Core function to propagate the diffusion
        process from the learned model outputs (most often the predicted noise).

        Args:
            model_output (`torch.FloatTensor`): direct output from learned diffusion model.
            timestep (`int`): current discrete timestep in the diffusion chain.
            sample (`torch.FloatTensor`):
                current instance of sample being created by diffusion process.
            eta (`float`): weight of noise for added noise in diffusion step.
            use_clipped_model_output (`bool`): TODO
            generator: random number generator.
            return_dict (`bool`): option for returning tuple rather than DDIMSchedulerOutput class

        Returns:
            [`~schedulers.scheduling_utils.DDIMSchedulerOutput`] or `tuple`:
            [`~schedulers.scheduling_utils.DDIMSchedulerOutput`] if `return_dict` is True, otherwise a `tuple`. When
            returning a tuple, the first element is the sample tensor.

        """
        if self.num_inference_steps is None:
            raise ValueError(
                "Number of inference steps is 'None', you need to run 'set_timesteps' after creating the scheduler"
            )

        # See formulas (12) and (16) of DDIM paper https://arxiv.org/pdf/2010.02502.pdf
        # Ideally, read DDIM paper in-detail understanding

        # Notation (<variable name> -> <name in paper>
        # - pred_noise_t -> e_theta(x_t, t)
        # - pred_original_sample -> f_theta(x_t, t) or x_0
        # - std_dev_t -> sigma_t
        # - eta -> η
        # - pred_sample_direction -> "direction pointing to x_t"
        # - pred_prev_sample -> "x_t-1"

        timestep = self.schedule[timestep]

        # 1. get previous step value (=t-1)
        prev_timestep = timestep - self.config.num_train_timesteps // self.num_inference_steps

        # 2. compute alphas, betas
        alpha_prod_t = self.alphas_cumprod[timestep]
        alpha_prod_t_prev = self.alphas_cumprod[prev_timestep] if prev_timestep >= 0 else self.final_alpha_cumprod

        beta_prod_t = 1 - alpha_prod_t

        # 3. compute predicted original sample from predicted noise also called
        # "predicted x_0" of formula (12) from https://arxiv.org/pdf/2010.02502.pdf
        pred_original_sample = (sample - beta_prod_t ** (0.5) * model_output) / alpha_prod_t ** (0.5)

        # 4. Clip "predicted x_0"
        if self.config.clip_sample:
            pred_original_sample = torch.clamp(pred_original_sample, -1, 1)

        # 5. compute variance: "sigma_t(η)" -> see formula (16)
        # σ_t = sqrt((1 − α_t−1)/(1 − α_t)) * sqrt(1 − α_t/α_t−1)
        variance = self._get_variance(timestep, prev_timestep)
        std_dev_t = eta * variance ** (0.5)

        if use_clipped_model_output:
            # the model_output is always re-derived from the clipped x_0 in Glide
            model_output = (sample - alpha_prod_t ** (0.5) * pred_original_sample) / beta_prod_t ** (0.5)

        # 6. compute "direction pointing to x_t" of formula (12) from https://arxiv.org/pdf/2010.02502.pdf
        pred_sample_direction = (1 - alpha_prod_t_prev - std_dev_t**2) ** (0.5) * model_output

        # 7. compute x_t without "random noise" of formula (12) from https://arxiv.org/pdf/2010.02502.pdf
        prev_sample = alpha_prod_t_prev ** (0.5) * pred_original_sample + pred_sample_direction

        if eta > 0:
            device = model_output.device if torch.is_tensor(model_output) else "cpu"
            noise = torch.randn(model_output.shape, generator=generator).to(device)
            variance = self._get_variance(timestep, prev_timestep) ** (0.5) * eta * noise

            prev_sample = prev_sample + variance

        if not return_dict:
            return (prev_sample,)

        return DDIMSchedulerOutput(prev_sample=prev_sample, pred_original_sample=pred_original_sample)

    def add_noise(
        self,
<<<<<<< HEAD
        original_samples: Union[torch.FloatTensor, np.ndarray],
        noise: Union[torch.FloatTensor, np.ndarray],
        timesteps: Union[torch.IntTensor, np.ndarray],
    ) -> Union[torch.FloatTensor, np.ndarray]:
        if self.tensor_format == "pt":
            timesteps = timesteps.to(self.alphas_cumprod.device)
        timesteps = self.schedule[timesteps]
=======
        original_samples: torch.FloatTensor,
        noise: torch.FloatTensor,
        timesteps: torch.IntTensor,
    ) -> torch.FloatTensor:
        timesteps = timesteps.to(self.alphas_cumprod.device)
>>>>>>> bd8df2da
        sqrt_alpha_prod = self.alphas_cumprod[timesteps] ** 0.5
        sqrt_alpha_prod = sqrt_alpha_prod.flatten()
        while len(sqrt_alpha_prod.shape) < len(original_samples.shape):
            sqrt_alpha_prod = sqrt_alpha_prod.unsqueeze(-1)

        sqrt_one_minus_alpha_prod = (1 - self.alphas_cumprod[timesteps]) ** 0.5
        sqrt_one_minus_alpha_prod = sqrt_one_minus_alpha_prod.flatten()
        while len(sqrt_one_minus_alpha_prod.shape) < len(original_samples.shape):
            sqrt_one_minus_alpha_prod = sqrt_one_minus_alpha_prod.unsqueeze(-1)

        noisy_samples = sqrt_alpha_prod * original_samples + sqrt_one_minus_alpha_prod * noise
        return noisy_samples

    def __len__(self):
        return self.config.num_train_timesteps<|MERGE_RESOLUTION|>--- conflicted
+++ resolved
@@ -147,15 +147,8 @@
 
         # setable values
         self.num_inference_steps = None
-<<<<<<< HEAD
         self.schedule = np.arange(0, num_train_timesteps)
-        self.timesteps = self.schedule[::-1].copy()
-
-        self.tensor_format = tensor_format
-        self.set_format(tensor_format=tensor_format)
-=======
-        self.timesteps = np.arange(0, num_train_timesteps)[::-1]
->>>>>>> bd8df2da
+        self.timesteps = self.schedule[::-1]
 
     def _get_variance(self, timestep, prev_timestep):
         alpha_prod_t = self.alphas_cumprod[timestep]
@@ -197,16 +190,11 @@
         step_ratio = self.config.num_train_timesteps // self.num_inference_steps
         # creates integer timesteps by multiplying by ratio
         # casting to int to avoid issues when num_inference_step is power of 3
-<<<<<<< HEAD
         self.schedule = (np.arange(0, num_inference_steps) * step_ratio).round().copy()
         self.schedule += offset
 
         self.timesteps = np.arange(0, num_inference_steps)[::-1].copy()
         self.set_format(tensor_format=self.tensor_format)
-=======
-        self.timesteps = (np.arange(0, num_inference_steps) * step_ratio).round()[::-1]
-        self.timesteps += offset
->>>>>>> bd8df2da
 
     def step(
         self,
@@ -302,21 +290,12 @@
 
     def add_noise(
         self,
-<<<<<<< HEAD
-        original_samples: Union[torch.FloatTensor, np.ndarray],
-        noise: Union[torch.FloatTensor, np.ndarray],
-        timesteps: Union[torch.IntTensor, np.ndarray],
-    ) -> Union[torch.FloatTensor, np.ndarray]:
-        if self.tensor_format == "pt":
-            timesteps = timesteps.to(self.alphas_cumprod.device)
-        timesteps = self.schedule[timesteps]
-=======
         original_samples: torch.FloatTensor,
         noise: torch.FloatTensor,
         timesteps: torch.IntTensor,
     ) -> torch.FloatTensor:
         timesteps = timesteps.to(self.alphas_cumprod.device)
->>>>>>> bd8df2da
+        timesteps = self.schedule[timesteps]
         sqrt_alpha_prod = self.alphas_cumprod[timesteps] ** 0.5
         sqrt_alpha_prod = sqrt_alpha_prod.flatten()
         while len(sqrt_alpha_prod.shape) < len(original_samples.shape):

# Copyright 2022 Stanford University Team and The HuggingFace Team. All rights reserved.
#
# Licensed under the Apache License, Version 2.0 (the "License");
# you may not use this file except in compliance with the License.
# You may obtain a copy of the License at
#
#     http://www.apache.org/licenses/LICENSE-2.0
#
# Unless required by applicable law or agreed to in writing, software
# distributed under the License is distributed on an "AS IS" BASIS,
# WITHOUT WARRANTIES OR CONDITIONS OF ANY KIND, either express or implied.
# See the License for the specific language governing permissions and
# limitations under the License.

# DISCLAIMER: This code is strongly influenced by https://github.com/pesser/pytorch_diffusion
# and https://github.com/hojonathanho/diffusion

import math
import warnings
from typing import Optional, Tuple, Union

import numpy as np
import torch

from ..configuration_utils import ConfigMixin, register_to_config
from .scheduling_utils import SchedulerMixin, SchedulerOutput


def betas_for_alpha_bar(num_diffusion_timesteps, max_beta=0.999):
    """
    Create a beta schedule that discretizes the given alpha_t_bar function, which defines the cumulative product of
    (1-beta) over time from t = [0,1].

    Contains a function alpha_bar that takes an argument t and transforms it to the cumulative product of (1-beta) up
    to that part of the diffusion process.


    Args:
        num_diffusion_timesteps (`int`): the number of betas to produce.
        max_beta (`float`): the maximum beta to use; use values lower than 1 to
                     prevent singularities.

    Returns:
        betas (`np.ndarray`): the betas used by the scheduler to step the model outputs
    """

    def alpha_bar(time_step):
        return math.cos((time_step + 0.008) / 1.008 * math.pi / 2) ** 2

    betas = []
    for i in range(num_diffusion_timesteps):
        t1 = i / num_diffusion_timesteps
        t2 = (i + 1) / num_diffusion_timesteps
        betas.append(min(1 - alpha_bar(t2) / alpha_bar(t1), max_beta))
    return np.array(betas, dtype=np.float32)


class DDIMScheduler(SchedulerMixin, ConfigMixin):
    """
    Denoising diffusion implicit models is a scheduler that extends the denoising procedure introduced in denoising
    diffusion probabilistic models (DDPMs) with non-Markovian guidance.

    [`~ConfigMixin`] takes care of storing all config attributes that are passed in the scheduler's `__init__`
    function, such as `num_train_timesteps`. They can be accessed via `scheduler.config.num_train_timesteps`.
    [`~ConfigMixin`] also provides general loading and saving functionality via the [`~ConfigMixin.save_config`] and
    [`~ConfigMixin.from_config`] functions.

    For more details, see the original paper: https://arxiv.org/abs/2010.02502

    Args:
        num_train_timesteps (`int`): number of diffusion steps used to train the model.
        beta_start (`float`): the starting `beta` value of inference.
        beta_end (`float`): the final `beta` value.
        beta_schedule (`str`):
            the beta schedule, a mapping from a beta range to a sequence of betas for stepping the model. Choose from
            `linear`, `scaled_linear`, or `squaredcos_cap_v2`.
        trained_betas (`np.ndarray`, optional):
            option to pass an array of betas directly to the constructor to bypass `beta_start`, `beta_end` etc.
        clip_sample (`bool`, default `True`):
            option to clip predicted sample between -1 and 1 for numerical stability.
        set_alpha_to_one (`bool`, default `True`):
            each diffusion step uses the value of alphas product at that step and at the previous one. For the final
            step there is no previous alpha. When this option is `True` the previous alpha product is fixed to `1`,
            otherwise it uses the value of alpha at step 0.
        steps_offset (`int`, default `0`):
            an offset added to the inference steps. You can use a combination of `offset=1` and
            `set_alpha_to_one=False`, to make the last step use step 0 for the previous alpha product, as done in
            stable diffusion.
        tensor_format (`str`): whether the scheduler expects pytorch or numpy arrays.

    """

    @register_to_config
    def __init__(
        self,
        num_train_timesteps: int = 1000,
        beta_start: float = 0.0001,
        beta_end: float = 0.02,
        beta_schedule: str = "linear",
        trained_betas: Optional[np.ndarray] = None,
        clip_sample: bool = True,
        set_alpha_to_one: bool = True,
        steps_offset: int = 0,
        tensor_format: str = "pt",
    ):
        if trained_betas is not None:
            self.betas = np.asarray(trained_betas)
        if beta_schedule == "linear":
            self.betas = np.linspace(beta_start, beta_end, num_train_timesteps, dtype=np.float32)
        elif beta_schedule == "scaled_linear":
            # this schedule is very specific to the latent diffusion model.
            self.betas = np.linspace(beta_start**0.5, beta_end**0.5, num_train_timesteps, dtype=np.float32) ** 2
        elif beta_schedule == "squaredcos_cap_v2":
            # Glide cosine schedule
            self.betas = betas_for_alpha_bar(num_train_timesteps)
        else:
            raise NotImplementedError(f"{beta_schedule} does is not implemented for {self.__class__}")

        self.alphas = 1.0 - self.betas
        self.alphas_cumprod = np.cumprod(self.alphas, axis=0)

<<<<<<< HEAD
=======
        # At every step in ddim, we are looking into the previous alphas_cumprod
        # For the final step, there is no previous alphas_cumprod because we are already at 0
        # `set_alpha_to_one` decides whether we set this parameter simply to one or
        # whether we use the final alpha of the "non-previous" one.
>>>>>>> e5902ed1
        self.final_alpha_cumprod = np.array(1.0) if set_alpha_to_one else self.alphas_cumprod[0]

        # setable values
        self.num_inference_steps = None
        self.timesteps = np.arange(0, num_train_timesteps)[::-1].copy()

        self.tensor_format = tensor_format
        self.set_format(tensor_format=tensor_format)

    def _get_variance(self, timestep, prev_timestep):
        alpha_prod_t = self.alphas_cumprod[timestep]
        alpha_prod_t_prev = self.alphas_cumprod[prev_timestep] if prev_timestep >= 0 else self.final_alpha_cumprod
        beta_prod_t = 1 - alpha_prod_t
        beta_prod_t_prev = 1 - alpha_prod_t_prev

        variance = (beta_prod_t_prev / beta_prod_t) * (1 - alpha_prod_t / alpha_prod_t_prev)

        return variance

    def set_timesteps(self, num_inference_steps: int, **kwargs):
        """
        Sets the discrete timesteps used for the diffusion chain. Supporting function to be run before inference.

        Args:
            num_inference_steps (`int`):
                the number of diffusion steps used when generating samples with a pre-trained model.
        """

        offset = self.config.steps_offset

        if "offset" in kwargs:
            warnings.warn(
                "`offset` is deprecated as an input argument to `set_timesteps` and will be removed in v0.4.0."
                " Please pass `steps_offset` to `__init__` instead.",
                DeprecationWarning,
            )

            offset = kwargs["offset"]

        self.num_inference_steps = num_inference_steps
        step_ratio = self.config.num_train_timesteps // self.num_inference_steps
        # creates integer timesteps by multiplying by ratio
        # casting to int to avoid issues when num_inference_step is power of 3
        self.timesteps = (np.arange(0, num_inference_steps) * step_ratio).round()[::-1].copy()
        self.timesteps += offset
        self.set_format(tensor_format=self.tensor_format)

    def step(
        self,
        model_output: Union[torch.FloatTensor, np.ndarray],
        timestep: int,
        sample: Union[torch.FloatTensor, np.ndarray],
        eta: float = 0.0,
        use_clipped_model_output: bool = False,
        generator=None,
        return_dict: bool = True,
    ) -> Union[SchedulerOutput, Tuple]:
        """
        Predict the sample at the previous timestep by reversing the SDE. Core function to propagate the diffusion
        process from the learned model outputs (most often the predicted noise).

        Args:
            model_output (`torch.FloatTensor` or `np.ndarray`): direct output from learned diffusion model.
            timestep (`int`): current discrete timestep in the diffusion chain.
            sample (`torch.FloatTensor` or `np.ndarray`):
                current instance of sample being created by diffusion process.
            eta (`float`): weight of noise for added noise in diffusion step.
            use_clipped_model_output (`bool`): TODO
            generator: random number generator.
            return_dict (`bool`): option for returning tuple rather than SchedulerOutput class

        Returns:
            [`~schedulers.scheduling_utils.SchedulerOutput`] or `tuple`:
            [`~schedulers.scheduling_utils.SchedulerOutput`] if `return_dict` is True, otherwise a `tuple`. When
            returning a tuple, the first element is the sample tensor.

        """
        if self.num_inference_steps is None:
            raise ValueError(
                "Number of inference steps is 'None', you need to run 'set_timesteps' after creating the scheduler"
            )

        # See formulas (12) and (16) of DDIM paper https://arxiv.org/pdf/2010.02502.pdf
        # Ideally, read DDIM paper in-detail understanding

        # Notation (<variable name> -> <name in paper>
        # - pred_noise_t -> e_theta(x_t, t)
        # - pred_original_sample -> f_theta(x_t, t) or x_0
        # - std_dev_t -> sigma_t
        # - eta -> η
        # - pred_sample_direction -> "direction pointing to x_t"
        # - pred_prev_sample -> "x_t-1"

        # 1. get previous step value (=t-1)
        prev_timestep = timestep - self.config.num_train_timesteps // self.num_inference_steps

        # 2. compute alphas, betas
        alpha_prod_t = self.alphas_cumprod[timestep]
        alpha_prod_t_prev = self.alphas_cumprod[prev_timestep] if prev_timestep >= 0 else self.final_alpha_cumprod
        beta_prod_t = 1 - alpha_prod_t

        # 3. compute predicted original sample from predicted noise also called
        # "predicted x_0" of formula (12) from https://arxiv.org/pdf/2010.02502.pdf
        pred_original_sample = (sample - beta_prod_t ** (0.5) * model_output) / alpha_prod_t ** (0.5)

        # 4. Clip "predicted x_0"
        if self.config.clip_sample:
            pred_original_sample = self.clip(pred_original_sample, -1, 1)

        # 5. compute variance: "sigma_t(η)" -> see formula (16)
        # σ_t = sqrt((1 − α_t−1)/(1 − α_t)) * sqrt(1 − α_t/α_t−1)
        variance = self._get_variance(timestep, prev_timestep)
        std_dev_t = eta * variance ** (0.5)

        if use_clipped_model_output:
            # the model_output is always re-derived from the clipped x_0 in Glide
            model_output = (sample - alpha_prod_t ** (0.5) * pred_original_sample) / beta_prod_t ** (0.5)

        # 6. compute "direction pointing to x_t" of formula (12) from https://arxiv.org/pdf/2010.02502.pdf
        pred_sample_direction = (1 - alpha_prod_t_prev - std_dev_t**2) ** (0.5) * model_output

        # 7. compute x_t without "random noise" of formula (12) from https://arxiv.org/pdf/2010.02502.pdf
        prev_sample = alpha_prod_t_prev ** (0.5) * pred_original_sample + pred_sample_direction

        if eta > 0:
            device = model_output.device if torch.is_tensor(model_output) else "cpu"
            noise = torch.randn(model_output.shape, generator=generator).to(device)
            variance = self._get_variance(timestep, prev_timestep) ** (0.5) * eta * noise

            if not torch.is_tensor(model_output):
                variance = variance.numpy()

            prev_sample = prev_sample + variance

        if not return_dict:
            return (prev_sample,)

        return SchedulerOutput(prev_sample=prev_sample)

    def add_noise(
        self,
        original_samples: Union[torch.FloatTensor, np.ndarray],
        noise: Union[torch.FloatTensor, np.ndarray],
        timesteps: Union[torch.IntTensor, np.ndarray],
    ) -> Union[torch.FloatTensor, np.ndarray]:
        if self.tensor_format == "pt":
            timesteps = timesteps.to(self.alphas_cumprod.device)
        sqrt_alpha_prod = self.alphas_cumprod[timesteps] ** 0.5
        sqrt_alpha_prod = self.match_shape(sqrt_alpha_prod, original_samples)
        sqrt_one_minus_alpha_prod = (1 - self.alphas_cumprod[timesteps]) ** 0.5
        sqrt_one_minus_alpha_prod = self.match_shape(sqrt_one_minus_alpha_prod, original_samples)

        noisy_samples = sqrt_alpha_prod * original_samples + sqrt_one_minus_alpha_prod * noise
        return noisy_samples

    def __len__(self):
        return self.config.num_train_timesteps<|MERGE_RESOLUTION|>--- conflicted
+++ resolved
@@ -119,13 +119,10 @@
         self.alphas = 1.0 - self.betas
         self.alphas_cumprod = np.cumprod(self.alphas, axis=0)
 
-<<<<<<< HEAD
-=======
         # At every step in ddim, we are looking into the previous alphas_cumprod
         # For the final step, there is no previous alphas_cumprod because we are already at 0
         # `set_alpha_to_one` decides whether we set this parameter simply to one or
         # whether we use the final alpha of the "non-previous" one.
->>>>>>> e5902ed1
         self.final_alpha_cumprod = np.array(1.0) if set_alpha_to_one else self.alphas_cumprod[0]
 
         # setable values

from dataclasses import dataclass
from typing import Optional, Tuple, Union

import torch
import torch.nn as nn

from ..configuration_utils import ConfigMixin, register_to_config
from ..modeling_utils import ModelMixin
from ..utils import BaseOutput
from .embeddings import TimestepEmbedding, Timesteps
from .unet_blocks import UNetMidBlock2DCrossAttn, get_down_block, get_up_block


@dataclass
class UNet2DConditionOutput(BaseOutput):
    """
    Args:
        sample (`torch.FloatTensor` of shape `(batch_size, num_channels, height, width)`):
            Hidden states conditioned on `encoder_hidden_states` input. Output of last layer of model.
    """

    sample: torch.FloatTensor


class UNet2DConditionModel(ModelMixin, ConfigMixin):
    @register_to_config
    def __init__(
        self,
        sample_size: Optional[int] = None,
        in_channels: int = 4,
        out_channels: int = 4,
        center_input_sample: bool = False,
        flip_sin_to_cos: bool = True,
        freq_shift: int = 0,
        down_block_types: Tuple[str] = (
            "CrossAttnDownBlock2D",
            "CrossAttnDownBlock2D",
            "CrossAttnDownBlock2D",
            "DownBlock2D",
        ),
        up_block_types: Tuple[str] = ("UpBlock2D", "CrossAttnUpBlock2D", "CrossAttnUpBlock2D", "CrossAttnUpBlock2D"),
        block_out_channels: Tuple[int] = (320, 640, 1280, 1280),
        layers_per_block: int = 2,
        downsample_padding: int = 1,
        mid_block_scale_factor: float = 1,
        act_fn: str = "silu",
        norm_num_groups: int = 32,
        norm_eps: float = 1e-5,
        cross_attention_dim: int = 1280,
        attention_head_dim: int = 8,
    ):
        super().__init__()

        self.sample_size = sample_size
        time_embed_dim = block_out_channels[0] * 4

        # input
        self.conv_in = nn.Conv2d(in_channels, block_out_channels[0], kernel_size=3, padding=(1, 1))

        # time
        self.time_proj = Timesteps(block_out_channels[0], flip_sin_to_cos, freq_shift)
        timestep_input_dim = block_out_channels[0]

        self.time_embedding = TimestepEmbedding(timestep_input_dim, time_embed_dim)

        self.down_blocks = nn.ModuleList([])
        self.mid_block = None
        self.up_blocks = nn.ModuleList([])

        # down
        output_channel = block_out_channels[0]
        for i, down_block_type in enumerate(down_block_types):
            input_channel = output_channel
            output_channel = block_out_channels[i]
            is_final_block = i == len(block_out_channels) - 1

            down_block = get_down_block(
                down_block_type,
                num_layers=layers_per_block,
                in_channels=input_channel,
                out_channels=output_channel,
                temb_channels=time_embed_dim,
                add_downsample=not is_final_block,
                resnet_eps=norm_eps,
                resnet_act_fn=act_fn,
                cross_attention_dim=cross_attention_dim,
                attn_num_head_channels=attention_head_dim,
                downsample_padding=downsample_padding,
            )
            self.down_blocks.append(down_block)

        # mid
        self.mid_block = UNetMidBlock2DCrossAttn(
            in_channels=block_out_channels[-1],
            temb_channels=time_embed_dim,
            resnet_eps=norm_eps,
            resnet_act_fn=act_fn,
            output_scale_factor=mid_block_scale_factor,
            resnet_time_scale_shift="default",
            cross_attention_dim=cross_attention_dim,
            attn_num_head_channels=attention_head_dim,
            resnet_groups=norm_num_groups,
        )

        # up
        reversed_block_out_channels = list(reversed(block_out_channels))
        output_channel = reversed_block_out_channels[0]
        for i, up_block_type in enumerate(up_block_types):
            prev_output_channel = output_channel
            output_channel = reversed_block_out_channels[i]
            input_channel = reversed_block_out_channels[min(i + 1, len(block_out_channels) - 1)]

            is_final_block = i == len(block_out_channels) - 1

            up_block = get_up_block(
                up_block_type,
                num_layers=layers_per_block + 1,
                in_channels=input_channel,
                out_channels=output_channel,
                prev_output_channel=prev_output_channel,
                temb_channels=time_embed_dim,
                add_upsample=not is_final_block,
                resnet_eps=norm_eps,
                resnet_act_fn=act_fn,
                cross_attention_dim=cross_attention_dim,
                attn_num_head_channels=attention_head_dim,
            )
            self.up_blocks.append(up_block)
            prev_output_channel = output_channel

        # out
        self.conv_norm_out = nn.GroupNorm(num_channels=block_out_channels[0], num_groups=norm_num_groups, eps=norm_eps)
        self.conv_act = nn.SiLU()
        self.conv_out = nn.Conv2d(block_out_channels[0], out_channels, 3, padding=1)

    def forward(
        self,
        sample: torch.FloatTensor,
        timestep: Union[torch.Tensor, float, int],
        encoder_hidden_states: torch.Tensor,
        return_dict: bool = True,
    ) -> Union[UNet2DConditionOutput, Tuple]:
        # 0. center input if necessary
        if self.config.center_input_sample:
            sample = 2 * sample - 1.0

        # 1. time
        timesteps = timestep
        if not torch.is_tensor(timesteps):
            timesteps = torch.tensor([timesteps], dtype=torch.long, device=sample.device)
        elif torch.is_tensor(timesteps) and len(timesteps.shape) == 0:
            if sample.device.type == "mps":
                timesteps = timesteps.to(dtype=torch.float32)
            timesteps = timesteps[None].to(device=sample.device)

        # broadcast to batch dimension in a way that's compatible with ONNX/Core ML
        timesteps = timesteps * torch.ones(sample.shape[0], dtype=timesteps.dtype, device=timesteps.device)

        t_emb = self.time_proj(timesteps)
        emb = self.time_embedding(t_emb)

        # 2. pre-process
        sample = self.conv_in(sample)

        # 3. down
        down_block_res_samples = (sample,)
        for downsample_block in self.down_blocks:
            if hasattr(downsample_block, "attentions") and downsample_block.attentions is not None:
                sample, res_samples = downsample_block(
                    hidden_states=sample, temb=emb, encoder_hidden_states=encoder_hidden_states
                )
            else:
                sample, res_samples = downsample_block(hidden_states=sample, temb=emb)

            down_block_res_samples += res_samples

        # 4. mid
        sample = self.mid_block(sample, emb, encoder_hidden_states=encoder_hidden_states)

        # 5. up
        for upsample_block in self.up_blocks:
            res_samples = down_block_res_samples[-len(upsample_block.resnets) :]
            down_block_res_samples = down_block_res_samples[: -len(upsample_block.resnets)]

            if hasattr(upsample_block, "attentions") and upsample_block.attentions is not None:
                sample = upsample_block(
                    hidden_states=sample,
                    temb=emb,
                    res_hidden_states_tuple=res_samples,
                    encoder_hidden_states=encoder_hidden_states,
                )
            else:
                sample = upsample_block(hidden_states=sample, temb=emb, res_hidden_states_tuple=res_samples)

        # 6. post-process
        # make sure hidden states is in float32
        # when running in half-precision
        sample = self.conv_norm_out(sample.float()).type(sample.dtype)
        sample = self.conv_act(sample)
        sample = self.conv_out(sample)

        if not return_dict:
            return (sample,)

<<<<<<< HEAD
        return output

    def _mps_warmup_inputs(self, batch_size) -> Tuple:
        batch_size = 1 if batch_size is None else batch_size
        w_sample = torch.randn((batch_size, self.in_channels, 64, 64))
        t = torch.tensor([10], dtype=torch.int32)
        w_encoded = torch.rand((batch_size, 77, 768))
        return (w_sample, t, w_encoded)
=======
        return UNet2DConditionOutput(sample=sample)
>>>>>>> f085d2f5
<|MERGE_RESOLUTION|>--- conflicted
+++ resolved
@@ -202,8 +202,7 @@
         if not return_dict:
             return (sample,)
 
-<<<<<<< HEAD
-        return output
+        return UNet2DConditionOutput(sample=sample)
 
     def _mps_warmup_inputs(self, batch_size) -> Tuple:
         batch_size = 1 if batch_size is None else batch_size
@@ -211,6 +210,3 @@
         t = torch.tensor([10], dtype=torch.int32)
         w_encoded = torch.rand((batch_size, 77, 768))
         return (w_sample, t, w_encoded)
-=======
-        return UNet2DConditionOutput(sample=sample)
->>>>>>> f085d2f5

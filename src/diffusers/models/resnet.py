from functools import partial

import torch
import torch.nn as nn
import torch.nn.functional as F


class Upsample2D(nn.Module):
    """
    An upsampling layer with an optional convolution.

    Parameters:
        channels: channels in the inputs and outputs.
        use_conv: a bool determining if a convolution is applied.
        dims: determines if the signal is 1D, 2D, or 3D. If 3D, then upsampling occurs in the inner-two dimensions.
    """

    def __init__(self, channels, use_conv=False, use_conv_transpose=False, out_channels=None, name="conv"):
        super().__init__()
        self.channels = channels
        self.out_channels = out_channels or channels
        self.use_conv = use_conv
        self.use_conv_transpose = use_conv_transpose
        self.name = name

        conv = None
        if use_conv_transpose:
            conv = nn.ConvTranspose2d(channels, self.out_channels, 4, 2, 1)
        elif use_conv:
            conv = nn.Conv2d(self.channels, self.out_channels, 3, padding=1)

        # TODO(Suraj, Patrick) - clean up after weight dicts are correctly renamed
        if name == "conv":
            self.conv = conv
        else:
            self.Conv2d_0 = conv

    def forward(self, hidden_states, output_size=None):
        assert hidden_states.shape[1] == self.channels

        if self.use_conv_transpose:
            return self.conv(hidden_states)

        # Cast to float32 to as 'upsample_nearest2d_out_frame' op does not support bfloat16
        # TODO(Suraj): Remove this cast once the issue is fixed in PyTorch
        # https://github.com/pytorch/pytorch/issues/86679
        dtype = hidden_states.dtype
        if dtype == torch.bfloat16:
            hidden_states = hidden_states.to(torch.float32)

        # if `output_size` is passed we force the interpolation output
        # size and do not make use of `scale_factor=2`
        if output_size is None:
            hidden_states = F.interpolate(hidden_states, scale_factor=2.0, mode="nearest")
        else:
            hidden_states = F.interpolate(hidden_states, size=output_size, mode="nearest")

        # If the input is bfloat16, we cast back to bfloat16
        if dtype == torch.bfloat16:
            hidden_states = hidden_states.to(dtype)

        # TODO(Suraj, Patrick) - clean up after weight dicts are correctly renamed
        if self.use_conv:
            if self.name == "conv":
                hidden_states = self.conv(hidden_states)
            else:
                hidden_states = self.Conv2d_0(hidden_states)

        return hidden_states


class Downsample2D(nn.Module):
    """
    A downsampling layer with an optional convolution.

    Parameters:
        channels: channels in the inputs and outputs.
        use_conv: a bool determining if a convolution is applied.
        dims: determines if the signal is 1D, 2D, or 3D. If 3D, then downsampling occurs in the inner-two dimensions.
    """

    def __init__(self, channels, use_conv=False, out_channels=None, padding=1, name="conv"):
        super().__init__()
        self.channels = channels
        self.out_channels = out_channels or channels
        self.use_conv = use_conv
        self.padding = padding
        stride = 2
        self.name = name

        if use_conv:
            conv = nn.Conv2d(self.channels, self.out_channels, 3, stride=stride, padding=padding)
        else:
            assert self.channels == self.out_channels
            conv = nn.AvgPool2d(kernel_size=stride, stride=stride)

        # TODO(Suraj, Patrick) - clean up after weight dicts are correctly renamed
        if name == "conv":
            self.Conv2d_0 = conv
            self.conv = conv
        elif name == "Conv2d_0":
            self.conv = conv
        else:
            self.conv = conv

    def forward(self, hidden_states):
        assert hidden_states.shape[1] == self.channels
        if self.use_conv and self.padding == 0:
            pad = (0, 1, 0, 1)
            hidden_states = F.pad(hidden_states, pad, mode="constant", value=0)

        assert hidden_states.shape[1] == self.channels
        hidden_states = self.conv(hidden_states)

        return hidden_states


class FirUpsample2D(nn.Module):
    def __init__(self, channels=None, out_channels=None, use_conv=False, fir_kernel=(1, 3, 3, 1)):
        super().__init__()
        out_channels = out_channels if out_channels else channels
        if use_conv:
            self.Conv2d_0 = nn.Conv2d(channels, out_channels, kernel_size=3, stride=1, padding=1)
        self.use_conv = use_conv
        self.fir_kernel = fir_kernel
        self.out_channels = out_channels

<<<<<<< HEAD
    def _upsample_2d(self, x, weight=None, kernel=None, factor=2, gain=1):
=======
    def _upsample_2d(self, hidden_states, weight=None, kernel=None, factor=2, gain=1):
>>>>>>> 147b9fda
        """Fused `upsample_2d()` followed by `Conv2d()`.

        Padding is performed only once at the beginning, not between the operations. The fused op is considerably more
<<<<<<< HEAD
        efficient than performing the same calculation using standard TensorFlow ops. It supports gradients of arbitrary:
        order.
        x: Input tensor of the shape `[N, C, H, W]` or `[N, H, W,
            C]`.
        weight: Weight tensor of the shape `[filterH, filterW, inChannels,
            outChannels]`. Grouped convolution can be performed by `inChannels = x.shape[0] // numGroups`.
        kernel: FIR filter of the shape `[firH, firW]` or `[firN]`
            (separable). The default is `[1] * factor`, which corresponds to nearest-neighbor upsampling.
        factor: Integer upsampling factor (default: 2). gain: Scaling factor for signal magnitude (default: 1.0).
=======
        efficient than performing the same calculation using standard TensorFlow ops. It supports gradients of
        arbitrary order.

        Args:
            hidden_states: Input tensor of the shape `[N, C, H, W]` or `[N, H, W, C]`.
            weight: Weight tensor of the shape `[filterH, filterW, inChannels,
                outChannels]`. Grouped convolution can be performed by `inChannels = x.shape[0] // numGroups`.
            kernel: FIR filter of the shape `[firH, firW]` or `[firN]`
                (separable). The default is `[1] * factor`, which corresponds to nearest-neighbor upsampling.
            factor: Integer upsampling factor (default: 2).
            gain: Scaling factor for signal magnitude (default: 1.0).
>>>>>>> 147b9fda

        Returns:
            output: Tensor of the shape `[N, C, H * factor, W * factor]` or `[N, H * factor, W * factor, C]`, and same
            datatype as `hidden_states`.
        """

        assert isinstance(factor, int) and factor >= 1

        # Setup filter kernel.
        if kernel is None:
            kernel = [1] * factor

        # setup kernel
        kernel = torch.tensor(kernel, dtype=torch.float32)
        if kernel.ndim == 1:
            kernel = torch.outer(kernel, kernel)
        kernel /= torch.sum(kernel)

        kernel = kernel * (gain * (factor**2))

        if self.use_conv:
            convH = weight.shape[2]
            convW = weight.shape[3]
            inC = weight.shape[1]

<<<<<<< HEAD
            p = (kernel.shape[0] - factor) - (convW - 1)

            stride = (factor, factor)
            # Determine data dimensions.
            output_shape = ((x.shape[2] - 1) * factor + convH, (x.shape[3] - 1) * factor + convW)
=======
            pad_value = (kernel.shape[0] - factor) - (convW - 1)

            stride = (factor, factor)
            # Determine data dimensions.
            output_shape = (
                (hidden_states.shape[2] - 1) * factor + convH,
                (hidden_states.shape[3] - 1) * factor + convW,
            )
>>>>>>> 147b9fda
            output_padding = (
                output_shape[0] - (hidden_states.shape[2] - 1) * stride[0] - convH,
                output_shape[1] - (hidden_states.shape[3] - 1) * stride[1] - convW,
            )
            assert output_padding[0] >= 0 and output_padding[1] >= 0
<<<<<<< HEAD
            inC = weight.shape[1]
            num_groups = x.shape[1] // inC
=======
            num_groups = hidden_states.shape[1] // inC
>>>>>>> 147b9fda

            # Transpose weights.
            weight = torch.reshape(weight, (num_groups, -1, inC, convH, convW))
            weight = torch.flip(weight, dims=[3, 4]).permute(0, 2, 1, 3, 4)
            weight = torch.reshape(weight, (num_groups * inC, -1, convH, convW))

<<<<<<< HEAD
            x = F.conv_transpose2d(x, weight, stride=stride, output_padding=output_padding, padding=0)

            x = upfirdn2d_native(x, torch.tensor(kernel, device=x.device), pad=((p + 1) // 2 + factor - 1, p // 2 + 1))
        else:
            p = kernel.shape[0] - factor
            x = upfirdn2d_native(
                x, torch.tensor(kernel, device=x.device), up=factor, pad=((p + 1) // 2 + factor - 1, p // 2)
=======
            inverse_conv = F.conv_transpose2d(
                hidden_states, weight, stride=stride, output_padding=output_padding, padding=0
            )

            output = upfirdn2d_native(
                inverse_conv,
                torch.tensor(kernel, device=inverse_conv.device),
                pad=((pad_value + 1) // 2 + factor - 1, pad_value // 2 + 1),
            )
        else:
            pad_value = kernel.shape[0] - factor
            output = upfirdn2d_native(
                hidden_states,
                torch.tensor(kernel, device=hidden_states.device),
                up=factor,
                pad=((pad_value + 1) // 2 + factor - 1, pad_value // 2),
>>>>>>> 147b9fda
            )

        return output

    def forward(self, hidden_states):
        if self.use_conv:
<<<<<<< HEAD
            height = self._upsample_2d(x, self.Conv2d_0.weight, kernel=self.fir_kernel)
            height = height + self.Conv2d_0.bias.reshape(1, -1, 1, 1)
        else:
            height = self._upsample_2d(x, kernel=self.fir_kernel, factor=2)
=======
            height = self._upsample_2d(hidden_states, self.Conv2d_0.weight, kernel=self.fir_kernel)
            height = height + self.Conv2d_0.bias.reshape(1, -1, 1, 1)
        else:
            height = self._upsample_2d(hidden_states, kernel=self.fir_kernel, factor=2)
>>>>>>> 147b9fda

        return height


class FirDownsample2D(nn.Module):
    def __init__(self, channels=None, out_channels=None, use_conv=False, fir_kernel=(1, 3, 3, 1)):
        super().__init__()
        out_channels = out_channels if out_channels else channels
        if use_conv:
            self.Conv2d_0 = nn.Conv2d(channels, out_channels, kernel_size=3, stride=1, padding=1)
        self.fir_kernel = fir_kernel
        self.use_conv = use_conv
        self.out_channels = out_channels

<<<<<<< HEAD
    def _downsample_2d(self, x, weight=None, kernel=None, factor=2, gain=1):
=======
    def _downsample_2d(self, hidden_states, weight=None, kernel=None, factor=2, gain=1):
>>>>>>> 147b9fda
        """Fused `Conv2d()` followed by `downsample_2d()`.
        Padding is performed only once at the beginning, not between the operations. The fused op is considerably more
        efficient than performing the same calculation using standard TensorFlow ops. It supports gradients of
        arbitrary order.

        Args:
            hidden_states: Input tensor of the shape `[N, C, H, W]` or `[N, H, W, C]`.
            weight:
                Weight tensor of the shape `[filterH, filterW, inChannels, outChannels]`. Grouped convolution can be
                performed by `inChannels = x.shape[0] // numGroups`.
            kernel: FIR filter of the shape `[firH, firW]` or `[firN]` (separable). The default is `[1] *
            factor`, which corresponds to average pooling.
            factor: Integer downsampling factor (default: 2).
            gain: Scaling factor for signal magnitude (default: 1.0).

        Returns:
            output: Tensor of the shape `[N, C, H // factor, W // factor]` or `[N, H // factor, W // factor, C]`, and
            same datatype as `x`.
        """

        assert isinstance(factor, int) and factor >= 1
        if kernel is None:
            kernel = [1] * factor

        # setup kernel
        kernel = torch.tensor(kernel, dtype=torch.float32)
        if kernel.ndim == 1:
            kernel = torch.outer(kernel, kernel)
        kernel /= torch.sum(kernel)

        kernel = kernel * gain

        if self.use_conv:
            _, _, convH, convW = weight.shape
<<<<<<< HEAD
            p = (kernel.shape[0] - factor) + (convW - 1)
            s = [factor, factor]
            x = upfirdn2d_native(x, torch.tensor(kernel, device=x.device), pad=((p + 1) // 2, p // 2))
            x = F.conv2d(x, weight, stride=s, padding=0)
        else:
            p = kernel.shape[0] - factor
            x = upfirdn2d_native(x, torch.tensor(kernel, device=x.device), down=factor, pad=((p + 1) // 2, p // 2))
=======
            pad_value = (kernel.shape[0] - factor) + (convW - 1)
            stride_value = [factor, factor]
            upfirdn_input = upfirdn2d_native(
                hidden_states,
                torch.tensor(kernel, device=hidden_states.device),
                pad=((pad_value + 1) // 2, pad_value // 2),
            )
            output = F.conv2d(upfirdn_input, weight, stride=stride_value, padding=0)
        else:
            pad_value = kernel.shape[0] - factor
            output = upfirdn2d_native(
                hidden_states,
                torch.tensor(kernel, device=hidden_states.device),
                down=factor,
                pad=((pad_value + 1) // 2, pad_value // 2),
            )
>>>>>>> 147b9fda

        return output

    def forward(self, hidden_states):
        if self.use_conv:
<<<<<<< HEAD
            x = self._downsample_2d(x, weight=self.Conv2d_0.weight, kernel=self.fir_kernel)
            x = x + self.Conv2d_0.bias.reshape(1, -1, 1, 1)
        else:
            x = self._downsample_2d(x, kernel=self.fir_kernel, factor=2)
=======
            downsample_input = self._downsample_2d(hidden_states, weight=self.Conv2d_0.weight, kernel=self.fir_kernel)
            hidden_states = downsample_input + self.Conv2d_0.bias.reshape(1, -1, 1, 1)
        else:
            hidden_states = self._downsample_2d(hidden_states, kernel=self.fir_kernel, factor=2)
>>>>>>> 147b9fda

        return hidden_states


class ResnetBlock2D(nn.Module):
    def __init__(
        self,
        *,
        in_channels,
        out_channels=None,
        conv_shortcut=False,
        dropout=0.0,
        temb_channels=512,
        groups=32,
        groups_out=None,
        pre_norm=True,
        eps=1e-6,
        non_linearity="swish",
        time_embedding_norm="default",
        kernel=None,
        output_scale_factor=1.0,
        use_in_shortcut=None,
        up=False,
        down=False,
    ):
        super().__init__()
        self.pre_norm = pre_norm
        self.pre_norm = True
        self.in_channels = in_channels
        out_channels = in_channels if out_channels is None else out_channels
        self.out_channels = out_channels
        self.use_conv_shortcut = conv_shortcut
        self.time_embedding_norm = time_embedding_norm
        self.up = up
        self.down = down
        self.output_scale_factor = output_scale_factor

        if groups_out is None:
            groups_out = groups

        self.norm1 = torch.nn.GroupNorm(num_groups=groups, num_channels=in_channels, eps=eps, affine=True)

        self.conv1 = torch.nn.Conv2d(in_channels, out_channels, kernel_size=3, stride=1, padding=1)

        if temb_channels is not None:
            self.time_emb_proj = torch.nn.Linear(temb_channels, out_channels)
        else:
            self.time_emb_proj = None

        self.norm2 = torch.nn.GroupNorm(num_groups=groups_out, num_channels=out_channels, eps=eps, affine=True)
        self.dropout = torch.nn.Dropout(dropout)
        self.conv2 = torch.nn.Conv2d(out_channels, out_channels, kernel_size=3, stride=1, padding=1)

        if non_linearity == "swish":
            self.nonlinearity = lambda x: F.silu(x)
        elif non_linearity == "mish":
            self.nonlinearity = Mish()
        elif non_linearity == "silu":
            self.nonlinearity = nn.SiLU()

        self.upsample = self.downsample = None
        if self.up:
            if kernel == "fir":
                fir_kernel = (1, 3, 3, 1)
                self.upsample = lambda x: upsample_2d(x, kernel=fir_kernel)
            elif kernel == "sde_vp":
                self.upsample = partial(F.interpolate, scale_factor=2.0, mode="nearest")
            else:
                self.upsample = Upsample2D(in_channels, use_conv=False)
        elif self.down:
            if kernel == "fir":
                fir_kernel = (1, 3, 3, 1)
                self.downsample = lambda x: downsample_2d(x, kernel=fir_kernel)
            elif kernel == "sde_vp":
                self.downsample = partial(F.avg_pool2d, kernel_size=2, stride=2)
            else:
                self.downsample = Downsample2D(in_channels, use_conv=False, padding=1, name="op")

        self.use_in_shortcut = self.in_channels != self.out_channels if use_in_shortcut is None else use_in_shortcut

        self.conv_shortcut = None
        if self.use_in_shortcut:
            self.conv_shortcut = torch.nn.Conv2d(in_channels, out_channels, kernel_size=1, stride=1, padding=0)

<<<<<<< HEAD
    def forward(self, x, temb):
        hidden_states = x

        # make sure hidden states is in float32
        # when running in half-precision
        hidden_states = self.norm1(hidden_states).type(hidden_states.dtype)
        hidden_states = self.nonlinearity(hidden_states)

        if self.upsample is not None:
            x = self.upsample(x)
            hidden_states = self.upsample(hidden_states)
        elif self.downsample is not None:
            x = self.downsample(x)
=======
    def forward(self, input_tensor, temb):
        hidden_states = input_tensor

        hidden_states = self.norm1(hidden_states)
        hidden_states = self.nonlinearity(hidden_states)

        if self.upsample is not None:
            input_tensor = self.upsample(input_tensor)
            hidden_states = self.upsample(hidden_states)
        elif self.downsample is not None:
            input_tensor = self.downsample(input_tensor)
>>>>>>> 147b9fda
            hidden_states = self.downsample(hidden_states)

        hidden_states = self.conv1(hidden_states)

        if temb is not None:
            temb = self.time_emb_proj(self.nonlinearity(temb))[:, :, None, None]
            hidden_states = hidden_states + temb

<<<<<<< HEAD
        # make sure hidden states is in float32
        # when running in half-precision
        hidden_states = self.norm2(hidden_states).type(hidden_states.dtype)
=======
        hidden_states = self.norm2(hidden_states)
>>>>>>> 147b9fda
        hidden_states = self.nonlinearity(hidden_states)

        hidden_states = self.dropout(hidden_states)
        hidden_states = self.conv2(hidden_states)

        if self.conv_shortcut is not None:
            input_tensor = self.conv_shortcut(input_tensor)

<<<<<<< HEAD
        out = (x + hidden_states) / self.output_scale_factor
=======
        output_tensor = (input_tensor + hidden_states) / self.output_scale_factor
>>>>>>> 147b9fda

        return output_tensor


class Mish(torch.nn.Module):
    def forward(self, hidden_states):
        return hidden_states * torch.tanh(torch.nn.functional.softplus(hidden_states))


<<<<<<< HEAD
def upsample_2d(x, kernel=None, factor=2, gain=1):
=======
def upsample_2d(hidden_states, kernel=None, factor=2, gain=1):
>>>>>>> 147b9fda
    r"""Upsample2D a batch of 2D images with the given filter.
    Accepts a batch of 2D images of the shape `[N, C, H, W]` or `[N, H, W, C]` and upsamples each image with the given
    filter. The filter is normalized so that if the input pixels are constant, they will be scaled by the specified
    `gain`. Pixels outside the image are assumed to be zero, and the filter is padded with zeros so that its shape is
    a: multiple of the upsampling factor.

    Args:
        hidden_states: Input tensor of the shape `[N, C, H, W]` or `[N, H, W, C]`.
        kernel: FIR filter of the shape `[firH, firW]` or `[firN]`
          (separable). The default is `[1] * factor`, which corresponds to nearest-neighbor upsampling.
        factor: Integer upsampling factor (default: 2).
        gain: Scaling factor for signal magnitude (default: 1.0).

    Returns:
        output: Tensor of the shape `[N, C, H * factor, W * factor]`
    """
    assert isinstance(factor, int) and factor >= 1
    if kernel is None:
        kernel = [1] * factor

    kernel = torch.tensor(kernel, dtype=torch.float32)
    if kernel.ndim == 1:
        kernel = torch.outer(kernel, kernel)
    kernel /= torch.sum(kernel)

    kernel = kernel * (gain * (factor**2))
<<<<<<< HEAD
    p = kernel.shape[0] - factor
    return upfirdn2d_native(x, kernel.to(device=x.device), up=factor, pad=((p + 1) // 2 + factor - 1, p // 2))


def downsample_2d(x, kernel=None, factor=2, gain=1):
=======
    pad_value = kernel.shape[0] - factor
    output = upfirdn2d_native(
        hidden_states,
        kernel.to(device=hidden_states.device),
        up=factor,
        pad=((pad_value + 1) // 2 + factor - 1, pad_value // 2),
    )
    return output


def downsample_2d(hidden_states, kernel=None, factor=2, gain=1):
>>>>>>> 147b9fda
    r"""Downsample2D a batch of 2D images with the given filter.
    Accepts a batch of 2D images of the shape `[N, C, H, W]` or `[N, H, W, C]` and downsamples each image with the
    given filter. The filter is normalized so that if the input pixels are constant, they will be scaled by the
    specified `gain`. Pixels outside the image are assumed to be zero, and the filter is padded with zeros so that its
    shape is a multiple of the downsampling factor.
<<<<<<< HEAD
        x: Input tensor of the shape `[N, C, H, W]` or `[N, H, W,
          C]`.
=======

    Args:
        hidden_states: Input tensor of the shape `[N, C, H, W]` or `[N, H, W, C]`.
>>>>>>> 147b9fda
        kernel: FIR filter of the shape `[firH, firW]` or `[firN]`
          (separable). The default is `[1] * factor`, which corresponds to average pooling.
        factor: Integer downsampling factor (default: 2).
        gain: Scaling factor for signal magnitude (default: 1.0).

    Returns:
        output: Tensor of the shape `[N, C, H // factor, W // factor]`
    """

    assert isinstance(factor, int) and factor >= 1
    if kernel is None:
        kernel = [1] * factor

    kernel = torch.tensor(kernel, dtype=torch.float32)
    if kernel.ndim == 1:
        kernel = torch.outer(kernel, kernel)
    kernel /= torch.sum(kernel)

    kernel = kernel * gain
<<<<<<< HEAD
    p = kernel.shape[0] - factor
    return upfirdn2d_native(x, kernel.to(device=x.device), down=factor, pad=((p + 1) // 2, p // 2))
=======
    pad_value = kernel.shape[0] - factor
    output = upfirdn2d_native(
        hidden_states, kernel.to(device=hidden_states.device), down=factor, pad=((pad_value + 1) // 2, pad_value // 2)
    )
    return output
>>>>>>> 147b9fda


def upfirdn2d_native(tensor, kernel, up=1, down=1, pad=(0, 0)):
    up_x = up_y = up
    down_x = down_y = down
    pad_x0 = pad_y0 = pad[0]
    pad_x1 = pad_y1 = pad[1]

    _, channel, in_h, in_w = tensor.shape
    tensor = tensor.reshape(-1, in_h, in_w, 1)

    _, in_h, in_w, minor = tensor.shape
    kernel_h, kernel_w = kernel.shape

<<<<<<< HEAD
    out = input.view(-1, in_h, 1, in_w, 1, minor)

    # Temporary workaround for mps specific issue: https://github.com/pytorch/pytorch/issues/84535
    if input.device.type == "mps":
=======
    out = tensor.view(-1, in_h, 1, in_w, 1, minor)

    # Temporary workaround for mps specific issue: https://github.com/pytorch/pytorch/issues/84535
    if tensor.device.type == "mps":
>>>>>>> 147b9fda
        out = out.to("cpu")
    out = F.pad(out, [0, 0, 0, up_x - 1, 0, 0, 0, up_y - 1])
    out = out.view(-1, in_h * up_y, in_w * up_x, minor)

    out = F.pad(out, [0, 0, max(pad_x0, 0), max(pad_x1, 0), max(pad_y0, 0), max(pad_y1, 0)])
<<<<<<< HEAD
    out = out.to(input.device)  # Move back to mps if necessary
=======
    out = out.to(tensor.device)  # Move back to mps if necessary
>>>>>>> 147b9fda
    out = out[
        :,
        max(-pad_y0, 0) : out.shape[1] - max(-pad_y1, 0),
        max(-pad_x0, 0) : out.shape[2] - max(-pad_x1, 0),
        :,
    ]

    out = out.permute(0, 3, 1, 2)
    out = out.reshape([-1, 1, in_h * up_y + pad_y0 + pad_y1, in_w * up_x + pad_x0 + pad_x1])
    w = torch.flip(kernel, [0, 1]).view(1, 1, kernel_h, kernel_w)
    out = F.conv2d(out, w)
    out = out.reshape(
        -1,
        minor,
        in_h * up_y + pad_y0 + pad_y1 - kernel_h + 1,
        in_w * up_x + pad_x0 + pad_x1 - kernel_w + 1,
    )
    out = out.permute(0, 2, 3, 1)
    out = out[:, ::down_y, ::down_x, :]

    out_h = (in_h * up_y + pad_y0 + pad_y1 - kernel_h) // down_y + 1
    out_w = (in_w * up_x + pad_x0 + pad_x1 - kernel_w) // down_x + 1

    return out.view(-1, channel, out_h, out_w)<|MERGE_RESOLUTION|>--- conflicted
+++ resolved
@@ -125,25 +125,10 @@
         self.fir_kernel = fir_kernel
         self.out_channels = out_channels
 
-<<<<<<< HEAD
-    def _upsample_2d(self, x, weight=None, kernel=None, factor=2, gain=1):
-=======
     def _upsample_2d(self, hidden_states, weight=None, kernel=None, factor=2, gain=1):
->>>>>>> 147b9fda
         """Fused `upsample_2d()` followed by `Conv2d()`.
 
         Padding is performed only once at the beginning, not between the operations. The fused op is considerably more
-<<<<<<< HEAD
-        efficient than performing the same calculation using standard TensorFlow ops. It supports gradients of arbitrary:
-        order.
-        x: Input tensor of the shape `[N, C, H, W]` or `[N, H, W,
-            C]`.
-        weight: Weight tensor of the shape `[filterH, filterW, inChannels,
-            outChannels]`. Grouped convolution can be performed by `inChannels = x.shape[0] // numGroups`.
-        kernel: FIR filter of the shape `[firH, firW]` or `[firN]`
-            (separable). The default is `[1] * factor`, which corresponds to nearest-neighbor upsampling.
-        factor: Integer upsampling factor (default: 2). gain: Scaling factor for signal magnitude (default: 1.0).
-=======
         efficient than performing the same calculation using standard TensorFlow ops. It supports gradients of
         arbitrary order.
 
@@ -155,7 +140,6 @@
                 (separable). The default is `[1] * factor`, which corresponds to nearest-neighbor upsampling.
             factor: Integer upsampling factor (default: 2).
             gain: Scaling factor for signal magnitude (default: 1.0).
->>>>>>> 147b9fda
 
         Returns:
             output: Tensor of the shape `[N, C, H * factor, W * factor]` or `[N, H * factor, W * factor, C]`, and same
@@ -181,13 +165,6 @@
             convW = weight.shape[3]
             inC = weight.shape[1]
 
-<<<<<<< HEAD
-            p = (kernel.shape[0] - factor) - (convW - 1)
-
-            stride = (factor, factor)
-            # Determine data dimensions.
-            output_shape = ((x.shape[2] - 1) * factor + convH, (x.shape[3] - 1) * factor + convW)
-=======
             pad_value = (kernel.shape[0] - factor) - (convW - 1)
 
             stride = (factor, factor)
@@ -196,33 +173,18 @@
                 (hidden_states.shape[2] - 1) * factor + convH,
                 (hidden_states.shape[3] - 1) * factor + convW,
             )
->>>>>>> 147b9fda
             output_padding = (
                 output_shape[0] - (hidden_states.shape[2] - 1) * stride[0] - convH,
                 output_shape[1] - (hidden_states.shape[3] - 1) * stride[1] - convW,
             )
             assert output_padding[0] >= 0 and output_padding[1] >= 0
-<<<<<<< HEAD
-            inC = weight.shape[1]
-            num_groups = x.shape[1] // inC
-=======
             num_groups = hidden_states.shape[1] // inC
->>>>>>> 147b9fda
 
             # Transpose weights.
             weight = torch.reshape(weight, (num_groups, -1, inC, convH, convW))
             weight = torch.flip(weight, dims=[3, 4]).permute(0, 2, 1, 3, 4)
             weight = torch.reshape(weight, (num_groups * inC, -1, convH, convW))
 
-<<<<<<< HEAD
-            x = F.conv_transpose2d(x, weight, stride=stride, output_padding=output_padding, padding=0)
-
-            x = upfirdn2d_native(x, torch.tensor(kernel, device=x.device), pad=((p + 1) // 2 + factor - 1, p // 2 + 1))
-        else:
-            p = kernel.shape[0] - factor
-            x = upfirdn2d_native(
-                x, torch.tensor(kernel, device=x.device), up=factor, pad=((p + 1) // 2 + factor - 1, p // 2)
-=======
             inverse_conv = F.conv_transpose2d(
                 hidden_states, weight, stride=stride, output_padding=output_padding, padding=0
             )
@@ -239,24 +201,16 @@
                 torch.tensor(kernel, device=hidden_states.device),
                 up=factor,
                 pad=((pad_value + 1) // 2 + factor - 1, pad_value // 2),
->>>>>>> 147b9fda
             )
 
         return output
 
     def forward(self, hidden_states):
         if self.use_conv:
-<<<<<<< HEAD
-            height = self._upsample_2d(x, self.Conv2d_0.weight, kernel=self.fir_kernel)
-            height = height + self.Conv2d_0.bias.reshape(1, -1, 1, 1)
-        else:
-            height = self._upsample_2d(x, kernel=self.fir_kernel, factor=2)
-=======
             height = self._upsample_2d(hidden_states, self.Conv2d_0.weight, kernel=self.fir_kernel)
             height = height + self.Conv2d_0.bias.reshape(1, -1, 1, 1)
         else:
             height = self._upsample_2d(hidden_states, kernel=self.fir_kernel, factor=2)
->>>>>>> 147b9fda
 
         return height
 
@@ -271,11 +225,7 @@
         self.use_conv = use_conv
         self.out_channels = out_channels
 
-<<<<<<< HEAD
-    def _downsample_2d(self, x, weight=None, kernel=None, factor=2, gain=1):
-=======
     def _downsample_2d(self, hidden_states, weight=None, kernel=None, factor=2, gain=1):
->>>>>>> 147b9fda
         """Fused `Conv2d()` followed by `downsample_2d()`.
         Padding is performed only once at the beginning, not between the operations. The fused op is considerably more
         efficient than performing the same calculation using standard TensorFlow ops. It supports gradients of
@@ -310,15 +260,6 @@
 
         if self.use_conv:
             _, _, convH, convW = weight.shape
-<<<<<<< HEAD
-            p = (kernel.shape[0] - factor) + (convW - 1)
-            s = [factor, factor]
-            x = upfirdn2d_native(x, torch.tensor(kernel, device=x.device), pad=((p + 1) // 2, p // 2))
-            x = F.conv2d(x, weight, stride=s, padding=0)
-        else:
-            p = kernel.shape[0] - factor
-            x = upfirdn2d_native(x, torch.tensor(kernel, device=x.device), down=factor, pad=((p + 1) // 2, p // 2))
-=======
             pad_value = (kernel.shape[0] - factor) + (convW - 1)
             stride_value = [factor, factor]
             upfirdn_input = upfirdn2d_native(
@@ -335,23 +276,15 @@
                 down=factor,
                 pad=((pad_value + 1) // 2, pad_value // 2),
             )
->>>>>>> 147b9fda
 
         return output
 
     def forward(self, hidden_states):
         if self.use_conv:
-<<<<<<< HEAD
-            x = self._downsample_2d(x, weight=self.Conv2d_0.weight, kernel=self.fir_kernel)
-            x = x + self.Conv2d_0.bias.reshape(1, -1, 1, 1)
-        else:
-            x = self._downsample_2d(x, kernel=self.fir_kernel, factor=2)
-=======
             downsample_input = self._downsample_2d(hidden_states, weight=self.Conv2d_0.weight, kernel=self.fir_kernel)
             hidden_states = downsample_input + self.Conv2d_0.bias.reshape(1, -1, 1, 1)
         else:
             hidden_states = self._downsample_2d(hidden_states, kernel=self.fir_kernel, factor=2)
->>>>>>> 147b9fda
 
         return hidden_states
 
@@ -436,21 +369,6 @@
         if self.use_in_shortcut:
             self.conv_shortcut = torch.nn.Conv2d(in_channels, out_channels, kernel_size=1, stride=1, padding=0)
 
-<<<<<<< HEAD
-    def forward(self, x, temb):
-        hidden_states = x
-
-        # make sure hidden states is in float32
-        # when running in half-precision
-        hidden_states = self.norm1(hidden_states).type(hidden_states.dtype)
-        hidden_states = self.nonlinearity(hidden_states)
-
-        if self.upsample is not None:
-            x = self.upsample(x)
-            hidden_states = self.upsample(hidden_states)
-        elif self.downsample is not None:
-            x = self.downsample(x)
-=======
     def forward(self, input_tensor, temb):
         hidden_states = input_tensor
 
@@ -462,7 +380,6 @@
             hidden_states = self.upsample(hidden_states)
         elif self.downsample is not None:
             input_tensor = self.downsample(input_tensor)
->>>>>>> 147b9fda
             hidden_states = self.downsample(hidden_states)
 
         hidden_states = self.conv1(hidden_states)
@@ -471,13 +388,7 @@
             temb = self.time_emb_proj(self.nonlinearity(temb))[:, :, None, None]
             hidden_states = hidden_states + temb
 
-<<<<<<< HEAD
-        # make sure hidden states is in float32
-        # when running in half-precision
-        hidden_states = self.norm2(hidden_states).type(hidden_states.dtype)
-=======
         hidden_states = self.norm2(hidden_states)
->>>>>>> 147b9fda
         hidden_states = self.nonlinearity(hidden_states)
 
         hidden_states = self.dropout(hidden_states)
@@ -486,11 +397,7 @@
         if self.conv_shortcut is not None:
             input_tensor = self.conv_shortcut(input_tensor)
 
-<<<<<<< HEAD
-        out = (x + hidden_states) / self.output_scale_factor
-=======
         output_tensor = (input_tensor + hidden_states) / self.output_scale_factor
->>>>>>> 147b9fda
 
         return output_tensor
 
@@ -500,11 +407,7 @@
         return hidden_states * torch.tanh(torch.nn.functional.softplus(hidden_states))
 
 
-<<<<<<< HEAD
-def upsample_2d(x, kernel=None, factor=2, gain=1):
-=======
 def upsample_2d(hidden_states, kernel=None, factor=2, gain=1):
->>>>>>> 147b9fda
     r"""Upsample2D a batch of 2D images with the given filter.
     Accepts a batch of 2D images of the shape `[N, C, H, W]` or `[N, H, W, C]` and upsamples each image with the given
     filter. The filter is normalized so that if the input pixels are constant, they will be scaled by the specified
@@ -531,13 +434,6 @@
     kernel /= torch.sum(kernel)
 
     kernel = kernel * (gain * (factor**2))
-<<<<<<< HEAD
-    p = kernel.shape[0] - factor
-    return upfirdn2d_native(x, kernel.to(device=x.device), up=factor, pad=((p + 1) // 2 + factor - 1, p // 2))
-
-
-def downsample_2d(x, kernel=None, factor=2, gain=1):
-=======
     pad_value = kernel.shape[0] - factor
     output = upfirdn2d_native(
         hidden_states,
@@ -549,20 +445,14 @@
 
 
 def downsample_2d(hidden_states, kernel=None, factor=2, gain=1):
->>>>>>> 147b9fda
     r"""Downsample2D a batch of 2D images with the given filter.
     Accepts a batch of 2D images of the shape `[N, C, H, W]` or `[N, H, W, C]` and downsamples each image with the
     given filter. The filter is normalized so that if the input pixels are constant, they will be scaled by the
     specified `gain`. Pixels outside the image are assumed to be zero, and the filter is padded with zeros so that its
     shape is a multiple of the downsampling factor.
-<<<<<<< HEAD
-        x: Input tensor of the shape `[N, C, H, W]` or `[N, H, W,
-          C]`.
-=======
 
     Args:
         hidden_states: Input tensor of the shape `[N, C, H, W]` or `[N, H, W, C]`.
->>>>>>> 147b9fda
         kernel: FIR filter of the shape `[firH, firW]` or `[firN]`
           (separable). The default is `[1] * factor`, which corresponds to average pooling.
         factor: Integer downsampling factor (default: 2).
@@ -582,16 +472,11 @@
     kernel /= torch.sum(kernel)
 
     kernel = kernel * gain
-<<<<<<< HEAD
-    p = kernel.shape[0] - factor
-    return upfirdn2d_native(x, kernel.to(device=x.device), down=factor, pad=((p + 1) // 2, p // 2))
-=======
     pad_value = kernel.shape[0] - factor
     output = upfirdn2d_native(
         hidden_states, kernel.to(device=hidden_states.device), down=factor, pad=((pad_value + 1) // 2, pad_value // 2)
     )
     return output
->>>>>>> 147b9fda
 
 
 def upfirdn2d_native(tensor, kernel, up=1, down=1, pad=(0, 0)):
@@ -606,27 +491,16 @@
     _, in_h, in_w, minor = tensor.shape
     kernel_h, kernel_w = kernel.shape
 
-<<<<<<< HEAD
-    out = input.view(-1, in_h, 1, in_w, 1, minor)
-
-    # Temporary workaround for mps specific issue: https://github.com/pytorch/pytorch/issues/84535
-    if input.device.type == "mps":
-=======
     out = tensor.view(-1, in_h, 1, in_w, 1, minor)
 
     # Temporary workaround for mps specific issue: https://github.com/pytorch/pytorch/issues/84535
     if tensor.device.type == "mps":
->>>>>>> 147b9fda
         out = out.to("cpu")
     out = F.pad(out, [0, 0, 0, up_x - 1, 0, 0, 0, up_y - 1])
     out = out.view(-1, in_h * up_y, in_w * up_x, minor)
 
     out = F.pad(out, [0, 0, max(pad_x0, 0), max(pad_x1, 0), max(pad_y0, 0), max(pad_y1, 0)])
-<<<<<<< HEAD
-    out = out.to(input.device)  # Move back to mps if necessary
-=======
     out = out.to(tensor.device)  # Move back to mps if necessary
->>>>>>> 147b9fda
     out = out[
         :,
         max(-pad_y0, 0) : out.shape[1] - max(-pad_y1, 0),

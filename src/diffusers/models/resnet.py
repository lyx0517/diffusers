--- conflicted
+++ resolved
@@ -335,22 +335,19 @@
                 bias=conv_shortcut_bias,
             )
 
-<<<<<<< HEAD
     def forward(
         self,
         input_tensor: torch.FloatTensor,
         temb: torch.FloatTensor,
-        scale: float = 1.0,
         flow: Optional[torch.FloatTensor] = None,
         num_frames: int = None,
+        *args,
+        **kwargs
     ) -> torch.FloatTensor:
-=======
-    def forward(self, input_tensor: torch.FloatTensor, temb: torch.FloatTensor, *args, **kwargs) -> torch.FloatTensor:
         if len(args) > 0 or kwargs.get("scale", None) is not None:
             deprecation_message = "The `scale` argument is deprecated and will be ignored. Please remove it, as passing it will raise an error in the future. `scale` should directly be passed while calling the underlying pipeline component i.e., via `cross_attention_kwargs`."
             deprecate("scale", "1.0.0", deprecation_message)
 
->>>>>>> 2b04ec2f
         hidden_states = input_tensor
 
         hidden_states = self.norm1(hidden_states)

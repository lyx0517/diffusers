# Copyright 2023 The HuggingFace Team. All rights reserved.
#
# Licensed under the Apache License, Version 2.0 (the "License");
# you may not use this file except in compliance with the License.
# You may obtain a copy of the License at
#
#     http://www.apache.org/licenses/LICENSE-2.0
#
# Unless required by applicable law or agreed to in writing, software
# distributed under the License is distributed on an "AS IS" BASIS,
# WITHOUT WARRANTIES OR CONDITIONS OF ANY KIND, either express or implied.
# See the License for the specific language governing permissions and
# limitations under the License.
from typing import Any, Dict, Optional, Tuple

import numpy as np
import torch
import torch.nn.functional as F
from torch import nn

from ..utils import is_torch_version, logging
from .activations import get_activation
from .attention import AdaGroupNorm
from .attention_processor import Attention, AttnAddedKVProcessor, AttnAddedKVProcessor2_0
from .dual_transformer_2d import DualTransformer2DModel
from .resnet import (
    Downsample2D,
    FirDownsample2D,
    FirUpsample2D,
    GlobalResponseResidualBlock,
    KDownsample2D,
    KUpsample2D,
    ResnetBlock2D,
    Upsample2D,
)
from .transformer_2d import Transformer2DModel


logger = logging.get_logger(__name__)  # pylint: disable=invalid-name


def get_down_block(
    down_block_type,
    num_layers,
    in_channels,
    out_channels,
    temb_channels,
    add_downsample,
    resnet_eps,
    resnet_act_fn,
    transformer_layers_per_block=1,
    num_attention_heads=None,
    resnet_groups=None,
    cross_attention_dim=None,
    downsample_padding=None,
    dual_cross_attention=False,
    use_linear_projection=False,
    only_cross_attention=False,
    upcast_attention=False,
    resnet_time_scale_shift="default",
    resnet_skip_time_act=False,
    resnet_out_scale_factor=1.0,
    cross_attention_norm=None,
    attention_head_dim=None,
    downsample_type=None,
):
    # If attn head dim is not defined, we default it to the number of heads
    if attention_head_dim is None:
        logger.warn(
            f"It is recommended to provide `attention_head_dim` when calling `get_down_block`. Defaulting `attention_head_dim` to {num_attention_heads}."
        )
        attention_head_dim = num_attention_heads

    down_block_type = down_block_type[7:] if down_block_type.startswith("UNetRes") else down_block_type
    if down_block_type == "DownBlock2D":
        return DownBlock2D(
            num_layers=num_layers,
            in_channels=in_channels,
            out_channels=out_channels,
            temb_channels=temb_channels,
            add_downsample=add_downsample,
            resnet_eps=resnet_eps,
            resnet_act_fn=resnet_act_fn,
            resnet_groups=resnet_groups,
            downsample_padding=downsample_padding,
            resnet_time_scale_shift=resnet_time_scale_shift,
        )
    elif down_block_type == "ResnetDownsampleBlock2D":
        return ResnetDownsampleBlock2D(
            num_layers=num_layers,
            in_channels=in_channels,
            out_channels=out_channels,
            temb_channels=temb_channels,
            add_downsample=add_downsample,
            resnet_eps=resnet_eps,
            resnet_act_fn=resnet_act_fn,
            resnet_groups=resnet_groups,
            resnet_time_scale_shift=resnet_time_scale_shift,
            skip_time_act=resnet_skip_time_act,
            output_scale_factor=resnet_out_scale_factor,
        )
    elif down_block_type == "AttnDownBlock2D":
        if add_downsample is False:
            downsample_type = None
        else:
            downsample_type = downsample_type or "conv"  # default to 'conv'
        return AttnDownBlock2D(
            num_layers=num_layers,
            in_channels=in_channels,
            out_channels=out_channels,
            temb_channels=temb_channels,
            resnet_eps=resnet_eps,
            resnet_act_fn=resnet_act_fn,
            resnet_groups=resnet_groups,
            downsample_padding=downsample_padding,
            attention_head_dim=attention_head_dim,
            resnet_time_scale_shift=resnet_time_scale_shift,
            downsample_type=downsample_type,
        )
    elif down_block_type == "CrossAttnDownBlock2D":
        if cross_attention_dim is None:
            raise ValueError("cross_attention_dim must be specified for CrossAttnDownBlock2D")
        return CrossAttnDownBlock2D(
            num_layers=num_layers,
            transformer_layers_per_block=transformer_layers_per_block,
            in_channels=in_channels,
            out_channels=out_channels,
            temb_channels=temb_channels,
            add_downsample=add_downsample,
            resnet_eps=resnet_eps,
            resnet_act_fn=resnet_act_fn,
            resnet_groups=resnet_groups,
            downsample_padding=downsample_padding,
            cross_attention_dim=cross_attention_dim,
            num_attention_heads=num_attention_heads,
            dual_cross_attention=dual_cross_attention,
            use_linear_projection=use_linear_projection,
            only_cross_attention=only_cross_attention,
            upcast_attention=upcast_attention,
            resnet_time_scale_shift=resnet_time_scale_shift,
        )
    elif down_block_type == "SimpleCrossAttnDownBlock2D":
        if cross_attention_dim is None:
            raise ValueError("cross_attention_dim must be specified for SimpleCrossAttnDownBlock2D")
        return SimpleCrossAttnDownBlock2D(
            num_layers=num_layers,
            in_channels=in_channels,
            out_channels=out_channels,
            temb_channels=temb_channels,
            add_downsample=add_downsample,
            resnet_eps=resnet_eps,
            resnet_act_fn=resnet_act_fn,
            resnet_groups=resnet_groups,
            cross_attention_dim=cross_attention_dim,
            attention_head_dim=attention_head_dim,
            resnet_time_scale_shift=resnet_time_scale_shift,
            skip_time_act=resnet_skip_time_act,
            output_scale_factor=resnet_out_scale_factor,
            only_cross_attention=only_cross_attention,
            cross_attention_norm=cross_attention_norm,
        )
    elif down_block_type == "SkipDownBlock2D":
        return SkipDownBlock2D(
            num_layers=num_layers,
            in_channels=in_channels,
            out_channels=out_channels,
            temb_channels=temb_channels,
            add_downsample=add_downsample,
            resnet_eps=resnet_eps,
            resnet_act_fn=resnet_act_fn,
            downsample_padding=downsample_padding,
            resnet_time_scale_shift=resnet_time_scale_shift,
        )
    elif down_block_type == "AttnSkipDownBlock2D":
        return AttnSkipDownBlock2D(
            num_layers=num_layers,
            in_channels=in_channels,
            out_channels=out_channels,
            temb_channels=temb_channels,
            add_downsample=add_downsample,
            resnet_eps=resnet_eps,
            resnet_act_fn=resnet_act_fn,
            attention_head_dim=attention_head_dim,
            resnet_time_scale_shift=resnet_time_scale_shift,
        )
    elif down_block_type == "DownEncoderBlock2D":
        return DownEncoderBlock2D(
            num_layers=num_layers,
            in_channels=in_channels,
            out_channels=out_channels,
            add_downsample=add_downsample,
            resnet_eps=resnet_eps,
            resnet_act_fn=resnet_act_fn,
            resnet_groups=resnet_groups,
            downsample_padding=downsample_padding,
            resnet_time_scale_shift=resnet_time_scale_shift,
        )
    elif down_block_type == "AttnDownEncoderBlock2D":
        return AttnDownEncoderBlock2D(
            num_layers=num_layers,
            in_channels=in_channels,
            out_channels=out_channels,
            add_downsample=add_downsample,
            resnet_eps=resnet_eps,
            resnet_act_fn=resnet_act_fn,
            resnet_groups=resnet_groups,
            downsample_padding=downsample_padding,
            attention_head_dim=attention_head_dim,
            resnet_time_scale_shift=resnet_time_scale_shift,
        )
    elif down_block_type == "KDownBlock2D":
        return KDownBlock2D(
            num_layers=num_layers,
            in_channels=in_channels,
            out_channels=out_channels,
            temb_channels=temb_channels,
            add_downsample=add_downsample,
            resnet_eps=resnet_eps,
            resnet_act_fn=resnet_act_fn,
        )
    elif down_block_type == "KCrossAttnDownBlock2D":
        return KCrossAttnDownBlock2D(
            num_layers=num_layers,
            in_channels=in_channels,
            out_channels=out_channels,
            temb_channels=temb_channels,
            add_downsample=add_downsample,
            resnet_eps=resnet_eps,
            resnet_act_fn=resnet_act_fn,
            cross_attention_dim=cross_attention_dim,
            attention_head_dim=attention_head_dim,
            add_self_attention=True if not add_downsample else False,
        )
    raise ValueError(f"{down_block_type} does not exist.")


def get_up_block(
    up_block_type,
    num_layers,
    in_channels,
    out_channels,
    prev_output_channel,
    temb_channels,
    add_upsample,
    resnet_eps,
    resnet_act_fn,
    transformer_layers_per_block=1,
    num_attention_heads=None,
    resnet_groups=None,
    cross_attention_dim=None,
    dual_cross_attention=False,
    use_linear_projection=False,
    only_cross_attention=False,
    upcast_attention=False,
    resnet_time_scale_shift="default",
    resnet_skip_time_act=False,
    resnet_out_scale_factor=1.0,
    cross_attention_norm=None,
    attention_head_dim=None,
    upsample_type=None,
):
    # If attn head dim is not defined, we default it to the number of heads
    if attention_head_dim is None:
        logger.warn(
            f"It is recommended to provide `attention_head_dim` when calling `get_up_block`. Defaulting `attention_head_dim` to {num_attention_heads}."
        )
        attention_head_dim = num_attention_heads

    up_block_type = up_block_type[7:] if up_block_type.startswith("UNetRes") else up_block_type
    if up_block_type == "UpBlock2D":
        return UpBlock2D(
            num_layers=num_layers,
            in_channels=in_channels,
            out_channels=out_channels,
            prev_output_channel=prev_output_channel,
            temb_channels=temb_channels,
            add_upsample=add_upsample,
            resnet_eps=resnet_eps,
            resnet_act_fn=resnet_act_fn,
            resnet_groups=resnet_groups,
            resnet_time_scale_shift=resnet_time_scale_shift,
        )
    elif up_block_type == "ResnetUpsampleBlock2D":
        return ResnetUpsampleBlock2D(
            num_layers=num_layers,
            in_channels=in_channels,
            out_channels=out_channels,
            prev_output_channel=prev_output_channel,
            temb_channels=temb_channels,
            add_upsample=add_upsample,
            resnet_eps=resnet_eps,
            resnet_act_fn=resnet_act_fn,
            resnet_groups=resnet_groups,
            resnet_time_scale_shift=resnet_time_scale_shift,
            skip_time_act=resnet_skip_time_act,
            output_scale_factor=resnet_out_scale_factor,
        )
    elif up_block_type == "CrossAttnUpBlock2D":
        if cross_attention_dim is None:
            raise ValueError("cross_attention_dim must be specified for CrossAttnUpBlock2D")
        return CrossAttnUpBlock2D(
            num_layers=num_layers,
            transformer_layers_per_block=transformer_layers_per_block,
            in_channels=in_channels,
            out_channels=out_channels,
            prev_output_channel=prev_output_channel,
            temb_channels=temb_channels,
            add_upsample=add_upsample,
            resnet_eps=resnet_eps,
            resnet_act_fn=resnet_act_fn,
            resnet_groups=resnet_groups,
            cross_attention_dim=cross_attention_dim,
            num_attention_heads=num_attention_heads,
            dual_cross_attention=dual_cross_attention,
            use_linear_projection=use_linear_projection,
            only_cross_attention=only_cross_attention,
            upcast_attention=upcast_attention,
            resnet_time_scale_shift=resnet_time_scale_shift,
        )
    elif up_block_type == "SimpleCrossAttnUpBlock2D":
        if cross_attention_dim is None:
            raise ValueError("cross_attention_dim must be specified for SimpleCrossAttnUpBlock2D")
        return SimpleCrossAttnUpBlock2D(
            num_layers=num_layers,
            in_channels=in_channels,
            out_channels=out_channels,
            prev_output_channel=prev_output_channel,
            temb_channels=temb_channels,
            add_upsample=add_upsample,
            resnet_eps=resnet_eps,
            resnet_act_fn=resnet_act_fn,
            resnet_groups=resnet_groups,
            cross_attention_dim=cross_attention_dim,
            attention_head_dim=attention_head_dim,
            resnet_time_scale_shift=resnet_time_scale_shift,
            skip_time_act=resnet_skip_time_act,
            output_scale_factor=resnet_out_scale_factor,
            only_cross_attention=only_cross_attention,
            cross_attention_norm=cross_attention_norm,
        )
    elif up_block_type == "AttnUpBlock2D":
        if add_upsample is False:
            upsample_type = None
        else:
            upsample_type = upsample_type or "conv"  # default to 'conv'

        return AttnUpBlock2D(
            num_layers=num_layers,
            in_channels=in_channels,
            out_channels=out_channels,
            prev_output_channel=prev_output_channel,
            temb_channels=temb_channels,
            resnet_eps=resnet_eps,
            resnet_act_fn=resnet_act_fn,
            resnet_groups=resnet_groups,
            attention_head_dim=attention_head_dim,
            resnet_time_scale_shift=resnet_time_scale_shift,
            upsample_type=upsample_type,
        )
    elif up_block_type == "SkipUpBlock2D":
        return SkipUpBlock2D(
            num_layers=num_layers,
            in_channels=in_channels,
            out_channels=out_channels,
            prev_output_channel=prev_output_channel,
            temb_channels=temb_channels,
            add_upsample=add_upsample,
            resnet_eps=resnet_eps,
            resnet_act_fn=resnet_act_fn,
            resnet_time_scale_shift=resnet_time_scale_shift,
        )
    elif up_block_type == "AttnSkipUpBlock2D":
        return AttnSkipUpBlock2D(
            num_layers=num_layers,
            in_channels=in_channels,
            out_channels=out_channels,
            prev_output_channel=prev_output_channel,
            temb_channels=temb_channels,
            add_upsample=add_upsample,
            resnet_eps=resnet_eps,
            resnet_act_fn=resnet_act_fn,
            attention_head_dim=attention_head_dim,
            resnet_time_scale_shift=resnet_time_scale_shift,
        )
    elif up_block_type == "UpDecoderBlock2D":
        return UpDecoderBlock2D(
            num_layers=num_layers,
            in_channels=in_channels,
            out_channels=out_channels,
            add_upsample=add_upsample,
            resnet_eps=resnet_eps,
            resnet_act_fn=resnet_act_fn,
            resnet_groups=resnet_groups,
            resnet_time_scale_shift=resnet_time_scale_shift,
            temb_channels=temb_channels,
        )
    elif up_block_type == "AttnUpDecoderBlock2D":
        return AttnUpDecoderBlock2D(
            num_layers=num_layers,
            in_channels=in_channels,
            out_channels=out_channels,
            add_upsample=add_upsample,
            resnet_eps=resnet_eps,
            resnet_act_fn=resnet_act_fn,
            resnet_groups=resnet_groups,
            attention_head_dim=attention_head_dim,
            resnet_time_scale_shift=resnet_time_scale_shift,
            temb_channels=temb_channels,
        )
    elif up_block_type == "KUpBlock2D":
        return KUpBlock2D(
            num_layers=num_layers,
            in_channels=in_channels,
            out_channels=out_channels,
            temb_channels=temb_channels,
            add_upsample=add_upsample,
            resnet_eps=resnet_eps,
            resnet_act_fn=resnet_act_fn,
        )
    elif up_block_type == "KCrossAttnUpBlock2D":
        return KCrossAttnUpBlock2D(
            num_layers=num_layers,
            in_channels=in_channels,
            out_channels=out_channels,
            temb_channels=temb_channels,
            add_upsample=add_upsample,
            resnet_eps=resnet_eps,
            resnet_act_fn=resnet_act_fn,
            cross_attention_dim=cross_attention_dim,
            attention_head_dim=attention_head_dim,
        )

    raise ValueError(f"{up_block_type} does not exist.")


<<<<<<< HEAD
def get_paella_block(block_type, c_hidden, nhead, c_cond, c_r, kernel_size=3, c_skip=0, dropout=0, self_attn=True):
    if block_type == "C":
        return GlobalResponseResidualBlock(c_hidden, c_skip, kernel_size=kernel_size, dropout=dropout)
    elif block_type == "A":
        return AttnBlock(c_hidden, c_cond, nhead, self_attn=self_attn, dropout=dropout)
    elif block_type == "T":
        return TimestepBlock(c_hidden, c_r)
    else:
        raise ValueError(f"'Block type {block_type} not supported.")
=======
class AutoencoderTinyBlock(nn.Module):
    def __init__(self, in_channels: int, out_channels: int, act_fn: str):
        super().__init__()
        act_fn = get_activation(act_fn)
        self.conv = nn.Sequential(
            nn.Conv2d(in_channels, out_channels, kernel_size=3, padding=1),
            act_fn,
            nn.Conv2d(out_channels, out_channels, kernel_size=3, padding=1),
            act_fn,
            nn.Conv2d(out_channels, out_channels, kernel_size=3, padding=1),
        )
        self.skip = (
            nn.Conv2d(in_channels, out_channels, kernel_size=1, bias=False)
            if in_channels != out_channels
            else nn.Identity()
        )
        self.fuse = nn.ReLU()

    def forward(self, x):
        return self.fuse(self.conv(x) + self.skip(x))
>>>>>>> ea1fcc28


class UNetMidBlock2D(nn.Module):
    def __init__(
        self,
        in_channels: int,
        temb_channels: int,
        dropout: float = 0.0,
        num_layers: int = 1,
        resnet_eps: float = 1e-6,
        resnet_time_scale_shift: str = "default",  # default, spatial
        resnet_act_fn: str = "swish",
        resnet_groups: int = 32,
        resnet_pre_norm: bool = True,
        add_attention: bool = True,
        attention_head_dim=1,
        output_scale_factor=1.0,
    ):
        super().__init__()
        resnet_groups = resnet_groups if resnet_groups is not None else min(in_channels // 4, 32)
        self.add_attention = add_attention

        # there is always at least one resnet
        resnets = [
            ResnetBlock2D(
                in_channels=in_channels,
                out_channels=in_channels,
                temb_channels=temb_channels,
                eps=resnet_eps,
                groups=resnet_groups,
                dropout=dropout,
                time_embedding_norm=resnet_time_scale_shift,
                non_linearity=resnet_act_fn,
                output_scale_factor=output_scale_factor,
                pre_norm=resnet_pre_norm,
            )
        ]
        attentions = []

        if attention_head_dim is None:
            logger.warn(
                f"It is not recommend to pass `attention_head_dim=None`. Defaulting `attention_head_dim` to `in_channels`: {in_channels}."
            )
            attention_head_dim = in_channels

        for _ in range(num_layers):
            if self.add_attention:
                attentions.append(
                    Attention(
                        in_channels,
                        heads=in_channels // attention_head_dim,
                        dim_head=attention_head_dim,
                        rescale_output_factor=output_scale_factor,
                        eps=resnet_eps,
                        norm_num_groups=resnet_groups if resnet_time_scale_shift == "default" else None,
                        spatial_norm_dim=temb_channels if resnet_time_scale_shift == "spatial" else None,
                        residual_connection=True,
                        bias=True,
                        upcast_softmax=True,
                        _from_deprecated_attn_block=True,
                    )
                )
            else:
                attentions.append(None)

            resnets.append(
                ResnetBlock2D(
                    in_channels=in_channels,
                    out_channels=in_channels,
                    temb_channels=temb_channels,
                    eps=resnet_eps,
                    groups=resnet_groups,
                    dropout=dropout,
                    time_embedding_norm=resnet_time_scale_shift,
                    non_linearity=resnet_act_fn,
                    output_scale_factor=output_scale_factor,
                    pre_norm=resnet_pre_norm,
                )
            )

        self.attentions = nn.ModuleList(attentions)
        self.resnets = nn.ModuleList(resnets)

    def forward(self, hidden_states, temb=None):
        hidden_states = self.resnets[0](hidden_states, temb)
        for attn, resnet in zip(self.attentions, self.resnets[1:]):
            if attn is not None:
                hidden_states = attn(hidden_states, temb=temb)
            hidden_states = resnet(hidden_states, temb)

        return hidden_states


class UNetMidBlock2DCrossAttn(nn.Module):
    def __init__(
        self,
        in_channels: int,
        temb_channels: int,
        dropout: float = 0.0,
        num_layers: int = 1,
        transformer_layers_per_block: int = 1,
        resnet_eps: float = 1e-6,
        resnet_time_scale_shift: str = "default",
        resnet_act_fn: str = "swish",
        resnet_groups: int = 32,
        resnet_pre_norm: bool = True,
        num_attention_heads=1,
        output_scale_factor=1.0,
        cross_attention_dim=1280,
        dual_cross_attention=False,
        use_linear_projection=False,
        upcast_attention=False,
    ):
        super().__init__()

        self.has_cross_attention = True
        self.num_attention_heads = num_attention_heads
        resnet_groups = resnet_groups if resnet_groups is not None else min(in_channels // 4, 32)

        # there is always at least one resnet
        resnets = [
            ResnetBlock2D(
                in_channels=in_channels,
                out_channels=in_channels,
                temb_channels=temb_channels,
                eps=resnet_eps,
                groups=resnet_groups,
                dropout=dropout,
                time_embedding_norm=resnet_time_scale_shift,
                non_linearity=resnet_act_fn,
                output_scale_factor=output_scale_factor,
                pre_norm=resnet_pre_norm,
            )
        ]
        attentions = []

        for _ in range(num_layers):
            if not dual_cross_attention:
                attentions.append(
                    Transformer2DModel(
                        num_attention_heads,
                        in_channels // num_attention_heads,
                        in_channels=in_channels,
                        num_layers=transformer_layers_per_block,
                        cross_attention_dim=cross_attention_dim,
                        norm_num_groups=resnet_groups,
                        use_linear_projection=use_linear_projection,
                        upcast_attention=upcast_attention,
                    )
                )
            else:
                attentions.append(
                    DualTransformer2DModel(
                        num_attention_heads,
                        in_channels // num_attention_heads,
                        in_channels=in_channels,
                        num_layers=1,
                        cross_attention_dim=cross_attention_dim,
                        norm_num_groups=resnet_groups,
                    )
                )
            resnets.append(
                ResnetBlock2D(
                    in_channels=in_channels,
                    out_channels=in_channels,
                    temb_channels=temb_channels,
                    eps=resnet_eps,
                    groups=resnet_groups,
                    dropout=dropout,
                    time_embedding_norm=resnet_time_scale_shift,
                    non_linearity=resnet_act_fn,
                    output_scale_factor=output_scale_factor,
                    pre_norm=resnet_pre_norm,
                )
            )

        self.attentions = nn.ModuleList(attentions)
        self.resnets = nn.ModuleList(resnets)

        self.gradient_checkpointing = False

    def forward(
        self,
        hidden_states: torch.FloatTensor,
        temb: Optional[torch.FloatTensor] = None,
        encoder_hidden_states: Optional[torch.FloatTensor] = None,
        attention_mask: Optional[torch.FloatTensor] = None,
        cross_attention_kwargs: Optional[Dict[str, Any]] = None,
        encoder_attention_mask: Optional[torch.FloatTensor] = None,
    ) -> torch.FloatTensor:
        hidden_states = self.resnets[0](hidden_states, temb)
        for attn, resnet in zip(self.attentions, self.resnets[1:]):
            if self.training and self.gradient_checkpointing:

                def create_custom_forward(module, return_dict=None):
                    def custom_forward(*inputs):
                        if return_dict is not None:
                            return module(*inputs, return_dict=return_dict)
                        else:
                            return module(*inputs)

                    return custom_forward

                ckpt_kwargs: Dict[str, Any] = {"use_reentrant": False} if is_torch_version(">=", "1.11.0") else {}
                hidden_states = torch.utils.checkpoint.checkpoint(
                    create_custom_forward(attn, return_dict=False),
                    hidden_states,
                    encoder_hidden_states,
                    None,  # timestep
                    None,  # class_labels
                    cross_attention_kwargs,
                    attention_mask,
                    encoder_attention_mask,
                    **ckpt_kwargs,
                )[0]
                hidden_states = torch.utils.checkpoint.checkpoint(
                    create_custom_forward(resnet),
                    hidden_states,
                    temb,
                    **ckpt_kwargs,
                )
            else:
                hidden_states = attn(
                    hidden_states,
                    encoder_hidden_states=encoder_hidden_states,
                    cross_attention_kwargs=cross_attention_kwargs,
                    attention_mask=attention_mask,
                    encoder_attention_mask=encoder_attention_mask,
                    return_dict=False,
                )[0]
                hidden_states = resnet(hidden_states, temb)

        return hidden_states


class UNetMidBlock2DSimpleCrossAttn(nn.Module):
    def __init__(
        self,
        in_channels: int,
        temb_channels: int,
        dropout: float = 0.0,
        num_layers: int = 1,
        resnet_eps: float = 1e-6,
        resnet_time_scale_shift: str = "default",
        resnet_act_fn: str = "swish",
        resnet_groups: int = 32,
        resnet_pre_norm: bool = True,
        attention_head_dim=1,
        output_scale_factor=1.0,
        cross_attention_dim=1280,
        skip_time_act=False,
        only_cross_attention=False,
        cross_attention_norm=None,
    ):
        super().__init__()

        self.has_cross_attention = True

        self.attention_head_dim = attention_head_dim
        resnet_groups = resnet_groups if resnet_groups is not None else min(in_channels // 4, 32)

        self.num_heads = in_channels // self.attention_head_dim

        # there is always at least one resnet
        resnets = [
            ResnetBlock2D(
                in_channels=in_channels,
                out_channels=in_channels,
                temb_channels=temb_channels,
                eps=resnet_eps,
                groups=resnet_groups,
                dropout=dropout,
                time_embedding_norm=resnet_time_scale_shift,
                non_linearity=resnet_act_fn,
                output_scale_factor=output_scale_factor,
                pre_norm=resnet_pre_norm,
                skip_time_act=skip_time_act,
            )
        ]
        attentions = []

        for _ in range(num_layers):
            processor = (
                AttnAddedKVProcessor2_0() if hasattr(F, "scaled_dot_product_attention") else AttnAddedKVProcessor()
            )

            attentions.append(
                Attention(
                    query_dim=in_channels,
                    cross_attention_dim=in_channels,
                    heads=self.num_heads,
                    dim_head=self.attention_head_dim,
                    added_kv_proj_dim=cross_attention_dim,
                    norm_num_groups=resnet_groups,
                    bias=True,
                    upcast_softmax=True,
                    only_cross_attention=only_cross_attention,
                    cross_attention_norm=cross_attention_norm,
                    processor=processor,
                )
            )
            resnets.append(
                ResnetBlock2D(
                    in_channels=in_channels,
                    out_channels=in_channels,
                    temb_channels=temb_channels,
                    eps=resnet_eps,
                    groups=resnet_groups,
                    dropout=dropout,
                    time_embedding_norm=resnet_time_scale_shift,
                    non_linearity=resnet_act_fn,
                    output_scale_factor=output_scale_factor,
                    pre_norm=resnet_pre_norm,
                    skip_time_act=skip_time_act,
                )
            )

        self.attentions = nn.ModuleList(attentions)
        self.resnets = nn.ModuleList(resnets)

    def forward(
        self,
        hidden_states: torch.FloatTensor,
        temb: Optional[torch.FloatTensor] = None,
        encoder_hidden_states: Optional[torch.FloatTensor] = None,
        attention_mask: Optional[torch.FloatTensor] = None,
        cross_attention_kwargs: Optional[Dict[str, Any]] = None,
        encoder_attention_mask: Optional[torch.FloatTensor] = None,
    ):
        cross_attention_kwargs = cross_attention_kwargs if cross_attention_kwargs is not None else {}

        if attention_mask is None:
            # if encoder_hidden_states is defined: we are doing cross-attn, so we should use cross-attn mask.
            mask = None if encoder_hidden_states is None else encoder_attention_mask
        else:
            # when attention_mask is defined: we don't even check for encoder_attention_mask.
            # this is to maintain compatibility with UnCLIP, which uses 'attention_mask' param for cross-attn masks.
            # TODO: UnCLIP should express cross-attn mask via encoder_attention_mask param instead of via attention_mask.
            #       then we can simplify this whole if/else block to:
            #         mask = attention_mask if encoder_hidden_states is None else encoder_attention_mask
            mask = attention_mask

        hidden_states = self.resnets[0](hidden_states, temb)
        for attn, resnet in zip(self.attentions, self.resnets[1:]):
            # attn
            hidden_states = attn(
                hidden_states,
                encoder_hidden_states=encoder_hidden_states,
                attention_mask=mask,
                **cross_attention_kwargs,
            )

            # resnet
            hidden_states = resnet(hidden_states, temb)

        return hidden_states


class AttnDownBlock2D(nn.Module):
    def __init__(
        self,
        in_channels: int,
        out_channels: int,
        temb_channels: int,
        dropout: float = 0.0,
        num_layers: int = 1,
        resnet_eps: float = 1e-6,
        resnet_time_scale_shift: str = "default",
        resnet_act_fn: str = "swish",
        resnet_groups: int = 32,
        resnet_pre_norm: bool = True,
        attention_head_dim=1,
        output_scale_factor=1.0,
        downsample_padding=1,
        downsample_type="conv",
    ):
        super().__init__()
        resnets = []
        attentions = []
        self.downsample_type = downsample_type

        if attention_head_dim is None:
            logger.warn(
                f"It is not recommend to pass `attention_head_dim=None`. Defaulting `attention_head_dim` to `in_channels`: {out_channels}."
            )
            attention_head_dim = out_channels

        for i in range(num_layers):
            in_channels = in_channels if i == 0 else out_channels
            resnets.append(
                ResnetBlock2D(
                    in_channels=in_channels,
                    out_channels=out_channels,
                    temb_channels=temb_channels,
                    eps=resnet_eps,
                    groups=resnet_groups,
                    dropout=dropout,
                    time_embedding_norm=resnet_time_scale_shift,
                    non_linearity=resnet_act_fn,
                    output_scale_factor=output_scale_factor,
                    pre_norm=resnet_pre_norm,
                )
            )
            attentions.append(
                Attention(
                    out_channels,
                    heads=out_channels // attention_head_dim,
                    dim_head=attention_head_dim,
                    rescale_output_factor=output_scale_factor,
                    eps=resnet_eps,
                    norm_num_groups=resnet_groups,
                    residual_connection=True,
                    bias=True,
                    upcast_softmax=True,
                    _from_deprecated_attn_block=True,
                )
            )

        self.attentions = nn.ModuleList(attentions)
        self.resnets = nn.ModuleList(resnets)

        if downsample_type == "conv":
            self.downsamplers = nn.ModuleList(
                [
                    Downsample2D(
                        out_channels, use_conv=True, out_channels=out_channels, padding=downsample_padding, name="op"
                    )
                ]
            )
        elif downsample_type == "resnet":
            self.downsamplers = nn.ModuleList(
                [
                    ResnetBlock2D(
                        in_channels=out_channels,
                        out_channels=out_channels,
                        temb_channels=temb_channels,
                        eps=resnet_eps,
                        groups=resnet_groups,
                        dropout=dropout,
                        time_embedding_norm=resnet_time_scale_shift,
                        non_linearity=resnet_act_fn,
                        output_scale_factor=output_scale_factor,
                        pre_norm=resnet_pre_norm,
                        down=True,
                    )
                ]
            )
        else:
            self.downsamplers = None

    def forward(self, hidden_states, temb=None, upsample_size=None):
        output_states = ()

        for resnet, attn in zip(self.resnets, self.attentions):
            hidden_states = resnet(hidden_states, temb)
            hidden_states = attn(hidden_states)
            output_states = output_states + (hidden_states,)

        if self.downsamplers is not None:
            for downsampler in self.downsamplers:
                if self.downsample_type == "resnet":
                    hidden_states = downsampler(hidden_states, temb=temb)
                else:
                    hidden_states = downsampler(hidden_states)

            output_states += (hidden_states,)

        return hidden_states, output_states


class CrossAttnDownBlock2D(nn.Module):
    def __init__(
        self,
        in_channels: int,
        out_channels: int,
        temb_channels: int,
        dropout: float = 0.0,
        num_layers: int = 1,
        transformer_layers_per_block: int = 1,
        resnet_eps: float = 1e-6,
        resnet_time_scale_shift: str = "default",
        resnet_act_fn: str = "swish",
        resnet_groups: int = 32,
        resnet_pre_norm: bool = True,
        num_attention_heads=1,
        cross_attention_dim=1280,
        output_scale_factor=1.0,
        downsample_padding=1,
        add_downsample=True,
        dual_cross_attention=False,
        use_linear_projection=False,
        only_cross_attention=False,
        upcast_attention=False,
    ):
        super().__init__()
        resnets = []
        attentions = []

        self.has_cross_attention = True
        self.num_attention_heads = num_attention_heads

        for i in range(num_layers):
            in_channels = in_channels if i == 0 else out_channels
            resnets.append(
                ResnetBlock2D(
                    in_channels=in_channels,
                    out_channels=out_channels,
                    temb_channels=temb_channels,
                    eps=resnet_eps,
                    groups=resnet_groups,
                    dropout=dropout,
                    time_embedding_norm=resnet_time_scale_shift,
                    non_linearity=resnet_act_fn,
                    output_scale_factor=output_scale_factor,
                    pre_norm=resnet_pre_norm,
                )
            )
            if not dual_cross_attention:
                attentions.append(
                    Transformer2DModel(
                        num_attention_heads,
                        out_channels // num_attention_heads,
                        in_channels=out_channels,
                        num_layers=transformer_layers_per_block,
                        cross_attention_dim=cross_attention_dim,
                        norm_num_groups=resnet_groups,
                        use_linear_projection=use_linear_projection,
                        only_cross_attention=only_cross_attention,
                        upcast_attention=upcast_attention,
                    )
                )
            else:
                attentions.append(
                    DualTransformer2DModel(
                        num_attention_heads,
                        out_channels // num_attention_heads,
                        in_channels=out_channels,
                        num_layers=1,
                        cross_attention_dim=cross_attention_dim,
                        norm_num_groups=resnet_groups,
                    )
                )
        self.attentions = nn.ModuleList(attentions)
        self.resnets = nn.ModuleList(resnets)

        if add_downsample:
            self.downsamplers = nn.ModuleList(
                [
                    Downsample2D(
                        out_channels, use_conv=True, out_channels=out_channels, padding=downsample_padding, name="op"
                    )
                ]
            )
        else:
            self.downsamplers = None

        self.gradient_checkpointing = False

    def forward(
        self,
        hidden_states: torch.FloatTensor,
        temb: Optional[torch.FloatTensor] = None,
        encoder_hidden_states: Optional[torch.FloatTensor] = None,
        attention_mask: Optional[torch.FloatTensor] = None,
        cross_attention_kwargs: Optional[Dict[str, Any]] = None,
        encoder_attention_mask: Optional[torch.FloatTensor] = None,
        additional_residuals=None,
    ):
        output_states = ()

        blocks = list(zip(self.resnets, self.attentions))

        for i, (resnet, attn) in enumerate(blocks):
            if self.training and self.gradient_checkpointing:

                def create_custom_forward(module, return_dict=None):
                    def custom_forward(*inputs):
                        if return_dict is not None:
                            return module(*inputs, return_dict=return_dict)
                        else:
                            return module(*inputs)

                    return custom_forward

                ckpt_kwargs: Dict[str, Any] = {"use_reentrant": False} if is_torch_version(">=", "1.11.0") else {}
                hidden_states = torch.utils.checkpoint.checkpoint(
                    create_custom_forward(resnet),
                    hidden_states,
                    temb,
                    **ckpt_kwargs,
                )
                hidden_states = torch.utils.checkpoint.checkpoint(
                    create_custom_forward(attn, return_dict=False),
                    hidden_states,
                    encoder_hidden_states,
                    None,  # timestep
                    None,  # class_labels
                    cross_attention_kwargs,
                    attention_mask,
                    encoder_attention_mask,
                    **ckpt_kwargs,
                )[0]
            else:
                hidden_states = resnet(hidden_states, temb)
                hidden_states = attn(
                    hidden_states,
                    encoder_hidden_states=encoder_hidden_states,
                    cross_attention_kwargs=cross_attention_kwargs,
                    attention_mask=attention_mask,
                    encoder_attention_mask=encoder_attention_mask,
                    return_dict=False,
                )[0]

            # apply additional residuals to the output of the last pair of resnet and attention blocks
            if i == len(blocks) - 1 and additional_residuals is not None:
                hidden_states = hidden_states + additional_residuals

            output_states = output_states + (hidden_states,)

        if self.downsamplers is not None:
            for downsampler in self.downsamplers:
                hidden_states = downsampler(hidden_states)

            output_states = output_states + (hidden_states,)

        return hidden_states, output_states


class DownBlock2D(nn.Module):
    def __init__(
        self,
        in_channels: int,
        out_channels: int,
        temb_channels: int,
        dropout: float = 0.0,
        num_layers: int = 1,
        resnet_eps: float = 1e-6,
        resnet_time_scale_shift: str = "default",
        resnet_act_fn: str = "swish",
        resnet_groups: int = 32,
        resnet_pre_norm: bool = True,
        output_scale_factor=1.0,
        add_downsample=True,
        downsample_padding=1,
    ):
        super().__init__()
        resnets = []

        for i in range(num_layers):
            in_channels = in_channels if i == 0 else out_channels
            resnets.append(
                ResnetBlock2D(
                    in_channels=in_channels,
                    out_channels=out_channels,
                    temb_channels=temb_channels,
                    eps=resnet_eps,
                    groups=resnet_groups,
                    dropout=dropout,
                    time_embedding_norm=resnet_time_scale_shift,
                    non_linearity=resnet_act_fn,
                    output_scale_factor=output_scale_factor,
                    pre_norm=resnet_pre_norm,
                )
            )

        self.resnets = nn.ModuleList(resnets)

        if add_downsample:
            self.downsamplers = nn.ModuleList(
                [
                    Downsample2D(
                        out_channels, use_conv=True, out_channels=out_channels, padding=downsample_padding, name="op"
                    )
                ]
            )
        else:
            self.downsamplers = None

        self.gradient_checkpointing = False

    def forward(self, hidden_states, temb=None):
        output_states = ()

        for resnet in self.resnets:
            if self.training and self.gradient_checkpointing:

                def create_custom_forward(module):
                    def custom_forward(*inputs):
                        return module(*inputs)

                    return custom_forward

                if is_torch_version(">=", "1.11.0"):
                    hidden_states = torch.utils.checkpoint.checkpoint(
                        create_custom_forward(resnet), hidden_states, temb, use_reentrant=False
                    )
                else:
                    hidden_states = torch.utils.checkpoint.checkpoint(
                        create_custom_forward(resnet), hidden_states, temb
                    )
            else:
                hidden_states = resnet(hidden_states, temb)

            output_states = output_states + (hidden_states,)

        if self.downsamplers is not None:
            for downsampler in self.downsamplers:
                hidden_states = downsampler(hidden_states)

            output_states = output_states + (hidden_states,)

        return hidden_states, output_states


class DownEncoderBlock2D(nn.Module):
    def __init__(
        self,
        in_channels: int,
        out_channels: int,
        dropout: float = 0.0,
        num_layers: int = 1,
        resnet_eps: float = 1e-6,
        resnet_time_scale_shift: str = "default",
        resnet_act_fn: str = "swish",
        resnet_groups: int = 32,
        resnet_pre_norm: bool = True,
        output_scale_factor=1.0,
        add_downsample=True,
        downsample_padding=1,
    ):
        super().__init__()
        resnets = []

        for i in range(num_layers):
            in_channels = in_channels if i == 0 else out_channels
            resnets.append(
                ResnetBlock2D(
                    in_channels=in_channels,
                    out_channels=out_channels,
                    temb_channels=None,
                    eps=resnet_eps,
                    groups=resnet_groups,
                    dropout=dropout,
                    time_embedding_norm=resnet_time_scale_shift,
                    non_linearity=resnet_act_fn,
                    output_scale_factor=output_scale_factor,
                    pre_norm=resnet_pre_norm,
                )
            )

        self.resnets = nn.ModuleList(resnets)

        if add_downsample:
            self.downsamplers = nn.ModuleList(
                [
                    Downsample2D(
                        out_channels, use_conv=True, out_channels=out_channels, padding=downsample_padding, name="op"
                    )
                ]
            )
        else:
            self.downsamplers = None

    def forward(self, hidden_states):
        for resnet in self.resnets:
            hidden_states = resnet(hidden_states, temb=None)

        if self.downsamplers is not None:
            for downsampler in self.downsamplers:
                hidden_states = downsampler(hidden_states)

        return hidden_states


class AttnDownEncoderBlock2D(nn.Module):
    def __init__(
        self,
        in_channels: int,
        out_channels: int,
        dropout: float = 0.0,
        num_layers: int = 1,
        resnet_eps: float = 1e-6,
        resnet_time_scale_shift: str = "default",
        resnet_act_fn: str = "swish",
        resnet_groups: int = 32,
        resnet_pre_norm: bool = True,
        attention_head_dim=1,
        output_scale_factor=1.0,
        add_downsample=True,
        downsample_padding=1,
    ):
        super().__init__()
        resnets = []
        attentions = []

        if attention_head_dim is None:
            logger.warn(
                f"It is not recommend to pass `attention_head_dim=None`. Defaulting `attention_head_dim` to `in_channels`: {out_channels}."
            )
            attention_head_dim = out_channels

        for i in range(num_layers):
            in_channels = in_channels if i == 0 else out_channels
            resnets.append(
                ResnetBlock2D(
                    in_channels=in_channels,
                    out_channels=out_channels,
                    temb_channels=None,
                    eps=resnet_eps,
                    groups=resnet_groups,
                    dropout=dropout,
                    time_embedding_norm=resnet_time_scale_shift,
                    non_linearity=resnet_act_fn,
                    output_scale_factor=output_scale_factor,
                    pre_norm=resnet_pre_norm,
                )
            )
            attentions.append(
                Attention(
                    out_channels,
                    heads=out_channels // attention_head_dim,
                    dim_head=attention_head_dim,
                    rescale_output_factor=output_scale_factor,
                    eps=resnet_eps,
                    norm_num_groups=resnet_groups,
                    residual_connection=True,
                    bias=True,
                    upcast_softmax=True,
                    _from_deprecated_attn_block=True,
                )
            )

        self.attentions = nn.ModuleList(attentions)
        self.resnets = nn.ModuleList(resnets)

        if add_downsample:
            self.downsamplers = nn.ModuleList(
                [
                    Downsample2D(
                        out_channels, use_conv=True, out_channels=out_channels, padding=downsample_padding, name="op"
                    )
                ]
            )
        else:
            self.downsamplers = None

    def forward(self, hidden_states):
        for resnet, attn in zip(self.resnets, self.attentions):
            hidden_states = resnet(hidden_states, temb=None)
            hidden_states = attn(hidden_states)

        if self.downsamplers is not None:
            for downsampler in self.downsamplers:
                hidden_states = downsampler(hidden_states)

        return hidden_states


class AttnSkipDownBlock2D(nn.Module):
    def __init__(
        self,
        in_channels: int,
        out_channels: int,
        temb_channels: int,
        dropout: float = 0.0,
        num_layers: int = 1,
        resnet_eps: float = 1e-6,
        resnet_time_scale_shift: str = "default",
        resnet_act_fn: str = "swish",
        resnet_pre_norm: bool = True,
        attention_head_dim=1,
        output_scale_factor=np.sqrt(2.0),
        add_downsample=True,
    ):
        super().__init__()
        self.attentions = nn.ModuleList([])
        self.resnets = nn.ModuleList([])

        if attention_head_dim is None:
            logger.warn(
                f"It is not recommend to pass `attention_head_dim=None`. Defaulting `attention_head_dim` to `in_channels`: {out_channels}."
            )
            attention_head_dim = out_channels

        for i in range(num_layers):
            in_channels = in_channels if i == 0 else out_channels
            self.resnets.append(
                ResnetBlock2D(
                    in_channels=in_channels,
                    out_channels=out_channels,
                    temb_channels=temb_channels,
                    eps=resnet_eps,
                    groups=min(in_channels // 4, 32),
                    groups_out=min(out_channels // 4, 32),
                    dropout=dropout,
                    time_embedding_norm=resnet_time_scale_shift,
                    non_linearity=resnet_act_fn,
                    output_scale_factor=output_scale_factor,
                    pre_norm=resnet_pre_norm,
                )
            )
            self.attentions.append(
                Attention(
                    out_channels,
                    heads=out_channels // attention_head_dim,
                    dim_head=attention_head_dim,
                    rescale_output_factor=output_scale_factor,
                    eps=resnet_eps,
                    norm_num_groups=32,
                    residual_connection=True,
                    bias=True,
                    upcast_softmax=True,
                    _from_deprecated_attn_block=True,
                )
            )

        if add_downsample:
            self.resnet_down = ResnetBlock2D(
                in_channels=out_channels,
                out_channels=out_channels,
                temb_channels=temb_channels,
                eps=resnet_eps,
                groups=min(out_channels // 4, 32),
                dropout=dropout,
                time_embedding_norm=resnet_time_scale_shift,
                non_linearity=resnet_act_fn,
                output_scale_factor=output_scale_factor,
                pre_norm=resnet_pre_norm,
                use_in_shortcut=True,
                down=True,
                kernel="fir",
            )
            self.downsamplers = nn.ModuleList([FirDownsample2D(out_channels, out_channels=out_channels)])
            self.skip_conv = nn.Conv2d(3, out_channels, kernel_size=(1, 1), stride=(1, 1))
        else:
            self.resnet_down = None
            self.downsamplers = None
            self.skip_conv = None

    def forward(self, hidden_states, temb=None, skip_sample=None):
        output_states = ()

        for resnet, attn in zip(self.resnets, self.attentions):
            hidden_states = resnet(hidden_states, temb)
            hidden_states = attn(hidden_states)
            output_states += (hidden_states,)

        if self.downsamplers is not None:
            hidden_states = self.resnet_down(hidden_states, temb)
            for downsampler in self.downsamplers:
                skip_sample = downsampler(skip_sample)

            hidden_states = self.skip_conv(skip_sample) + hidden_states

            output_states += (hidden_states,)

        return hidden_states, output_states, skip_sample


class SkipDownBlock2D(nn.Module):
    def __init__(
        self,
        in_channels: int,
        out_channels: int,
        temb_channels: int,
        dropout: float = 0.0,
        num_layers: int = 1,
        resnet_eps: float = 1e-6,
        resnet_time_scale_shift: str = "default",
        resnet_act_fn: str = "swish",
        resnet_pre_norm: bool = True,
        output_scale_factor=np.sqrt(2.0),
        add_downsample=True,
        downsample_padding=1,
    ):
        super().__init__()
        self.resnets = nn.ModuleList([])

        for i in range(num_layers):
            in_channels = in_channels if i == 0 else out_channels
            self.resnets.append(
                ResnetBlock2D(
                    in_channels=in_channels,
                    out_channels=out_channels,
                    temb_channels=temb_channels,
                    eps=resnet_eps,
                    groups=min(in_channels // 4, 32),
                    groups_out=min(out_channels // 4, 32),
                    dropout=dropout,
                    time_embedding_norm=resnet_time_scale_shift,
                    non_linearity=resnet_act_fn,
                    output_scale_factor=output_scale_factor,
                    pre_norm=resnet_pre_norm,
                )
            )

        if add_downsample:
            self.resnet_down = ResnetBlock2D(
                in_channels=out_channels,
                out_channels=out_channels,
                temb_channels=temb_channels,
                eps=resnet_eps,
                groups=min(out_channels // 4, 32),
                dropout=dropout,
                time_embedding_norm=resnet_time_scale_shift,
                non_linearity=resnet_act_fn,
                output_scale_factor=output_scale_factor,
                pre_norm=resnet_pre_norm,
                use_in_shortcut=True,
                down=True,
                kernel="fir",
            )
            self.downsamplers = nn.ModuleList([FirDownsample2D(out_channels, out_channels=out_channels)])
            self.skip_conv = nn.Conv2d(3, out_channels, kernel_size=(1, 1), stride=(1, 1))
        else:
            self.resnet_down = None
            self.downsamplers = None
            self.skip_conv = None

    def forward(self, hidden_states, temb=None, skip_sample=None):
        output_states = ()

        for resnet in self.resnets:
            hidden_states = resnet(hidden_states, temb)
            output_states += (hidden_states,)

        if self.downsamplers is not None:
            hidden_states = self.resnet_down(hidden_states, temb)
            for downsampler in self.downsamplers:
                skip_sample = downsampler(skip_sample)

            hidden_states = self.skip_conv(skip_sample) + hidden_states

            output_states += (hidden_states,)

        return hidden_states, output_states, skip_sample


class ResnetDownsampleBlock2D(nn.Module):
    def __init__(
        self,
        in_channels: int,
        out_channels: int,
        temb_channels: int,
        dropout: float = 0.0,
        num_layers: int = 1,
        resnet_eps: float = 1e-6,
        resnet_time_scale_shift: str = "default",
        resnet_act_fn: str = "swish",
        resnet_groups: int = 32,
        resnet_pre_norm: bool = True,
        output_scale_factor=1.0,
        add_downsample=True,
        skip_time_act=False,
    ):
        super().__init__()
        resnets = []

        for i in range(num_layers):
            in_channels = in_channels if i == 0 else out_channels
            resnets.append(
                ResnetBlock2D(
                    in_channels=in_channels,
                    out_channels=out_channels,
                    temb_channels=temb_channels,
                    eps=resnet_eps,
                    groups=resnet_groups,
                    dropout=dropout,
                    time_embedding_norm=resnet_time_scale_shift,
                    non_linearity=resnet_act_fn,
                    output_scale_factor=output_scale_factor,
                    pre_norm=resnet_pre_norm,
                    skip_time_act=skip_time_act,
                )
            )

        self.resnets = nn.ModuleList(resnets)

        if add_downsample:
            self.downsamplers = nn.ModuleList(
                [
                    ResnetBlock2D(
                        in_channels=out_channels,
                        out_channels=out_channels,
                        temb_channels=temb_channels,
                        eps=resnet_eps,
                        groups=resnet_groups,
                        dropout=dropout,
                        time_embedding_norm=resnet_time_scale_shift,
                        non_linearity=resnet_act_fn,
                        output_scale_factor=output_scale_factor,
                        pre_norm=resnet_pre_norm,
                        skip_time_act=skip_time_act,
                        down=True,
                    )
                ]
            )
        else:
            self.downsamplers = None

        self.gradient_checkpointing = False

    def forward(self, hidden_states, temb=None):
        output_states = ()

        for resnet in self.resnets:
            if self.training and self.gradient_checkpointing:

                def create_custom_forward(module):
                    def custom_forward(*inputs):
                        return module(*inputs)

                    return custom_forward

                if is_torch_version(">=", "1.11.0"):
                    hidden_states = torch.utils.checkpoint.checkpoint(
                        create_custom_forward(resnet), hidden_states, temb, use_reentrant=False
                    )
                else:
                    hidden_states = torch.utils.checkpoint.checkpoint(
                        create_custom_forward(resnet), hidden_states, temb
                    )
            else:
                hidden_states = resnet(hidden_states, temb)

            output_states = output_states + (hidden_states,)

        if self.downsamplers is not None:
            for downsampler in self.downsamplers:
                hidden_states = downsampler(hidden_states, temb)

            output_states = output_states + (hidden_states,)

        return hidden_states, output_states


class SimpleCrossAttnDownBlock2D(nn.Module):
    def __init__(
        self,
        in_channels: int,
        out_channels: int,
        temb_channels: int,
        dropout: float = 0.0,
        num_layers: int = 1,
        resnet_eps: float = 1e-6,
        resnet_time_scale_shift: str = "default",
        resnet_act_fn: str = "swish",
        resnet_groups: int = 32,
        resnet_pre_norm: bool = True,
        attention_head_dim=1,
        cross_attention_dim=1280,
        output_scale_factor=1.0,
        add_downsample=True,
        skip_time_act=False,
        only_cross_attention=False,
        cross_attention_norm=None,
    ):
        super().__init__()

        self.has_cross_attention = True

        resnets = []
        attentions = []

        self.attention_head_dim = attention_head_dim
        self.num_heads = out_channels // self.attention_head_dim

        for i in range(num_layers):
            in_channels = in_channels if i == 0 else out_channels
            resnets.append(
                ResnetBlock2D(
                    in_channels=in_channels,
                    out_channels=out_channels,
                    temb_channels=temb_channels,
                    eps=resnet_eps,
                    groups=resnet_groups,
                    dropout=dropout,
                    time_embedding_norm=resnet_time_scale_shift,
                    non_linearity=resnet_act_fn,
                    output_scale_factor=output_scale_factor,
                    pre_norm=resnet_pre_norm,
                    skip_time_act=skip_time_act,
                )
            )

            processor = (
                AttnAddedKVProcessor2_0() if hasattr(F, "scaled_dot_product_attention") else AttnAddedKVProcessor()
            )

            attentions.append(
                Attention(
                    query_dim=out_channels,
                    cross_attention_dim=out_channels,
                    heads=self.num_heads,
                    dim_head=attention_head_dim,
                    added_kv_proj_dim=cross_attention_dim,
                    norm_num_groups=resnet_groups,
                    bias=True,
                    upcast_softmax=True,
                    only_cross_attention=only_cross_attention,
                    cross_attention_norm=cross_attention_norm,
                    processor=processor,
                )
            )
        self.attentions = nn.ModuleList(attentions)
        self.resnets = nn.ModuleList(resnets)

        if add_downsample:
            self.downsamplers = nn.ModuleList(
                [
                    ResnetBlock2D(
                        in_channels=out_channels,
                        out_channels=out_channels,
                        temb_channels=temb_channels,
                        eps=resnet_eps,
                        groups=resnet_groups,
                        dropout=dropout,
                        time_embedding_norm=resnet_time_scale_shift,
                        non_linearity=resnet_act_fn,
                        output_scale_factor=output_scale_factor,
                        pre_norm=resnet_pre_norm,
                        skip_time_act=skip_time_act,
                        down=True,
                    )
                ]
            )
        else:
            self.downsamplers = None

        self.gradient_checkpointing = False

    def forward(
        self,
        hidden_states: torch.FloatTensor,
        temb: Optional[torch.FloatTensor] = None,
        encoder_hidden_states: Optional[torch.FloatTensor] = None,
        attention_mask: Optional[torch.FloatTensor] = None,
        cross_attention_kwargs: Optional[Dict[str, Any]] = None,
        encoder_attention_mask: Optional[torch.FloatTensor] = None,
    ):
        output_states = ()
        cross_attention_kwargs = cross_attention_kwargs if cross_attention_kwargs is not None else {}

        if attention_mask is None:
            # if encoder_hidden_states is defined: we are doing cross-attn, so we should use cross-attn mask.
            mask = None if encoder_hidden_states is None else encoder_attention_mask
        else:
            # when attention_mask is defined: we don't even check for encoder_attention_mask.
            # this is to maintain compatibility with UnCLIP, which uses 'attention_mask' param for cross-attn masks.
            # TODO: UnCLIP should express cross-attn mask via encoder_attention_mask param instead of via attention_mask.
            #       then we can simplify this whole if/else block to:
            #         mask = attention_mask if encoder_hidden_states is None else encoder_attention_mask
            mask = attention_mask

        for resnet, attn in zip(self.resnets, self.attentions):
            if self.training and self.gradient_checkpointing:

                def create_custom_forward(module, return_dict=None):
                    def custom_forward(*inputs):
                        if return_dict is not None:
                            return module(*inputs, return_dict=return_dict)
                        else:
                            return module(*inputs)

                    return custom_forward

                hidden_states = torch.utils.checkpoint.checkpoint(create_custom_forward(resnet), hidden_states, temb)
                hidden_states = torch.utils.checkpoint.checkpoint(
                    create_custom_forward(attn, return_dict=False),
                    hidden_states,
                    encoder_hidden_states,
                    mask,
                    cross_attention_kwargs,
                )[0]
            else:
                hidden_states = resnet(hidden_states, temb)

                hidden_states = attn(
                    hidden_states,
                    encoder_hidden_states=encoder_hidden_states,
                    attention_mask=mask,
                    **cross_attention_kwargs,
                )

            output_states = output_states + (hidden_states,)

        if self.downsamplers is not None:
            for downsampler in self.downsamplers:
                hidden_states = downsampler(hidden_states, temb)

            output_states = output_states + (hidden_states,)

        return hidden_states, output_states


class KDownBlock2D(nn.Module):
    def __init__(
        self,
        in_channels: int,
        out_channels: int,
        temb_channels: int,
        dropout: float = 0.0,
        num_layers: int = 4,
        resnet_eps: float = 1e-5,
        resnet_act_fn: str = "gelu",
        resnet_group_size: int = 32,
        add_downsample=False,
    ):
        super().__init__()
        resnets = []

        for i in range(num_layers):
            in_channels = in_channels if i == 0 else out_channels
            groups = in_channels // resnet_group_size
            groups_out = out_channels // resnet_group_size

            resnets.append(
                ResnetBlock2D(
                    in_channels=in_channels,
                    out_channels=out_channels,
                    dropout=dropout,
                    temb_channels=temb_channels,
                    groups=groups,
                    groups_out=groups_out,
                    eps=resnet_eps,
                    non_linearity=resnet_act_fn,
                    time_embedding_norm="ada_group",
                    conv_shortcut_bias=False,
                )
            )

        self.resnets = nn.ModuleList(resnets)

        if add_downsample:
            # YiYi's comments- might be able to use FirDownsample2D, look into details later
            self.downsamplers = nn.ModuleList([KDownsample2D()])
        else:
            self.downsamplers = None

        self.gradient_checkpointing = False

    def forward(self, hidden_states, temb=None):
        output_states = ()

        for resnet in self.resnets:
            if self.training and self.gradient_checkpointing:

                def create_custom_forward(module):
                    def custom_forward(*inputs):
                        return module(*inputs)

                    return custom_forward

                if is_torch_version(">=", "1.11.0"):
                    hidden_states = torch.utils.checkpoint.checkpoint(
                        create_custom_forward(resnet), hidden_states, temb, use_reentrant=False
                    )
                else:
                    hidden_states = torch.utils.checkpoint.checkpoint(
                        create_custom_forward(resnet), hidden_states, temb
                    )
            else:
                hidden_states = resnet(hidden_states, temb)

            output_states += (hidden_states,)

        if self.downsamplers is not None:
            for downsampler in self.downsamplers:
                hidden_states = downsampler(hidden_states)

        return hidden_states, output_states


class KCrossAttnDownBlock2D(nn.Module):
    def __init__(
        self,
        in_channels: int,
        out_channels: int,
        temb_channels: int,
        cross_attention_dim: int,
        dropout: float = 0.0,
        num_layers: int = 4,
        resnet_group_size: int = 32,
        add_downsample=True,
        attention_head_dim: int = 64,
        add_self_attention: bool = False,
        resnet_eps: float = 1e-5,
        resnet_act_fn: str = "gelu",
    ):
        super().__init__()
        resnets = []
        attentions = []

        self.has_cross_attention = True

        for i in range(num_layers):
            in_channels = in_channels if i == 0 else out_channels
            groups = in_channels // resnet_group_size
            groups_out = out_channels // resnet_group_size

            resnets.append(
                ResnetBlock2D(
                    in_channels=in_channels,
                    out_channels=out_channels,
                    dropout=dropout,
                    temb_channels=temb_channels,
                    groups=groups,
                    groups_out=groups_out,
                    eps=resnet_eps,
                    non_linearity=resnet_act_fn,
                    time_embedding_norm="ada_group",
                    conv_shortcut_bias=False,
                )
            )
            attentions.append(
                KAttentionBlock(
                    out_channels,
                    out_channels // attention_head_dim,
                    attention_head_dim,
                    cross_attention_dim=cross_attention_dim,
                    temb_channels=temb_channels,
                    attention_bias=True,
                    add_self_attention=add_self_attention,
                    cross_attention_norm="layer_norm",
                    group_size=resnet_group_size,
                )
            )

        self.resnets = nn.ModuleList(resnets)
        self.attentions = nn.ModuleList(attentions)

        if add_downsample:
            self.downsamplers = nn.ModuleList([KDownsample2D()])
        else:
            self.downsamplers = None

        self.gradient_checkpointing = False

    def forward(
        self,
        hidden_states: torch.FloatTensor,
        temb: Optional[torch.FloatTensor] = None,
        encoder_hidden_states: Optional[torch.FloatTensor] = None,
        attention_mask: Optional[torch.FloatTensor] = None,
        cross_attention_kwargs: Optional[Dict[str, Any]] = None,
        encoder_attention_mask: Optional[torch.FloatTensor] = None,
    ):
        output_states = ()

        for resnet, attn in zip(self.resnets, self.attentions):
            if self.training and self.gradient_checkpointing:

                def create_custom_forward(module, return_dict=None):
                    def custom_forward(*inputs):
                        if return_dict is not None:
                            return module(*inputs, return_dict=return_dict)
                        else:
                            return module(*inputs)

                    return custom_forward

                ckpt_kwargs: Dict[str, Any] = {"use_reentrant": False} if is_torch_version(">=", "1.11.0") else {}
                hidden_states = torch.utils.checkpoint.checkpoint(
                    create_custom_forward(resnet),
                    hidden_states,
                    temb,
                    **ckpt_kwargs,
                )
                hidden_states = torch.utils.checkpoint.checkpoint(
                    create_custom_forward(attn, return_dict=False),
                    hidden_states,
                    encoder_hidden_states,
                    temb,
                    attention_mask,
                    cross_attention_kwargs,
                    encoder_attention_mask,
                    **ckpt_kwargs,
                )
            else:
                hidden_states = resnet(hidden_states, temb)
                hidden_states = attn(
                    hidden_states,
                    encoder_hidden_states=encoder_hidden_states,
                    emb=temb,
                    attention_mask=attention_mask,
                    cross_attention_kwargs=cross_attention_kwargs,
                    encoder_attention_mask=encoder_attention_mask,
                )

            if self.downsamplers is None:
                output_states += (None,)
            else:
                output_states += (hidden_states,)

        if self.downsamplers is not None:
            for downsampler in self.downsamplers:
                hidden_states = downsampler(hidden_states)

        return hidden_states, output_states


class AttnUpBlock2D(nn.Module):
    def __init__(
        self,
        in_channels: int,
        prev_output_channel: int,
        out_channels: int,
        temb_channels: int,
        dropout: float = 0.0,
        num_layers: int = 1,
        resnet_eps: float = 1e-6,
        resnet_time_scale_shift: str = "default",
        resnet_act_fn: str = "swish",
        resnet_groups: int = 32,
        resnet_pre_norm: bool = True,
        attention_head_dim=1,
        output_scale_factor=1.0,
        upsample_type="conv",
    ):
        super().__init__()
        resnets = []
        attentions = []

        self.upsample_type = upsample_type

        if attention_head_dim is None:
            logger.warn(
                f"It is not recommend to pass `attention_head_dim=None`. Defaulting `attention_head_dim` to `in_channels`: {out_channels}."
            )
            attention_head_dim = out_channels

        for i in range(num_layers):
            res_skip_channels = in_channels if (i == num_layers - 1) else out_channels
            resnet_in_channels = prev_output_channel if i == 0 else out_channels

            resnets.append(
                ResnetBlock2D(
                    in_channels=resnet_in_channels + res_skip_channels,
                    out_channels=out_channels,
                    temb_channels=temb_channels,
                    eps=resnet_eps,
                    groups=resnet_groups,
                    dropout=dropout,
                    time_embedding_norm=resnet_time_scale_shift,
                    non_linearity=resnet_act_fn,
                    output_scale_factor=output_scale_factor,
                    pre_norm=resnet_pre_norm,
                )
            )
            attentions.append(
                Attention(
                    out_channels,
                    heads=out_channels // attention_head_dim,
                    dim_head=attention_head_dim,
                    rescale_output_factor=output_scale_factor,
                    eps=resnet_eps,
                    norm_num_groups=resnet_groups,
                    residual_connection=True,
                    bias=True,
                    upcast_softmax=True,
                    _from_deprecated_attn_block=True,
                )
            )

        self.attentions = nn.ModuleList(attentions)
        self.resnets = nn.ModuleList(resnets)

        if upsample_type == "conv":
            self.upsamplers = nn.ModuleList([Upsample2D(out_channels, use_conv=True, out_channels=out_channels)])
        elif upsample_type == "resnet":
            self.upsamplers = nn.ModuleList(
                [
                    ResnetBlock2D(
                        in_channels=out_channels,
                        out_channels=out_channels,
                        temb_channels=temb_channels,
                        eps=resnet_eps,
                        groups=resnet_groups,
                        dropout=dropout,
                        time_embedding_norm=resnet_time_scale_shift,
                        non_linearity=resnet_act_fn,
                        output_scale_factor=output_scale_factor,
                        pre_norm=resnet_pre_norm,
                        up=True,
                    )
                ]
            )
        else:
            self.upsamplers = None

    def forward(self, hidden_states, res_hidden_states_tuple, temb=None, upsample_size=None):
        for resnet, attn in zip(self.resnets, self.attentions):
            # pop res hidden states
            res_hidden_states = res_hidden_states_tuple[-1]
            res_hidden_states_tuple = res_hidden_states_tuple[:-1]
            hidden_states = torch.cat([hidden_states, res_hidden_states], dim=1)

            hidden_states = resnet(hidden_states, temb)
            hidden_states = attn(hidden_states)

        if self.upsamplers is not None:
            for upsampler in self.upsamplers:
                if self.upsample_type == "resnet":
                    hidden_states = upsampler(hidden_states, temb=temb)
                else:
                    hidden_states = upsampler(hidden_states)

        return hidden_states


class CrossAttnUpBlock2D(nn.Module):
    def __init__(
        self,
        in_channels: int,
        out_channels: int,
        prev_output_channel: int,
        temb_channels: int,
        dropout: float = 0.0,
        num_layers: int = 1,
        transformer_layers_per_block: int = 1,
        resnet_eps: float = 1e-6,
        resnet_time_scale_shift: str = "default",
        resnet_act_fn: str = "swish",
        resnet_groups: int = 32,
        resnet_pre_norm: bool = True,
        num_attention_heads=1,
        cross_attention_dim=1280,
        output_scale_factor=1.0,
        add_upsample=True,
        dual_cross_attention=False,
        use_linear_projection=False,
        only_cross_attention=False,
        upcast_attention=False,
    ):
        super().__init__()
        resnets = []
        attentions = []

        self.has_cross_attention = True
        self.num_attention_heads = num_attention_heads

        for i in range(num_layers):
            res_skip_channels = in_channels if (i == num_layers - 1) else out_channels
            resnet_in_channels = prev_output_channel if i == 0 else out_channels

            resnets.append(
                ResnetBlock2D(
                    in_channels=resnet_in_channels + res_skip_channels,
                    out_channels=out_channels,
                    temb_channels=temb_channels,
                    eps=resnet_eps,
                    groups=resnet_groups,
                    dropout=dropout,
                    time_embedding_norm=resnet_time_scale_shift,
                    non_linearity=resnet_act_fn,
                    output_scale_factor=output_scale_factor,
                    pre_norm=resnet_pre_norm,
                )
            )
            if not dual_cross_attention:
                attentions.append(
                    Transformer2DModel(
                        num_attention_heads,
                        out_channels // num_attention_heads,
                        in_channels=out_channels,
                        num_layers=transformer_layers_per_block,
                        cross_attention_dim=cross_attention_dim,
                        norm_num_groups=resnet_groups,
                        use_linear_projection=use_linear_projection,
                        only_cross_attention=only_cross_attention,
                        upcast_attention=upcast_attention,
                    )
                )
            else:
                attentions.append(
                    DualTransformer2DModel(
                        num_attention_heads,
                        out_channels // num_attention_heads,
                        in_channels=out_channels,
                        num_layers=1,
                        cross_attention_dim=cross_attention_dim,
                        norm_num_groups=resnet_groups,
                    )
                )
        self.attentions = nn.ModuleList(attentions)
        self.resnets = nn.ModuleList(resnets)

        if add_upsample:
            self.upsamplers = nn.ModuleList([Upsample2D(out_channels, use_conv=True, out_channels=out_channels)])
        else:
            self.upsamplers = None

        self.gradient_checkpointing = False

    def forward(
        self,
        hidden_states: torch.FloatTensor,
        res_hidden_states_tuple: Tuple[torch.FloatTensor, ...],
        temb: Optional[torch.FloatTensor] = None,
        encoder_hidden_states: Optional[torch.FloatTensor] = None,
        cross_attention_kwargs: Optional[Dict[str, Any]] = None,
        upsample_size: Optional[int] = None,
        attention_mask: Optional[torch.FloatTensor] = None,
        encoder_attention_mask: Optional[torch.FloatTensor] = None,
    ):
        for resnet, attn in zip(self.resnets, self.attentions):
            # pop res hidden states
            res_hidden_states = res_hidden_states_tuple[-1]
            res_hidden_states_tuple = res_hidden_states_tuple[:-1]
            hidden_states = torch.cat([hidden_states, res_hidden_states], dim=1)

            if self.training and self.gradient_checkpointing:

                def create_custom_forward(module, return_dict=None):
                    def custom_forward(*inputs):
                        if return_dict is not None:
                            return module(*inputs, return_dict=return_dict)
                        else:
                            return module(*inputs)

                    return custom_forward

                ckpt_kwargs: Dict[str, Any] = {"use_reentrant": False} if is_torch_version(">=", "1.11.0") else {}
                hidden_states = torch.utils.checkpoint.checkpoint(
                    create_custom_forward(resnet),
                    hidden_states,
                    temb,
                    **ckpt_kwargs,
                )
                hidden_states = torch.utils.checkpoint.checkpoint(
                    create_custom_forward(attn, return_dict=False),
                    hidden_states,
                    encoder_hidden_states,
                    None,  # timestep
                    None,  # class_labels
                    cross_attention_kwargs,
                    attention_mask,
                    encoder_attention_mask,
                    **ckpt_kwargs,
                )[0]
            else:
                hidden_states = resnet(hidden_states, temb)
                hidden_states = attn(
                    hidden_states,
                    encoder_hidden_states=encoder_hidden_states,
                    cross_attention_kwargs=cross_attention_kwargs,
                    attention_mask=attention_mask,
                    encoder_attention_mask=encoder_attention_mask,
                    return_dict=False,
                )[0]

        if self.upsamplers is not None:
            for upsampler in self.upsamplers:
                hidden_states = upsampler(hidden_states, upsample_size)

        return hidden_states


class UpBlock2D(nn.Module):
    def __init__(
        self,
        in_channels: int,
        prev_output_channel: int,
        out_channels: int,
        temb_channels: int,
        dropout: float = 0.0,
        num_layers: int = 1,
        resnet_eps: float = 1e-6,
        resnet_time_scale_shift: str = "default",
        resnet_act_fn: str = "swish",
        resnet_groups: int = 32,
        resnet_pre_norm: bool = True,
        output_scale_factor=1.0,
        add_upsample=True,
    ):
        super().__init__()
        resnets = []

        for i in range(num_layers):
            res_skip_channels = in_channels if (i == num_layers - 1) else out_channels
            resnet_in_channels = prev_output_channel if i == 0 else out_channels

            resnets.append(
                ResnetBlock2D(
                    in_channels=resnet_in_channels + res_skip_channels,
                    out_channels=out_channels,
                    temb_channels=temb_channels,
                    eps=resnet_eps,
                    groups=resnet_groups,
                    dropout=dropout,
                    time_embedding_norm=resnet_time_scale_shift,
                    non_linearity=resnet_act_fn,
                    output_scale_factor=output_scale_factor,
                    pre_norm=resnet_pre_norm,
                )
            )

        self.resnets = nn.ModuleList(resnets)

        if add_upsample:
            self.upsamplers = nn.ModuleList([Upsample2D(out_channels, use_conv=True, out_channels=out_channels)])
        else:
            self.upsamplers = None

        self.gradient_checkpointing = False

    def forward(self, hidden_states, res_hidden_states_tuple, temb=None, upsample_size=None):
        for resnet in self.resnets:
            # pop res hidden states
            res_hidden_states = res_hidden_states_tuple[-1]
            res_hidden_states_tuple = res_hidden_states_tuple[:-1]
            hidden_states = torch.cat([hidden_states, res_hidden_states], dim=1)

            if self.training and self.gradient_checkpointing:

                def create_custom_forward(module):
                    def custom_forward(*inputs):
                        return module(*inputs)

                    return custom_forward

                if is_torch_version(">=", "1.11.0"):
                    hidden_states = torch.utils.checkpoint.checkpoint(
                        create_custom_forward(resnet), hidden_states, temb, use_reentrant=False
                    )
                else:
                    hidden_states = torch.utils.checkpoint.checkpoint(
                        create_custom_forward(resnet), hidden_states, temb
                    )
            else:
                hidden_states = resnet(hidden_states, temb)

        if self.upsamplers is not None:
            for upsampler in self.upsamplers:
                hidden_states = upsampler(hidden_states, upsample_size)

        return hidden_states


class UpDecoderBlock2D(nn.Module):
    def __init__(
        self,
        in_channels: int,
        out_channels: int,
        dropout: float = 0.0,
        num_layers: int = 1,
        resnet_eps: float = 1e-6,
        resnet_time_scale_shift: str = "default",  # default, spatial
        resnet_act_fn: str = "swish",
        resnet_groups: int = 32,
        resnet_pre_norm: bool = True,
        output_scale_factor=1.0,
        add_upsample=True,
        temb_channels=None,
    ):
        super().__init__()
        resnets = []

        for i in range(num_layers):
            input_channels = in_channels if i == 0 else out_channels

            resnets.append(
                ResnetBlock2D(
                    in_channels=input_channels,
                    out_channels=out_channels,
                    temb_channels=temb_channels,
                    eps=resnet_eps,
                    groups=resnet_groups,
                    dropout=dropout,
                    time_embedding_norm=resnet_time_scale_shift,
                    non_linearity=resnet_act_fn,
                    output_scale_factor=output_scale_factor,
                    pre_norm=resnet_pre_norm,
                )
            )

        self.resnets = nn.ModuleList(resnets)

        if add_upsample:
            self.upsamplers = nn.ModuleList([Upsample2D(out_channels, use_conv=True, out_channels=out_channels)])
        else:
            self.upsamplers = None

    def forward(self, hidden_states, temb=None):
        for resnet in self.resnets:
            hidden_states = resnet(hidden_states, temb=temb)

        if self.upsamplers is not None:
            for upsampler in self.upsamplers:
                hidden_states = upsampler(hidden_states)

        return hidden_states


class AttnUpDecoderBlock2D(nn.Module):
    def __init__(
        self,
        in_channels: int,
        out_channels: int,
        dropout: float = 0.0,
        num_layers: int = 1,
        resnet_eps: float = 1e-6,
        resnet_time_scale_shift: str = "default",
        resnet_act_fn: str = "swish",
        resnet_groups: int = 32,
        resnet_pre_norm: bool = True,
        attention_head_dim=1,
        output_scale_factor=1.0,
        add_upsample=True,
        temb_channels=None,
    ):
        super().__init__()
        resnets = []
        attentions = []

        if attention_head_dim is None:
            logger.warn(
                f"It is not recommend to pass `attention_head_dim=None`. Defaulting `attention_head_dim` to `out_channels`: {out_channels}."
            )
            attention_head_dim = out_channels

        for i in range(num_layers):
            input_channels = in_channels if i == 0 else out_channels

            resnets.append(
                ResnetBlock2D(
                    in_channels=input_channels,
                    out_channels=out_channels,
                    temb_channels=temb_channels,
                    eps=resnet_eps,
                    groups=resnet_groups,
                    dropout=dropout,
                    time_embedding_norm=resnet_time_scale_shift,
                    non_linearity=resnet_act_fn,
                    output_scale_factor=output_scale_factor,
                    pre_norm=resnet_pre_norm,
                )
            )
            attentions.append(
                Attention(
                    out_channels,
                    heads=out_channels // attention_head_dim,
                    dim_head=attention_head_dim,
                    rescale_output_factor=output_scale_factor,
                    eps=resnet_eps,
                    norm_num_groups=resnet_groups if resnet_time_scale_shift != "spatial" else None,
                    spatial_norm_dim=temb_channels if resnet_time_scale_shift == "spatial" else None,
                    residual_connection=True,
                    bias=True,
                    upcast_softmax=True,
                    _from_deprecated_attn_block=True,
                )
            )

        self.attentions = nn.ModuleList(attentions)
        self.resnets = nn.ModuleList(resnets)

        if add_upsample:
            self.upsamplers = nn.ModuleList([Upsample2D(out_channels, use_conv=True, out_channels=out_channels)])
        else:
            self.upsamplers = None

    def forward(self, hidden_states, temb=None):
        for resnet, attn in zip(self.resnets, self.attentions):
            hidden_states = resnet(hidden_states, temb=temb)
            hidden_states = attn(hidden_states, temb=temb)

        if self.upsamplers is not None:
            for upsampler in self.upsamplers:
                hidden_states = upsampler(hidden_states)

        return hidden_states


class AttnSkipUpBlock2D(nn.Module):
    def __init__(
        self,
        in_channels: int,
        prev_output_channel: int,
        out_channels: int,
        temb_channels: int,
        dropout: float = 0.0,
        num_layers: int = 1,
        resnet_eps: float = 1e-6,
        resnet_time_scale_shift: str = "default",
        resnet_act_fn: str = "swish",
        resnet_pre_norm: bool = True,
        attention_head_dim=1,
        output_scale_factor=np.sqrt(2.0),
        add_upsample=True,
    ):
        super().__init__()
        self.attentions = nn.ModuleList([])
        self.resnets = nn.ModuleList([])

        for i in range(num_layers):
            res_skip_channels = in_channels if (i == num_layers - 1) else out_channels
            resnet_in_channels = prev_output_channel if i == 0 else out_channels

            self.resnets.append(
                ResnetBlock2D(
                    in_channels=resnet_in_channels + res_skip_channels,
                    out_channels=out_channels,
                    temb_channels=temb_channels,
                    eps=resnet_eps,
                    groups=min(resnet_in_channels + res_skip_channels // 4, 32),
                    groups_out=min(out_channels // 4, 32),
                    dropout=dropout,
                    time_embedding_norm=resnet_time_scale_shift,
                    non_linearity=resnet_act_fn,
                    output_scale_factor=output_scale_factor,
                    pre_norm=resnet_pre_norm,
                )
            )

        if attention_head_dim is None:
            logger.warn(
                f"It is not recommend to pass `attention_head_dim=None`. Defaulting `attention_head_dim` to `out_channels`: {out_channels}."
            )
            attention_head_dim = out_channels

        self.attentions.append(
            Attention(
                out_channels,
                heads=out_channels // attention_head_dim,
                dim_head=attention_head_dim,
                rescale_output_factor=output_scale_factor,
                eps=resnet_eps,
                norm_num_groups=32,
                residual_connection=True,
                bias=True,
                upcast_softmax=True,
                _from_deprecated_attn_block=True,
            )
        )

        self.upsampler = FirUpsample2D(in_channels, out_channels=out_channels)
        if add_upsample:
            self.resnet_up = ResnetBlock2D(
                in_channels=out_channels,
                out_channels=out_channels,
                temb_channels=temb_channels,
                eps=resnet_eps,
                groups=min(out_channels // 4, 32),
                groups_out=min(out_channels // 4, 32),
                dropout=dropout,
                time_embedding_norm=resnet_time_scale_shift,
                non_linearity=resnet_act_fn,
                output_scale_factor=output_scale_factor,
                pre_norm=resnet_pre_norm,
                use_in_shortcut=True,
                up=True,
                kernel="fir",
            )
            self.skip_conv = nn.Conv2d(out_channels, 3, kernel_size=(3, 3), stride=(1, 1), padding=(1, 1))
            self.skip_norm = torch.nn.GroupNorm(
                num_groups=min(out_channels // 4, 32), num_channels=out_channels, eps=resnet_eps, affine=True
            )
            self.act = nn.SiLU()
        else:
            self.resnet_up = None
            self.skip_conv = None
            self.skip_norm = None
            self.act = None

    def forward(self, hidden_states, res_hidden_states_tuple, temb=None, skip_sample=None):
        for resnet in self.resnets:
            # pop res hidden states
            res_hidden_states = res_hidden_states_tuple[-1]
            res_hidden_states_tuple = res_hidden_states_tuple[:-1]
            hidden_states = torch.cat([hidden_states, res_hidden_states], dim=1)

            hidden_states = resnet(hidden_states, temb)

        hidden_states = self.attentions[0](hidden_states)

        if skip_sample is not None:
            skip_sample = self.upsampler(skip_sample)
        else:
            skip_sample = 0

        if self.resnet_up is not None:
            skip_sample_states = self.skip_norm(hidden_states)
            skip_sample_states = self.act(skip_sample_states)
            skip_sample_states = self.skip_conv(skip_sample_states)

            skip_sample = skip_sample + skip_sample_states

            hidden_states = self.resnet_up(hidden_states, temb)

        return hidden_states, skip_sample


class SkipUpBlock2D(nn.Module):
    def __init__(
        self,
        in_channels: int,
        prev_output_channel: int,
        out_channels: int,
        temb_channels: int,
        dropout: float = 0.0,
        num_layers: int = 1,
        resnet_eps: float = 1e-6,
        resnet_time_scale_shift: str = "default",
        resnet_act_fn: str = "swish",
        resnet_pre_norm: bool = True,
        output_scale_factor=np.sqrt(2.0),
        add_upsample=True,
        upsample_padding=1,
    ):
        super().__init__()
        self.resnets = nn.ModuleList([])

        for i in range(num_layers):
            res_skip_channels = in_channels if (i == num_layers - 1) else out_channels
            resnet_in_channels = prev_output_channel if i == 0 else out_channels

            self.resnets.append(
                ResnetBlock2D(
                    in_channels=resnet_in_channels + res_skip_channels,
                    out_channels=out_channels,
                    temb_channels=temb_channels,
                    eps=resnet_eps,
                    groups=min((resnet_in_channels + res_skip_channels) // 4, 32),
                    groups_out=min(out_channels // 4, 32),
                    dropout=dropout,
                    time_embedding_norm=resnet_time_scale_shift,
                    non_linearity=resnet_act_fn,
                    output_scale_factor=output_scale_factor,
                    pre_norm=resnet_pre_norm,
                )
            )

        self.upsampler = FirUpsample2D(in_channels, out_channels=out_channels)
        if add_upsample:
            self.resnet_up = ResnetBlock2D(
                in_channels=out_channels,
                out_channels=out_channels,
                temb_channels=temb_channels,
                eps=resnet_eps,
                groups=min(out_channels // 4, 32),
                groups_out=min(out_channels // 4, 32),
                dropout=dropout,
                time_embedding_norm=resnet_time_scale_shift,
                non_linearity=resnet_act_fn,
                output_scale_factor=output_scale_factor,
                pre_norm=resnet_pre_norm,
                use_in_shortcut=True,
                up=True,
                kernel="fir",
            )
            self.skip_conv = nn.Conv2d(out_channels, 3, kernel_size=(3, 3), stride=(1, 1), padding=(1, 1))
            self.skip_norm = torch.nn.GroupNorm(
                num_groups=min(out_channels // 4, 32), num_channels=out_channels, eps=resnet_eps, affine=True
            )
            self.act = nn.SiLU()
        else:
            self.resnet_up = None
            self.skip_conv = None
            self.skip_norm = None
            self.act = None

    def forward(self, hidden_states, res_hidden_states_tuple, temb=None, skip_sample=None):
        for resnet in self.resnets:
            # pop res hidden states
            res_hidden_states = res_hidden_states_tuple[-1]
            res_hidden_states_tuple = res_hidden_states_tuple[:-1]
            hidden_states = torch.cat([hidden_states, res_hidden_states], dim=1)

            hidden_states = resnet(hidden_states, temb)

        if skip_sample is not None:
            skip_sample = self.upsampler(skip_sample)
        else:
            skip_sample = 0

        if self.resnet_up is not None:
            skip_sample_states = self.skip_norm(hidden_states)
            skip_sample_states = self.act(skip_sample_states)
            skip_sample_states = self.skip_conv(skip_sample_states)

            skip_sample = skip_sample + skip_sample_states

            hidden_states = self.resnet_up(hidden_states, temb)

        return hidden_states, skip_sample


class ResnetUpsampleBlock2D(nn.Module):
    def __init__(
        self,
        in_channels: int,
        prev_output_channel: int,
        out_channels: int,
        temb_channels: int,
        dropout: float = 0.0,
        num_layers: int = 1,
        resnet_eps: float = 1e-6,
        resnet_time_scale_shift: str = "default",
        resnet_act_fn: str = "swish",
        resnet_groups: int = 32,
        resnet_pre_norm: bool = True,
        output_scale_factor=1.0,
        add_upsample=True,
        skip_time_act=False,
    ):
        super().__init__()
        resnets = []

        for i in range(num_layers):
            res_skip_channels = in_channels if (i == num_layers - 1) else out_channels
            resnet_in_channels = prev_output_channel if i == 0 else out_channels

            resnets.append(
                ResnetBlock2D(
                    in_channels=resnet_in_channels + res_skip_channels,
                    out_channels=out_channels,
                    temb_channels=temb_channels,
                    eps=resnet_eps,
                    groups=resnet_groups,
                    dropout=dropout,
                    time_embedding_norm=resnet_time_scale_shift,
                    non_linearity=resnet_act_fn,
                    output_scale_factor=output_scale_factor,
                    pre_norm=resnet_pre_norm,
                    skip_time_act=skip_time_act,
                )
            )

        self.resnets = nn.ModuleList(resnets)

        if add_upsample:
            self.upsamplers = nn.ModuleList(
                [
                    ResnetBlock2D(
                        in_channels=out_channels,
                        out_channels=out_channels,
                        temb_channels=temb_channels,
                        eps=resnet_eps,
                        groups=resnet_groups,
                        dropout=dropout,
                        time_embedding_norm=resnet_time_scale_shift,
                        non_linearity=resnet_act_fn,
                        output_scale_factor=output_scale_factor,
                        pre_norm=resnet_pre_norm,
                        skip_time_act=skip_time_act,
                        up=True,
                    )
                ]
            )
        else:
            self.upsamplers = None

        self.gradient_checkpointing = False

    def forward(self, hidden_states, res_hidden_states_tuple, temb=None, upsample_size=None):
        for resnet in self.resnets:
            # pop res hidden states
            res_hidden_states = res_hidden_states_tuple[-1]
            res_hidden_states_tuple = res_hidden_states_tuple[:-1]
            hidden_states = torch.cat([hidden_states, res_hidden_states], dim=1)

            if self.training and self.gradient_checkpointing:

                def create_custom_forward(module):
                    def custom_forward(*inputs):
                        return module(*inputs)

                    return custom_forward

                if is_torch_version(">=", "1.11.0"):
                    hidden_states = torch.utils.checkpoint.checkpoint(
                        create_custom_forward(resnet), hidden_states, temb, use_reentrant=False
                    )
                else:
                    hidden_states = torch.utils.checkpoint.checkpoint(
                        create_custom_forward(resnet), hidden_states, temb
                    )
            else:
                hidden_states = resnet(hidden_states, temb)

        if self.upsamplers is not None:
            for upsampler in self.upsamplers:
                hidden_states = upsampler(hidden_states, temb)

        return hidden_states


class SimpleCrossAttnUpBlock2D(nn.Module):
    def __init__(
        self,
        in_channels: int,
        out_channels: int,
        prev_output_channel: int,
        temb_channels: int,
        dropout: float = 0.0,
        num_layers: int = 1,
        resnet_eps: float = 1e-6,
        resnet_time_scale_shift: str = "default",
        resnet_act_fn: str = "swish",
        resnet_groups: int = 32,
        resnet_pre_norm: bool = True,
        attention_head_dim=1,
        cross_attention_dim=1280,
        output_scale_factor=1.0,
        add_upsample=True,
        skip_time_act=False,
        only_cross_attention=False,
        cross_attention_norm=None,
    ):
        super().__init__()
        resnets = []
        attentions = []

        self.has_cross_attention = True
        self.attention_head_dim = attention_head_dim

        self.num_heads = out_channels // self.attention_head_dim

        for i in range(num_layers):
            res_skip_channels = in_channels if (i == num_layers - 1) else out_channels
            resnet_in_channels = prev_output_channel if i == 0 else out_channels

            resnets.append(
                ResnetBlock2D(
                    in_channels=resnet_in_channels + res_skip_channels,
                    out_channels=out_channels,
                    temb_channels=temb_channels,
                    eps=resnet_eps,
                    groups=resnet_groups,
                    dropout=dropout,
                    time_embedding_norm=resnet_time_scale_shift,
                    non_linearity=resnet_act_fn,
                    output_scale_factor=output_scale_factor,
                    pre_norm=resnet_pre_norm,
                    skip_time_act=skip_time_act,
                )
            )

            processor = (
                AttnAddedKVProcessor2_0() if hasattr(F, "scaled_dot_product_attention") else AttnAddedKVProcessor()
            )

            attentions.append(
                Attention(
                    query_dim=out_channels,
                    cross_attention_dim=out_channels,
                    heads=self.num_heads,
                    dim_head=self.attention_head_dim,
                    added_kv_proj_dim=cross_attention_dim,
                    norm_num_groups=resnet_groups,
                    bias=True,
                    upcast_softmax=True,
                    only_cross_attention=only_cross_attention,
                    cross_attention_norm=cross_attention_norm,
                    processor=processor,
                )
            )
        self.attentions = nn.ModuleList(attentions)
        self.resnets = nn.ModuleList(resnets)

        if add_upsample:
            self.upsamplers = nn.ModuleList(
                [
                    ResnetBlock2D(
                        in_channels=out_channels,
                        out_channels=out_channels,
                        temb_channels=temb_channels,
                        eps=resnet_eps,
                        groups=resnet_groups,
                        dropout=dropout,
                        time_embedding_norm=resnet_time_scale_shift,
                        non_linearity=resnet_act_fn,
                        output_scale_factor=output_scale_factor,
                        pre_norm=resnet_pre_norm,
                        skip_time_act=skip_time_act,
                        up=True,
                    )
                ]
            )
        else:
            self.upsamplers = None

        self.gradient_checkpointing = False

    def forward(
        self,
        hidden_states: torch.FloatTensor,
        res_hidden_states_tuple: Tuple[torch.FloatTensor, ...],
        temb: Optional[torch.FloatTensor] = None,
        encoder_hidden_states: Optional[torch.FloatTensor] = None,
        upsample_size: Optional[int] = None,
        attention_mask: Optional[torch.FloatTensor] = None,
        cross_attention_kwargs: Optional[Dict[str, Any]] = None,
        encoder_attention_mask: Optional[torch.FloatTensor] = None,
    ):
        cross_attention_kwargs = cross_attention_kwargs if cross_attention_kwargs is not None else {}

        if attention_mask is None:
            # if encoder_hidden_states is defined: we are doing cross-attn, so we should use cross-attn mask.
            mask = None if encoder_hidden_states is None else encoder_attention_mask
        else:
            # when attention_mask is defined: we don't even check for encoder_attention_mask.
            # this is to maintain compatibility with UnCLIP, which uses 'attention_mask' param for cross-attn masks.
            # TODO: UnCLIP should express cross-attn mask via encoder_attention_mask param instead of via attention_mask.
            #       then we can simplify this whole if/else block to:
            #         mask = attention_mask if encoder_hidden_states is None else encoder_attention_mask
            mask = attention_mask

        for resnet, attn in zip(self.resnets, self.attentions):
            # resnet
            # pop res hidden states
            res_hidden_states = res_hidden_states_tuple[-1]
            res_hidden_states_tuple = res_hidden_states_tuple[:-1]
            hidden_states = torch.cat([hidden_states, res_hidden_states], dim=1)

            if self.training and self.gradient_checkpointing:

                def create_custom_forward(module, return_dict=None):
                    def custom_forward(*inputs):
                        if return_dict is not None:
                            return module(*inputs, return_dict=return_dict)
                        else:
                            return module(*inputs)

                    return custom_forward

                hidden_states = torch.utils.checkpoint.checkpoint(create_custom_forward(resnet), hidden_states, temb)
                hidden_states = torch.utils.checkpoint.checkpoint(
                    create_custom_forward(attn, return_dict=False),
                    hidden_states,
                    encoder_hidden_states,
                    mask,
                    cross_attention_kwargs,
                )[0]
            else:
                hidden_states = resnet(hidden_states, temb)

                hidden_states = attn(
                    hidden_states,
                    encoder_hidden_states=encoder_hidden_states,
                    attention_mask=mask,
                    **cross_attention_kwargs,
                )

        if self.upsamplers is not None:
            for upsampler in self.upsamplers:
                hidden_states = upsampler(hidden_states, temb)

        return hidden_states


class KUpBlock2D(nn.Module):
    def __init__(
        self,
        in_channels: int,
        out_channels: int,
        temb_channels: int,
        dropout: float = 0.0,
        num_layers: int = 5,
        resnet_eps: float = 1e-5,
        resnet_act_fn: str = "gelu",
        resnet_group_size: Optional[int] = 32,
        add_upsample=True,
    ):
        super().__init__()
        resnets = []
        k_in_channels = 2 * out_channels
        k_out_channels = in_channels
        num_layers = num_layers - 1

        for i in range(num_layers):
            in_channels = k_in_channels if i == 0 else out_channels
            groups = in_channels // resnet_group_size
            groups_out = out_channels // resnet_group_size

            resnets.append(
                ResnetBlock2D(
                    in_channels=in_channels,
                    out_channels=k_out_channels if (i == num_layers - 1) else out_channels,
                    temb_channels=temb_channels,
                    eps=resnet_eps,
                    groups=groups,
                    groups_out=groups_out,
                    dropout=dropout,
                    non_linearity=resnet_act_fn,
                    time_embedding_norm="ada_group",
                    conv_shortcut_bias=False,
                )
            )

        self.resnets = nn.ModuleList(resnets)

        if add_upsample:
            self.upsamplers = nn.ModuleList([KUpsample2D()])
        else:
            self.upsamplers = None

        self.gradient_checkpointing = False

    def forward(self, hidden_states, res_hidden_states_tuple, temb=None, upsample_size=None):
        res_hidden_states_tuple = res_hidden_states_tuple[-1]
        if res_hidden_states_tuple is not None:
            hidden_states = torch.cat([hidden_states, res_hidden_states_tuple], dim=1)

        for resnet in self.resnets:
            if self.training and self.gradient_checkpointing:

                def create_custom_forward(module):
                    def custom_forward(*inputs):
                        return module(*inputs)

                    return custom_forward

                if is_torch_version(">=", "1.11.0"):
                    hidden_states = torch.utils.checkpoint.checkpoint(
                        create_custom_forward(resnet), hidden_states, temb, use_reentrant=False
                    )
                else:
                    hidden_states = torch.utils.checkpoint.checkpoint(
                        create_custom_forward(resnet), hidden_states, temb
                    )
            else:
                hidden_states = resnet(hidden_states, temb)

        if self.upsamplers is not None:
            for upsampler in self.upsamplers:
                hidden_states = upsampler(hidden_states)

        return hidden_states


class KCrossAttnUpBlock2D(nn.Module):
    def __init__(
        self,
        in_channels: int,
        out_channels: int,
        temb_channels: int,
        dropout: float = 0.0,
        num_layers: int = 4,
        resnet_eps: float = 1e-5,
        resnet_act_fn: str = "gelu",
        resnet_group_size: int = 32,
        attention_head_dim=1,  # attention dim_head
        cross_attention_dim: int = 768,
        add_upsample: bool = True,
        upcast_attention: bool = False,
    ):
        super().__init__()
        resnets = []
        attentions = []

        is_first_block = in_channels == out_channels == temb_channels
        is_middle_block = in_channels != out_channels
        add_self_attention = True if is_first_block else False

        self.has_cross_attention = True
        self.attention_head_dim = attention_head_dim

        # in_channels, and out_channels for the block (k-unet)
        k_in_channels = out_channels if is_first_block else 2 * out_channels
        k_out_channels = in_channels

        num_layers = num_layers - 1

        for i in range(num_layers):
            in_channels = k_in_channels if i == 0 else out_channels
            groups = in_channels // resnet_group_size
            groups_out = out_channels // resnet_group_size

            if is_middle_block and (i == num_layers - 1):
                conv_2d_out_channels = k_out_channels
            else:
                conv_2d_out_channels = None

            resnets.append(
                ResnetBlock2D(
                    in_channels=in_channels,
                    out_channels=out_channels,
                    conv_2d_out_channels=conv_2d_out_channels,
                    temb_channels=temb_channels,
                    eps=resnet_eps,
                    groups=groups,
                    groups_out=groups_out,
                    dropout=dropout,
                    non_linearity=resnet_act_fn,
                    time_embedding_norm="ada_group",
                    conv_shortcut_bias=False,
                )
            )
            attentions.append(
                KAttentionBlock(
                    k_out_channels if (i == num_layers - 1) else out_channels,
                    k_out_channels // attention_head_dim
                    if (i == num_layers - 1)
                    else out_channels // attention_head_dim,
                    attention_head_dim,
                    cross_attention_dim=cross_attention_dim,
                    temb_channels=temb_channels,
                    attention_bias=True,
                    add_self_attention=add_self_attention,
                    cross_attention_norm="layer_norm",
                    upcast_attention=upcast_attention,
                )
            )

        self.resnets = nn.ModuleList(resnets)
        self.attentions = nn.ModuleList(attentions)

        if add_upsample:
            self.upsamplers = nn.ModuleList([KUpsample2D()])
        else:
            self.upsamplers = None

        self.gradient_checkpointing = False

    def forward(
        self,
        hidden_states: torch.FloatTensor,
        res_hidden_states_tuple: Tuple[torch.FloatTensor, ...],
        temb: Optional[torch.FloatTensor] = None,
        encoder_hidden_states: Optional[torch.FloatTensor] = None,
        cross_attention_kwargs: Optional[Dict[str, Any]] = None,
        upsample_size: Optional[int] = None,
        attention_mask: Optional[torch.FloatTensor] = None,
        encoder_attention_mask: Optional[torch.FloatTensor] = None,
    ):
        res_hidden_states_tuple = res_hidden_states_tuple[-1]
        if res_hidden_states_tuple is not None:
            hidden_states = torch.cat([hidden_states, res_hidden_states_tuple], dim=1)

        for resnet, attn in zip(self.resnets, self.attentions):
            if self.training and self.gradient_checkpointing:

                def create_custom_forward(module, return_dict=None):
                    def custom_forward(*inputs):
                        if return_dict is not None:
                            return module(*inputs, return_dict=return_dict)
                        else:
                            return module(*inputs)

                    return custom_forward

                ckpt_kwargs: Dict[str, Any] = {"use_reentrant": False} if is_torch_version(">=", "1.11.0") else {}
                hidden_states = torch.utils.checkpoint.checkpoint(
                    create_custom_forward(resnet),
                    hidden_states,
                    temb,
                    **ckpt_kwargs,
                )
                hidden_states = torch.utils.checkpoint.checkpoint(
                    create_custom_forward(attn, return_dict=False),
                    hidden_states,
                    encoder_hidden_states,
                    temb,
                    attention_mask,
                    cross_attention_kwargs,
                    encoder_attention_mask,
                    **ckpt_kwargs,
                )[0]
            else:
                hidden_states = resnet(hidden_states, temb)
                hidden_states = attn(
                    hidden_states,
                    encoder_hidden_states=encoder_hidden_states,
                    emb=temb,
                    attention_mask=attention_mask,
                    cross_attention_kwargs=cross_attention_kwargs,
                    encoder_attention_mask=encoder_attention_mask,
                )

        if self.upsamplers is not None:
            for upsampler in self.upsamplers:
                hidden_states = upsampler(hidden_states)

        return hidden_states


# can potentially later be renamed to `No-feed-forward` attention
class KAttentionBlock(nn.Module):
    r"""
    A basic Transformer block.

    Parameters:
        dim (`int`): The number of channels in the input and output.
        num_attention_heads (`int`): The number of heads to use for multi-head attention.
        attention_head_dim (`int`): The number of channels in each head.
        dropout (`float`, *optional*, defaults to 0.0): The dropout probability to use.
        cross_attention_dim (`int`, *optional*): The size of the encoder_hidden_states vector for cross attention.
        activation_fn (`str`, *optional*, defaults to `"geglu"`): Activation function to be used in feed-forward.
        num_embeds_ada_norm (:
            obj: `int`, *optional*): The number of diffusion steps used during training. See `Transformer2DModel`.
        attention_bias (:
            obj: `bool`, *optional*, defaults to `False`): Configure if the attentions should contain a bias parameter.
    """

    def __init__(
        self,
        dim: int,
        num_attention_heads: int,
        attention_head_dim: int,
        dropout: float = 0.0,
        cross_attention_dim: Optional[int] = None,
        attention_bias: bool = False,
        upcast_attention: bool = False,
        temb_channels: int = 768,  # for ada_group_norm
        add_self_attention: bool = False,
        cross_attention_norm: Optional[str] = None,
        group_size: int = 32,
    ):
        super().__init__()
        self.add_self_attention = add_self_attention

        # 1. Self-Attn
        if add_self_attention:
            self.norm1 = AdaGroupNorm(temb_channels, dim, max(1, dim // group_size))
            self.attn1 = Attention(
                query_dim=dim,
                heads=num_attention_heads,
                dim_head=attention_head_dim,
                dropout=dropout,
                bias=attention_bias,
                cross_attention_dim=None,
                cross_attention_norm=None,
            )

        # 2. Cross-Attn
        self.norm2 = AdaGroupNorm(temb_channels, dim, max(1, dim // group_size))
        self.attn2 = Attention(
            query_dim=dim,
            cross_attention_dim=cross_attention_dim,
            heads=num_attention_heads,
            dim_head=attention_head_dim,
            dropout=dropout,
            bias=attention_bias,
            upcast_attention=upcast_attention,
            cross_attention_norm=cross_attention_norm,
        )

    def _to_3d(self, hidden_states, height, weight):
        return hidden_states.permute(0, 2, 3, 1).reshape(hidden_states.shape[0], height * weight, -1)

    def _to_4d(self, hidden_states, height, weight):
        return hidden_states.permute(0, 2, 1).reshape(hidden_states.shape[0], -1, height, weight)

    def forward(
        self,
        hidden_states: torch.FloatTensor,
        encoder_hidden_states: Optional[torch.FloatTensor] = None,
        # TODO: mark emb as non-optional (self.norm2 requires it).
        #       requires assessing impact of change to positional param interface.
        emb: Optional[torch.FloatTensor] = None,
        attention_mask: Optional[torch.FloatTensor] = None,
        cross_attention_kwargs: Optional[Dict[str, Any]] = None,
        encoder_attention_mask: Optional[torch.FloatTensor] = None,
    ):
        cross_attention_kwargs = cross_attention_kwargs if cross_attention_kwargs is not None else {}

        # 1. Self-Attention
        if self.add_self_attention:
            norm_hidden_states = self.norm1(hidden_states, emb)

            height, weight = norm_hidden_states.shape[2:]
            norm_hidden_states = self._to_3d(norm_hidden_states, height, weight)

            attn_output = self.attn1(
                norm_hidden_states,
                encoder_hidden_states=None,
                attention_mask=attention_mask,
                **cross_attention_kwargs,
            )
            attn_output = self._to_4d(attn_output, height, weight)

            hidden_states = attn_output + hidden_states

        # 2. Cross-Attention/None
        norm_hidden_states = self.norm2(hidden_states, emb)

        height, weight = norm_hidden_states.shape[2:]
        norm_hidden_states = self._to_3d(norm_hidden_states, height, weight)
        attn_output = self.attn2(
            norm_hidden_states,
            encoder_hidden_states=encoder_hidden_states,
            attention_mask=attention_mask if encoder_hidden_states is None else encoder_attention_mask,
            **cross_attention_kwargs,
        )
        attn_output = self._to_4d(attn_output, height, weight)

        hidden_states = attn_output + hidden_states

        return hidden_states<|MERGE_RESOLUTION|>--- conflicted
+++ resolved
@@ -433,7 +433,6 @@
     raise ValueError(f"{up_block_type} does not exist.")
 
 
-<<<<<<< HEAD
 def get_paella_block(block_type, c_hidden, nhead, c_cond, c_r, kernel_size=3, c_skip=0, dropout=0, self_attn=True):
     if block_type == "C":
         return GlobalResponseResidualBlock(c_hidden, c_skip, kernel_size=kernel_size, dropout=dropout)
@@ -443,7 +442,8 @@
         return TimestepBlock(c_hidden, c_r)
     else:
         raise ValueError(f"'Block type {block_type} not supported.")
-=======
+
+
 class AutoencoderTinyBlock(nn.Module):
     def __init__(self, in_channels: int, out_channels: int, act_fn: str):
         super().__init__()
@@ -464,7 +464,6 @@
 
     def forward(self, x):
         return self.fuse(self.conv(x) + self.skip(x))
->>>>>>> ea1fcc28
 
 
 class UNetMidBlock2D(nn.Module):

--- conflicted
+++ resolved
@@ -200,14 +200,10 @@
         if not return_dict:
             return (sample,)
 
-<<<<<<< HEAD
-        return output
+        return UNet2DOutput(sample=sample)
 
     def _mps_warmup_inputs(self, batch_size) -> Tuple:
         batch_size = 1 if batch_size is None else batch_size
         w_sample = torch.randn((batch_size, self.in_channels, 32, 32))
         t = torch.tensor([10], dtype=torch.int32)
         return (w_sample, t)
-=======
-        return UNet2DOutput(sample=sample)
->>>>>>> f085d2f5

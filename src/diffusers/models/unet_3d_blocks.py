--- conflicted
+++ resolved
@@ -287,7 +287,6 @@
         cross_attention_kwargs=None,
     ):
         hidden_states = self.resnets[0](hidden_states, temb)
-<<<<<<< HEAD
         if self.temp_convs:
             hidden_states = self.temp_convs[0](hidden_states, num_frames=num_frames)
         # TODO: Uncouple temp_conv and temp_attention
@@ -300,7 +299,7 @@
                     encoder_hidden_states=encoder_hidden_states,
                     cross_attention_kwargs=cross_attention_kwargs,
                 ).sample
-                hidden_states = temp_attn(hidden_states, num_frames=num_frames).sample
+                hidden_states = temp_attn(hidden_states, num_frames=num_frames, cross_attention_kwargs=cross_attention_kwargs).sample
                 hidden_states = resnet(hidden_states, temb)
                 hidden_states = temp_conv(hidden_states, num_frames=num_frames)
 
@@ -315,22 +314,6 @@
 
         else:
             NotImplementedError("If using temp_conv, make sure temp_attentions are also setup")
-=======
-        hidden_states = self.temp_convs[0](hidden_states, num_frames=num_frames)
-        for attn, temp_attn, resnet, temp_conv in zip(
-            self.attentions, self.temp_attentions, self.resnets[1:], self.temp_convs[1:]
-        ):
-            hidden_states = attn(
-                hidden_states,
-                encoder_hidden_states=encoder_hidden_states,
-                cross_attention_kwargs=cross_attention_kwargs,
-            ).sample
-            hidden_states = temp_attn(
-                hidden_states, num_frames=num_frames, cross_attention_kwargs=cross_attention_kwargs
-            ).sample
-            hidden_states = resnet(hidden_states, temb)
-            hidden_states = temp_conv(hidden_states, num_frames=num_frames)
->>>>>>> 4bae76e4
 
         return hidden_states
 
@@ -473,7 +456,6 @@
         # TODO(Patrick, William) - attention mask is not used
         output_states = ()
 
-<<<<<<< HEAD
         if self.temp_convs and self.temp_attentions:
             for resnet, temp_conv, attn, temp_attn in zip(
                 self.resnets, self.temp_convs, self.attentions, self.temp_attentions
@@ -485,7 +467,7 @@
                     encoder_hidden_states=encoder_hidden_states,
                     cross_attention_kwargs=cross_attention_kwargs,
                 ).sample
-                hidden_states = temp_attn(hidden_states, num_frames=num_frames).sample
+                hidden_states = temp_attn(hidden_states, num_frames=num_frames, cross_attention_kwargs=cross_attention_kwargs).sample
 
                 output_states += (hidden_states,)
 
@@ -499,23 +481,6 @@
                 ).sample
 
                 output_states += (hidden_states,)
-=======
-        for resnet, temp_conv, attn, temp_attn in zip(
-            self.resnets, self.temp_convs, self.attentions, self.temp_attentions
-        ):
-            hidden_states = resnet(hidden_states, temb)
-            hidden_states = temp_conv(hidden_states, num_frames=num_frames)
-            hidden_states = attn(
-                hidden_states,
-                encoder_hidden_states=encoder_hidden_states,
-                cross_attention_kwargs=cross_attention_kwargs,
-            ).sample
-            hidden_states = temp_attn(
-                hidden_states, num_frames=num_frames, cross_attention_kwargs=cross_attention_kwargs
-            ).sample
-
-            output_states += (hidden_states,)
->>>>>>> 4bae76e4
 
         if self.downsamplers is not None:
             for downsampler in self.downsamplers:
@@ -756,7 +721,6 @@
         cross_attention_kwargs=None,
     ):
         # TODO(Patrick, William) - attention mask is not used
-<<<<<<< HEAD
 
         if self.temp_convs and self.temp_attentions:
             for resnet, temp_conv, attn, temp_attn in zip(
@@ -775,7 +739,7 @@
                     encoder_hidden_states=encoder_hidden_states,
                     cross_attention_kwargs=cross_attention_kwargs,
                 ).sample
-                hidden_states = temp_attn(hidden_states, num_frames=num_frames).sample
+                hidden_states = temp_attn(hidden_states, num_frames=num_frames, cross_attention_kwargs=cross_attention_kwargs).sample
 
         elif not self.temp_convs and not self.temp_attentions:
             for resnet, attn in zip(self.resnets, self.attentions):
@@ -791,26 +755,6 @@
                     encoder_hidden_states=encoder_hidden_states,
                     cross_attention_kwargs=cross_attention_kwargs,
                 ).sample
-=======
-        for resnet, temp_conv, attn, temp_attn in zip(
-            self.resnets, self.temp_convs, self.attentions, self.temp_attentions
-        ):
-            # pop res hidden states
-            res_hidden_states = res_hidden_states_tuple[-1]
-            res_hidden_states_tuple = res_hidden_states_tuple[:-1]
-            hidden_states = torch.cat([hidden_states, res_hidden_states], dim=1)
-
-            hidden_states = resnet(hidden_states, temb)
-            hidden_states = temp_conv(hidden_states, num_frames=num_frames)
-            hidden_states = attn(
-                hidden_states,
-                encoder_hidden_states=encoder_hidden_states,
-                cross_attention_kwargs=cross_attention_kwargs,
-            ).sample
-            hidden_states = temp_attn(
-                hidden_states, num_frames=num_frames, cross_attention_kwargs=cross_attention_kwargs
-            ).sample
->>>>>>> 4bae76e4
 
         if self.upsamplers is not None:
             for upsampler in self.upsamplers:

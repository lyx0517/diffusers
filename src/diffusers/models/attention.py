# Copyright 2023 The HuggingFace Team. All rights reserved.
#
# Licensed under the Apache License, Version 2.0 (the "License");
# you may not use this file except in compliance with the License.
# You may obtain a copy of the License at
#
#     http://www.apache.org/licenses/LICENSE-2.0
#
# Unless required by applicable law or agreed to in writing, software
# distributed under the License is distributed on an "AS IS" BASIS,
# WITHOUT WARRANTIES OR CONDITIONS OF ANY KIND, either express or implied.
# See the License for the specific language governing permissions and
# limitations under the License.
from typing import Any, Dict, Optional

import torch
import torch.nn.functional as F
from torch import nn

from ..utils import USE_PEFT_BACKEND
from ..utils.torch_utils import maybe_allow_in_graph
from .activations import GEGLU, GELU, ApproximateGELU
from .attention_processor import Attention
from .embeddings import SinusoidalPositionalEmbedding
from .lora import LoRACompatibleLinear
from .normalization import AdaLayerNorm, AdaLayerNormContinuous, AdaLayerNormZero, RMSNorm


def _chunked_feed_forward(
    ff: nn.Module, hidden_states: torch.Tensor, chunk_dim: int, chunk_size: int, lora_scale: Optional[float] = None
):
    # "feed_forward_chunk_size" can be used to save memory
    if hidden_states.shape[chunk_dim] % chunk_size != 0:
        raise ValueError(
            f"`hidden_states` dimension to be chunked: {hidden_states.shape[chunk_dim]} has to be divisible by chunk size: {chunk_size}. Make sure to set an appropriate `chunk_size` when calling `unet.enable_forward_chunking`."
        )

    num_chunks = hidden_states.shape[chunk_dim] // chunk_size
    if lora_scale is None:
        ff_output = torch.cat(
            [ff(hid_slice) for hid_slice in hidden_states.chunk(num_chunks, dim=chunk_dim)],
            dim=chunk_dim,
        )
    else:
        # TOOD(Patrick): LoRA scale can be removed once PEFT refactor is complete
        ff_output = torch.cat(
            [ff(hid_slice, scale=lora_scale) for hid_slice in hidden_states.chunk(num_chunks, dim=chunk_dim)],
            dim=chunk_dim,
        )

    return ff_output


@maybe_allow_in_graph
class GatedSelfAttentionDense(nn.Module):
    r"""
    A gated self-attention dense layer that combines visual features and object features.

    Parameters:
        query_dim (`int`): The number of channels in the query.
        context_dim (`int`): The number of channels in the context.
        n_heads (`int`): The number of heads to use for attention.
        d_head (`int`): The number of channels in each head.
    """

    def __init__(self, query_dim: int, context_dim: int, n_heads: int, d_head: int):
        super().__init__()

        # we need a linear projection since we need cat visual feature and obj feature
        self.linear = nn.Linear(context_dim, query_dim)

        self.attn = Attention(query_dim=query_dim, heads=n_heads, dim_head=d_head)
        self.ff = FeedForward(query_dim, activation_fn="geglu")

        self.norm1 = nn.LayerNorm(query_dim)
        self.norm2 = nn.LayerNorm(query_dim)

        self.register_parameter("alpha_attn", nn.Parameter(torch.tensor(0.0)))
        self.register_parameter("alpha_dense", nn.Parameter(torch.tensor(0.0)))

        self.enabled = True

    def forward(self, x: torch.Tensor, objs: torch.Tensor) -> torch.Tensor:
        if not self.enabled:
            return x

        n_visual = x.shape[1]
        objs = self.linear(objs)

        x = x + self.alpha_attn.tanh() * self.attn(self.norm1(torch.cat([x, objs], dim=1)))[:, :n_visual, :]
        x = x + self.alpha_dense.tanh() * self.ff(self.norm2(x))

        return x


@maybe_allow_in_graph
class BasicTransformerBlock(nn.Module):
    r"""
    A basic Transformer block.

    Parameters:
        dim (`int`): The number of channels in the input and output.
        num_attention_heads (`int`): The number of heads to use for multi-head attention.
        attention_head_dim (`int`): The number of channels in each head.
        dropout (`float`, *optional*, defaults to 0.0): The dropout probability to use.
        cross_attention_dim (`int`, *optional*): The size of the encoder_hidden_states vector for cross attention.
        activation_fn (`str`, *optional*, defaults to `"geglu"`): Activation function to be used in feed-forward.
        num_embeds_ada_norm (:
            obj: `int`, *optional*): The number of diffusion steps used during training. See `Transformer2DModel`.
        attention_bias (:
            obj: `bool`, *optional*, defaults to `False`): Configure if the attentions should contain a bias parameter.
        only_cross_attention (`bool`, *optional*):
            Whether to use only cross-attention layers. In this case two cross attention layers are used.
        double_self_attention (`bool`, *optional*):
            Whether to use two self-attention layers. In this case no cross attention layers are used.
        upcast_attention (`bool`, *optional*):
            Whether to upcast the attention computation to float32. This is useful for mixed precision training.
        norm_elementwise_affine (`bool`, *optional*, defaults to `True`):
            Whether to use learnable elementwise affine parameters for normalization.
        norm_type (`str`, *optional*, defaults to `"layer_norm"`):
            The normalization layer to use. Can be `"layer_norm"`, `"ada_norm"` or `"ada_norm_zero"`.
        final_dropout (`bool` *optional*, defaults to False):
            Whether to apply a final dropout after the last feed-forward layer.
        attention_type (`str`, *optional*, defaults to `"default"`):
            The type of attention to use. Can be `"default"` or `"gated"` or `"gated-text-image"`.
        positional_embeddings (`str`, *optional*, defaults to `None`):
            The type of positional embeddings to apply to.
        num_positional_embeddings (`int`, *optional*, defaults to `None`):
            The maximum number of positional embeddings to apply.
    """

    def __init__(
        self,
        dim: int,
        num_attention_heads: int,
        attention_head_dim: int,
        dropout=0.0,
        cross_attention_dim: Optional[int] = None,
        activation_fn: str = "geglu",
        num_embeds_ada_norm: Optional[int] = None,
        attention_bias: bool = False,
        only_cross_attention: bool = False,
        double_self_attention: bool = False,
        upcast_attention: bool = False,
        norm_elementwise_affine: bool = True,
        norm_type: str = "layer_norm",  # 'layer_norm', 'ada_norm', 'ada_norm_zero', 'ada_norm_single'
        norm_eps: float = 1e-5,
        final_dropout: bool = False,
        attention_type: str = "default",
        positional_embeddings: Optional[str] = None,
        num_positional_embeddings: Optional[int] = None,
<<<<<<< HEAD
        _explicitly_mark_as_cross_attention: Optional[bool] = False,
=======
        ada_norm_continous_conditioning_embedding_dim: Optional[int] = None,
        ada_norm_bias: Optional[int] = None,
        ff_inner_dim: Optional[int] = None,
        ff_bias: bool = True,
        attention_out_bias: bool = True,
>>>>>>> 2d43094f
    ):
        super().__init__()
        self.only_cross_attention = only_cross_attention

        self.use_ada_layer_norm_zero = (num_embeds_ada_norm is not None) and norm_type == "ada_norm_zero"
        self.use_ada_layer_norm = (num_embeds_ada_norm is not None) and norm_type == "ada_norm"
        self.use_ada_layer_norm_single = norm_type == "ada_norm_single"
        self.use_layer_norm = norm_type == "layer_norm"
        self.use_ada_layer_norm_continuous = norm_type == "ada_norm_continuous"

        if norm_type in ("ada_norm", "ada_norm_zero") and num_embeds_ada_norm is None:
            raise ValueError(
                f"`norm_type` is set to {norm_type}, but `num_embeds_ada_norm` is not defined. Please make sure to"
                f" define `num_embeds_ada_norm` if setting `norm_type` to {norm_type}."
            )

        if positional_embeddings and (num_positional_embeddings is None):
            raise ValueError(
                "If `positional_embedding` type is defined, `num_positition_embeddings` must also be defined."
            )

        if positional_embeddings == "sinusoidal":
            self.pos_embed = SinusoidalPositionalEmbedding(dim, max_seq_length=num_positional_embeddings)
        else:
            self.pos_embed = None

        # Define 3 blocks. Each block has its own normalization layer.
        # 1. Self-Attn
        if self.use_ada_layer_norm:
            self.norm1 = AdaLayerNorm(dim, num_embeds_ada_norm)
        elif self.use_ada_layer_norm_zero:
            self.norm1 = AdaLayerNormZero(dim, num_embeds_ada_norm)
        elif self.use_ada_layer_norm_continuous:
            self.norm1 = AdaLayerNormContinuous(
                dim,
                ada_norm_continous_conditioning_embedding_dim,
                norm_elementwise_affine,
                norm_eps,
                ada_norm_bias,
                "rms_norm",
            )
        else:
            self.norm1 = nn.LayerNorm(dim, elementwise_affine=norm_elementwise_affine, eps=norm_eps)

        self.attn1 = Attention(
            query_dim=dim,
            heads=num_attention_heads,
            dim_head=attention_head_dim,
            dropout=dropout,
            bias=attention_bias,
            cross_attention_dim=cross_attention_dim if only_cross_attention else None,
            upcast_attention=upcast_attention,
            out_bias=attention_out_bias,
        )

        # 2. Cross-Attn
        if cross_attention_dim is not None or double_self_attention:
            # We currently only use AdaLayerNormZero for self attention where there will only be one attention block.
            # I.e. the number of returned modulation chunks from AdaLayerZero would not make sense if returned during
            # the second cross attention block.
            if self.use_ada_layer_norm:
                self.norm2 = AdaLayerNorm(dim, num_embeds_ada_norm)
            elif self.use_ada_layer_norm_continuous:
                self.norm2 = AdaLayerNormContinuous(
                    dim,
                    ada_norm_continous_conditioning_embedding_dim,
                    norm_elementwise_affine,
                    norm_eps,
                    ada_norm_bias,
                    "rms_norm",
                )
            else:
                self.norm2 = nn.LayerNorm(dim, norm_eps, norm_elementwise_affine)

            self.attn2 = Attention(
                query_dim=dim,
                cross_attention_dim=cross_attention_dim if not double_self_attention else None,
                heads=num_attention_heads,
                dim_head=attention_head_dim,
                dropout=dropout,
                bias=attention_bias,
                upcast_attention=upcast_attention,
<<<<<<< HEAD
                _explicitly_mark_as_cross_attention=cross_attention_dim is not None,
=======
                out_bias=attention_out_bias,
>>>>>>> 2d43094f
            )  # is self-attn if encoder_hidden_states is none
        else:
            self.norm2 = None
            self.attn2 = None

        # 3. Feed-forward
        if self.use_ada_layer_norm_continuous:
            self.norm3 = AdaLayerNormContinuous(
                dim,
                ada_norm_continous_conditioning_embedding_dim,
                norm_elementwise_affine,
                norm_eps,
                ada_norm_bias,
                "layer_norm",
            )
        elif not self.use_ada_layer_norm_single:
            self.norm3 = nn.LayerNorm(dim, norm_eps, norm_elementwise_affine)

        self.ff = FeedForward(
            dim,
            dropout=dropout,
            activation_fn=activation_fn,
            final_dropout=final_dropout,
            inner_dim=ff_inner_dim,
            bias=ff_bias,
        )

        # 4. Fuser
        if attention_type == "gated" or attention_type == "gated-text-image":
            self.fuser = GatedSelfAttentionDense(dim, cross_attention_dim, num_attention_heads, attention_head_dim)

        # 5. Scale-shift for PixArt-Alpha.
        if self.use_ada_layer_norm_single:
            self.scale_shift_table = nn.Parameter(torch.randn(6, dim) / dim**0.5)

        # let chunk size default to None
        self._chunk_size = None
        self._chunk_dim = 0

    def set_chunk_feed_forward(self, chunk_size: Optional[int], dim: int = 0):
        # Sets chunk feed-forward
        self._chunk_size = chunk_size
        self._chunk_dim = dim

    def forward(
        self,
        hidden_states: torch.FloatTensor,
        attention_mask: Optional[torch.FloatTensor] = None,
        encoder_hidden_states: Optional[torch.FloatTensor] = None,
        encoder_attention_mask: Optional[torch.FloatTensor] = None,
        timestep: Optional[torch.LongTensor] = None,
        cross_attention_kwargs: Dict[str, Any] = None,
        class_labels: Optional[torch.LongTensor] = None,
        added_cond_kwargs: Optional[Dict[str, torch.Tensor]] = None,
    ) -> torch.FloatTensor:
        # Notice that normalization is always applied before the real computation in the following blocks.
        # 0. Self-Attention
        batch_size = hidden_states.shape[0]

        if self.use_ada_layer_norm:
            norm_hidden_states = self.norm1(hidden_states, timestep)
        elif self.use_ada_layer_norm_zero:
            norm_hidden_states, gate_msa, shift_mlp, scale_mlp, gate_mlp = self.norm1(
                hidden_states, timestep, class_labels, hidden_dtype=hidden_states.dtype
            )
        elif self.use_layer_norm:
            norm_hidden_states = self.norm1(hidden_states)
        elif self.use_ada_layer_norm_continuous:
            norm_hidden_states = self.norm1(hidden_states, added_cond_kwargs["pooled_text_emb"])
        elif self.use_ada_layer_norm_single:
            shift_msa, scale_msa, gate_msa, shift_mlp, scale_mlp, gate_mlp = (
                self.scale_shift_table[None] + timestep.reshape(batch_size, 6, -1)
            ).chunk(6, dim=1)
            norm_hidden_states = self.norm1(hidden_states)
            norm_hidden_states = norm_hidden_states * (1 + scale_msa) + shift_msa
            norm_hidden_states = norm_hidden_states.squeeze(1)
        else:
            raise ValueError("Incorrect norm used")

        if self.pos_embed is not None:
            norm_hidden_states = self.pos_embed(norm_hidden_states)

        # 1. Retrieve lora scale.
        lora_scale = cross_attention_kwargs.get("scale", 1.0) if cross_attention_kwargs is not None else 1.0

        # 2. Prepare GLIGEN inputs
        cross_attention_kwargs = cross_attention_kwargs.copy() if cross_attention_kwargs is not None else {}
        gligen_kwargs = cross_attention_kwargs.pop("gligen", None)

        attn_output = self.attn1(
            norm_hidden_states,
            encoder_hidden_states=encoder_hidden_states if self.only_cross_attention else None,
            attention_mask=attention_mask,
            **cross_attention_kwargs,
        )
        if self.use_ada_layer_norm_zero:
            attn_output = gate_msa.unsqueeze(1) * attn_output
        elif self.use_ada_layer_norm_single:
            attn_output = gate_msa * attn_output

        hidden_states = attn_output + hidden_states
        if hidden_states.ndim == 4:
            hidden_states = hidden_states.squeeze(1)

        # 2.5 GLIGEN Control
        if gligen_kwargs is not None:
            hidden_states = self.fuser(hidden_states, gligen_kwargs["objs"])

        # 3. Cross-Attention
        if self.attn2 is not None:
            if self.use_ada_layer_norm:
                norm_hidden_states = self.norm2(hidden_states, timestep)
            elif self.use_ada_layer_norm_zero or self.use_layer_norm:
                norm_hidden_states = self.norm2(hidden_states)
            elif self.use_ada_layer_norm_single:
                # For PixArt norm2 isn't applied here:
                # https://github.com/PixArt-alpha/PixArt-alpha/blob/0f55e922376d8b797edd44d25d0e7464b260dcab/diffusion/model/nets/PixArtMS.py#L70C1-L76C103
                norm_hidden_states = hidden_states
            elif self.use_ada_layer_norm_continuous:
                norm_hidden_states = self.norm2(hidden_states, added_cond_kwargs["pooled_text_emb"])
            else:
                raise ValueError("Incorrect norm")

            if self.pos_embed is not None and self.use_ada_layer_norm_single is False:
                norm_hidden_states = self.pos_embed(norm_hidden_states)

            attn_output = self.attn2(
                norm_hidden_states,
                encoder_hidden_states=encoder_hidden_states,
                attention_mask=encoder_attention_mask,
                **cross_attention_kwargs,
            )
            hidden_states = attn_output + hidden_states

        # 4. Feed-forward
        if self.use_ada_layer_norm_continuous:
            norm_hidden_states = self.norm3(hidden_states, added_cond_kwargs["pooled_text_emb"])
        elif not self.use_ada_layer_norm_single:
            norm_hidden_states = self.norm3(hidden_states)

        if self.use_ada_layer_norm_zero:
            norm_hidden_states = norm_hidden_states * (1 + scale_mlp[:, None]) + shift_mlp[:, None]

        if self.use_ada_layer_norm_single:
            norm_hidden_states = self.norm2(hidden_states)
            norm_hidden_states = norm_hidden_states * (1 + scale_mlp) + shift_mlp

        if self._chunk_size is not None:
            # "feed_forward_chunk_size" can be used to save memory
            ff_output = _chunked_feed_forward(
                self.ff, norm_hidden_states, self._chunk_dim, self._chunk_size, lora_scale=lora_scale
            )
        else:
            ff_output = self.ff(norm_hidden_states, scale=lora_scale)

        if self.use_ada_layer_norm_zero:
            ff_output = gate_mlp.unsqueeze(1) * ff_output
        elif self.use_ada_layer_norm_single:
            ff_output = gate_mlp * ff_output

        hidden_states = ff_output + hidden_states
        if hidden_states.ndim == 4:
            hidden_states = hidden_states.squeeze(1)

        return hidden_states


@maybe_allow_in_graph
class TemporalBasicTransformerBlock(nn.Module):
    r"""
    A basic Transformer block for video like data.

    Parameters:
        dim (`int`): The number of channels in the input and output.
        time_mix_inner_dim (`int`): The number of channels for temporal attention.
        num_attention_heads (`int`): The number of heads to use for multi-head attention.
        attention_head_dim (`int`): The number of channels in each head.
        cross_attention_dim (`int`, *optional*): The size of the encoder_hidden_states vector for cross attention.
    """

    def __init__(
        self,
        dim: int,
        time_mix_inner_dim: int,
        num_attention_heads: int,
        attention_head_dim: int,
        cross_attention_dim: Optional[int] = None,
    ):
        super().__init__()
        self.is_res = dim == time_mix_inner_dim

        self.norm_in = nn.LayerNorm(dim)

        # Define 3 blocks. Each block has its own normalization layer.
        # 1. Self-Attn
        self.norm_in = nn.LayerNorm(dim)
        self.ff_in = FeedForward(
            dim,
            dim_out=time_mix_inner_dim,
            activation_fn="geglu",
        )

        self.norm1 = nn.LayerNorm(time_mix_inner_dim)
        self.attn1 = Attention(
            query_dim=time_mix_inner_dim,
            heads=num_attention_heads,
            dim_head=attention_head_dim,
            cross_attention_dim=None,
        )

        # 2. Cross-Attn
        if cross_attention_dim is not None:
            # We currently only use AdaLayerNormZero for self attention where there will only be one attention block.
            # I.e. the number of returned modulation chunks from AdaLayerZero would not make sense if returned during
            # the second cross attention block.
            self.norm2 = nn.LayerNorm(time_mix_inner_dim)
            self.attn2 = Attention(
                query_dim=time_mix_inner_dim,
                cross_attention_dim=cross_attention_dim,
                heads=num_attention_heads,
                dim_head=attention_head_dim,
            )  # is self-attn if encoder_hidden_states is none
        else:
            self.norm2 = None
            self.attn2 = None

        # 3. Feed-forward
        self.norm3 = nn.LayerNorm(time_mix_inner_dim)
        self.ff = FeedForward(time_mix_inner_dim, activation_fn="geglu")

        # let chunk size default to None
        self._chunk_size = None
        self._chunk_dim = None

    def set_chunk_feed_forward(self, chunk_size: Optional[int], **kwargs):
        # Sets chunk feed-forward
        self._chunk_size = chunk_size
        # chunk dim should be hardcoded to 1 to have better speed vs. memory trade-off
        self._chunk_dim = 1

    def forward(
        self,
        hidden_states: torch.FloatTensor,
        num_frames: int,
        encoder_hidden_states: Optional[torch.FloatTensor] = None,
    ) -> torch.FloatTensor:
        # Notice that normalization is always applied before the real computation in the following blocks.
        # 0. Self-Attention
        batch_size = hidden_states.shape[0]

        batch_frames, seq_length, channels = hidden_states.shape
        batch_size = batch_frames // num_frames

        hidden_states = hidden_states[None, :].reshape(batch_size, num_frames, seq_length, channels)
        hidden_states = hidden_states.permute(0, 2, 1, 3)
        hidden_states = hidden_states.reshape(batch_size * seq_length, num_frames, channels)

        residual = hidden_states
        hidden_states = self.norm_in(hidden_states)

        if self._chunk_size is not None:
            hidden_states = _chunked_feed_forward(self.ff, hidden_states, self._chunk_dim, self._chunk_size)
        else:
            hidden_states = self.ff_in(hidden_states)

        if self.is_res:
            hidden_states = hidden_states + residual

        norm_hidden_states = self.norm1(hidden_states)
        attn_output = self.attn1(norm_hidden_states, encoder_hidden_states=None)
        hidden_states = attn_output + hidden_states

        # 3. Cross-Attention
        if self.attn2 is not None:
            norm_hidden_states = self.norm2(hidden_states)
            attn_output = self.attn2(norm_hidden_states, encoder_hidden_states=encoder_hidden_states)
            hidden_states = attn_output + hidden_states

        # 4. Feed-forward
        norm_hidden_states = self.norm3(hidden_states)

        if self._chunk_size is not None:
            ff_output = _chunked_feed_forward(self.ff, norm_hidden_states, self._chunk_dim, self._chunk_size)
        else:
            ff_output = self.ff(norm_hidden_states)

        if self.is_res:
            hidden_states = ff_output + hidden_states
        else:
            hidden_states = ff_output

        hidden_states = hidden_states[None, :].reshape(batch_size, seq_length, num_frames, channels)
        hidden_states = hidden_states.permute(0, 2, 1, 3)
        hidden_states = hidden_states.reshape(batch_size * num_frames, seq_length, channels)

        return hidden_states


class SkipFFTransformerBlock(nn.Module):
    def __init__(
        self,
        dim: int,
        num_attention_heads: int,
        attention_head_dim: int,
        kv_input_dim: int,
        kv_input_dim_proj_use_bias: bool,
        dropout=0.0,
        cross_attention_dim: Optional[int] = None,
        attention_bias: bool = False,
        attention_out_bias: bool = True,
    ):
        super().__init__()
        if kv_input_dim != dim:
            self.kv_mapper = nn.Linear(kv_input_dim, dim, kv_input_dim_proj_use_bias)
        else:
            self.kv_mapper = None

        self.norm1 = RMSNorm(dim, 1e-06)

        self.attn1 = Attention(
            query_dim=dim,
            heads=num_attention_heads,
            dim_head=attention_head_dim,
            dropout=dropout,
            bias=attention_bias,
            cross_attention_dim=cross_attention_dim,
            out_bias=attention_out_bias,
        )

        self.norm2 = RMSNorm(dim, 1e-06)

        self.attn2 = Attention(
            query_dim=dim,
            cross_attention_dim=cross_attention_dim,
            heads=num_attention_heads,
            dim_head=attention_head_dim,
            dropout=dropout,
            bias=attention_bias,
            out_bias=attention_out_bias,
        )

    def forward(self, hidden_states, encoder_hidden_states, cross_attention_kwargs):
        cross_attention_kwargs = cross_attention_kwargs.copy() if cross_attention_kwargs is not None else {}

        if self.kv_mapper is not None:
            encoder_hidden_states = self.kv_mapper(F.silu(encoder_hidden_states))

        norm_hidden_states = self.norm1(hidden_states)

        attn_output = self.attn1(
            norm_hidden_states,
            encoder_hidden_states=encoder_hidden_states,
            **cross_attention_kwargs,
        )

        hidden_states = attn_output + hidden_states

        norm_hidden_states = self.norm2(hidden_states)

        attn_output = self.attn2(
            norm_hidden_states,
            encoder_hidden_states=encoder_hidden_states,
            **cross_attention_kwargs,
        )

        hidden_states = attn_output + hidden_states

        return hidden_states


class FeedForward(nn.Module):
    r"""
    A feed-forward layer.

    Parameters:
        dim (`int`): The number of channels in the input.
        dim_out (`int`, *optional*): The number of channels in the output. If not given, defaults to `dim`.
        mult (`int`, *optional*, defaults to 4): The multiplier to use for the hidden dimension.
        dropout (`float`, *optional*, defaults to 0.0): The dropout probability to use.
        activation_fn (`str`, *optional*, defaults to `"geglu"`): Activation function to be used in feed-forward.
        final_dropout (`bool` *optional*, defaults to False): Apply a final dropout.
        bias (`bool`, defaults to True): Whether to use a bias in the linear layer.
    """

    def __init__(
        self,
        dim: int,
        dim_out: Optional[int] = None,
        mult: int = 4,
        dropout: float = 0.0,
        activation_fn: str = "geglu",
        final_dropout: bool = False,
        inner_dim=None,
        bias: bool = True,
    ):
        super().__init__()
        if inner_dim is None:
            inner_dim = int(dim * mult)
        dim_out = dim_out if dim_out is not None else dim
        linear_cls = LoRACompatibleLinear if not USE_PEFT_BACKEND else nn.Linear

        if activation_fn == "gelu":
            act_fn = GELU(dim, inner_dim, bias=bias)
        if activation_fn == "gelu-approximate":
            act_fn = GELU(dim, inner_dim, approximate="tanh", bias=bias)
        elif activation_fn == "geglu":
            act_fn = GEGLU(dim, inner_dim, bias=bias)
        elif activation_fn == "geglu-approximate":
            act_fn = ApproximateGELU(dim, inner_dim, bias=bias)

        self.net = nn.ModuleList([])
        # project in
        self.net.append(act_fn)
        # project dropout
        self.net.append(nn.Dropout(dropout))
        # project out
        self.net.append(linear_cls(inner_dim, dim_out, bias=bias))
        # FF as used in Vision Transformer, MLP-Mixer, etc. have a final dropout
        if final_dropout:
            self.net.append(nn.Dropout(dropout))

    def forward(self, hidden_states: torch.Tensor, scale: float = 1.0) -> torch.Tensor:
        compatible_cls = (GEGLU,) if USE_PEFT_BACKEND else (GEGLU, LoRACompatibleLinear)
        for module in self.net:
            if isinstance(module, compatible_cls):
                hidden_states = module(hidden_states, scale)
            else:
                hidden_states = module(hidden_states)
        return hidden_states<|MERGE_RESOLUTION|>--- conflicted
+++ resolved
@@ -149,15 +149,12 @@
         attention_type: str = "default",
         positional_embeddings: Optional[str] = None,
         num_positional_embeddings: Optional[int] = None,
-<<<<<<< HEAD
         _explicitly_mark_as_cross_attention: Optional[bool] = False,
-=======
         ada_norm_continous_conditioning_embedding_dim: Optional[int] = None,
         ada_norm_bias: Optional[int] = None,
         ff_inner_dim: Optional[int] = None,
         ff_bias: bool = True,
         attention_out_bias: bool = True,
->>>>>>> 2d43094f
     ):
         super().__init__()
         self.only_cross_attention = only_cross_attention
@@ -240,11 +237,8 @@
                 dropout=dropout,
                 bias=attention_bias,
                 upcast_attention=upcast_attention,
-<<<<<<< HEAD
                 _explicitly_mark_as_cross_attention=cross_attention_dim is not None,
-=======
                 out_bias=attention_out_bias,
->>>>>>> 2d43094f
             )  # is self-attn if encoder_hidden_states is none
         else:
             self.norm2 = None

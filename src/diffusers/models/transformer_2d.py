--- conflicted
+++ resolved
@@ -343,9 +343,6 @@
             height, width = hidden_states.shape[-2] // self.patch_size, hidden_states.shape[-1] // self.patch_size
             hidden_states = self.pos_embed(hidden_states)
 
-<<<<<<< HEAD
-        udl.log_if("proj_in", hidden_states, condition="SUBBLOCK-MINUS-1")
-=======
             if self.adaln_single is not None:
                 if self.use_additional_conditions and added_cond_kwargs is None:
                     raise ValueError(
@@ -355,7 +352,6 @@
                 timestep, embedded_timestep = self.adaln_single(
                     timestep, added_cond_kwargs, batch_size=batch_size, hidden_dtype=hidden_states.dtype
                 )
->>>>>>> 3b37488f
 
         # 2. Blocks
         if self.caption_projection is not None:

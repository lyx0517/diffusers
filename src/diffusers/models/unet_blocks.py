--- conflicted
+++ resolved
@@ -1118,19 +1118,13 @@
         for attn in self.attentions:
             attn._set_attention_slice(slice_size)
 
-<<<<<<< HEAD
-    def forward(
-        self, hidden_states, res_hidden_states_tuple, temb=None, encoder_hidden_states=None, upsample_size=None
-=======
-        self.gradient_checkpointing = False
-
     def forward(
         self,
         hidden_states,
         res_hidden_states_tuple,
         temb=None,
         encoder_hidden_states=None,
->>>>>>> bd8df2da
+        upsample_size=None,
     ):
         for resnet, attn in zip(self.resnets, self.attentions):
             # pop res hidden states
@@ -1206,14 +1200,10 @@
             self.upsamplers = nn.ModuleList([Upsample2D(out_channels, use_conv=True, out_channels=out_channels)])
         else:
             self.upsamplers = None
-
-<<<<<<< HEAD
+            
+        self.gradient_checkpointing = False
+
     def forward(self, hidden_states, res_hidden_states_tuple, temb=None, upsample_size=None):
-=======
-        self.gradient_checkpointing = False
-
-    def forward(self, hidden_states, res_hidden_states_tuple, temb=None):
->>>>>>> bd8df2da
         for resnet in self.resnets:
             # pop res hidden states
             res_hidden_states = res_hidden_states_tuple[-1]

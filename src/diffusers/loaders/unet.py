--- conflicted
+++ resolved
@@ -31,14 +31,8 @@
     IPAdapterPlusImageProjection,
     MultiIPAdapterImageProjection,
 )
-<<<<<<< HEAD
-from ..models.modeling_utils import (
-    _LOW_CPU_MEM_USAGE_DEFAULT,
-    load_model_dict_into_meta,
-)
-=======
+
 from ..models.modeling_utils import _LOW_CPU_MEM_USAGE_DEFAULT, load_model_dict_into_meta, load_state_dict
->>>>>>> 279de3c3
 from ..utils import (
     USE_PEFT_BACKEND,
     _get_model_file,

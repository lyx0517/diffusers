--- conflicted
+++ resolved
@@ -343,7 +343,6 @@
 
         """
         original_config_file = kwargs.pop("original_config_file", None)
-<<<<<<< HEAD
         config = kwargs.pop("config", None)
         original_config = kwargs.pop("original_config", None)
 
@@ -356,9 +355,6 @@
             original_config = original_config_file
 
         resume_download = kwargs.pop("resume_download", False)
-=======
-        resume_download = kwargs.pop("resume_download", None)
->>>>>>> 23e09156
         force_download = kwargs.pop("force_download", False)
         proxies = kwargs.pop("proxies", None)
         token = kwargs.pop("token", None)

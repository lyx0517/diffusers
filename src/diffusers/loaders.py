--- conflicted
+++ resolved
@@ -17,13 +17,8 @@
 
 import torch
 
-<<<<<<< HEAD
 from transformers import PreTrainedModel, PreTrainedTokenizer
-
-from .models.cross_attention import LoRACrossAttnProcessor
-=======
 from .models.attention_processor import LoRAAttnProcessor
->>>>>>> a8315ce1
 from .models.modeling_utils import _get_model_file
 from .utils import DIFFUSERS_CACHE, HF_HUB_OFFLINE, deprecate, is_safetensors_available, logging
 
@@ -298,9 +293,7 @@
 
         # Save the model
         save_function(state_dict, os.path.join(save_directory, weight_name))
-
-<<<<<<< HEAD
-        logger.info(f"Model weights saved in {os.path.join(save_directory, weights_name)}")
+        logger.info(f"Model weights saved in {os.path.join(save_directory, weight_name)}")
 
 
 class TextualInversionLoaderMixin:
@@ -469,7 +462,4 @@
             raise ValueError(
                 f"{self.__class__.__name__} requires `self.text_encoder` of type `PreTrainedModel` for calling"
                 f" `{method.__name__}`"
-            )
-=======
-        logger.info(f"Model weights saved in {os.path.join(save_directory, weight_name)}")
->>>>>>> a8315ce1
+            )
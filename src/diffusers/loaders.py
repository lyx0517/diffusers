# Copyright 2023 The HuggingFace Team. All rights reserved.
#
# Licensed under the Apache License, Version 2.0 (the "License");
# you may not use this file except in compliance with the License.
# You may obtain a copy of the License at
#
#     http://www.apache.org/licenses/LICENSE-2.0
#
# Unless required by applicable law or agreed to in writing, software
# distributed under the License is distributed on an "AS IS" BASIS,
# WITHOUT WARRANTIES OR CONDITIONS OF ANY KIND, either express or implied.
# See the License for the specific language governing permissions and
# limitations under the License.
import copy
import os
import re
import warnings
from collections import defaultdict
from contextlib import nullcontext
from io import BytesIO
from pathlib import Path
from typing import Callable, Dict, List, Optional, Union

import requests
import safetensors
import torch
<<<<<<< HEAD
from huggingface_hub import hf_hub_download
=======
import torch.nn.functional as F
from huggingface_hub import hf_hub_download, model_info
>>>>>>> cdacd8f1
from torch import nn

from .utils import (
    DIFFUSERS_CACHE,
    HF_HUB_OFFLINE,
    _get_model_file,
    deprecate,
    is_accelerate_available,
    is_omegaconf_available,
    is_transformers_available,
    logging,
)
from .utils.import_utils import BACKENDS_MAPPING


if is_transformers_available():
    from transformers import CLIPTextModel, CLIPTextModelWithProjection, PreTrainedModel, PreTrainedTokenizer

if is_accelerate_available():
    from accelerate import init_empty_weights
    from accelerate.utils import set_module_tensor_to_device

logger = logging.get_logger(__name__)

TEXT_ENCODER_NAME = "text_encoder"
UNET_NAME = "unet"

LORA_WEIGHT_NAME = "pytorch_lora_weights.bin"
LORA_WEIGHT_NAME_SAFE = "pytorch_lora_weights.safetensors"

TEXT_INVERSION_NAME = "learned_embeds.bin"
TEXT_INVERSION_NAME_SAFE = "learned_embeds.safetensors"

CUSTOM_DIFFUSION_WEIGHT_NAME = "pytorch_custom_diffusion_weights.bin"
CUSTOM_DIFFUSION_WEIGHT_NAME_SAFE = "pytorch_custom_diffusion_weights.safetensors"


class PatchedLoraProjection(nn.Module):
    def __init__(self, regular_linear_layer, lora_scale=1, network_alpha=None, rank=4, dtype=None):
        super().__init__()
        from .models.lora import LoRALinearLayer

        self.regular_linear_layer = regular_linear_layer

        device = self.regular_linear_layer.weight.device

        if dtype is None:
            dtype = self.regular_linear_layer.weight.dtype

        self.lora_linear_layer = LoRALinearLayer(
            self.regular_linear_layer.in_features,
            self.regular_linear_layer.out_features,
            network_alpha=network_alpha,
            device=device,
            dtype=dtype,
            rank=rank,
        )

        self.lora_scale = lora_scale

    def forward(self, input):
        return self.regular_linear_layer(input) + self.lora_scale * self.lora_linear_layer(input)


def text_encoder_attn_modules(text_encoder):
    attn_modules = []

    if isinstance(text_encoder, (CLIPTextModel, CLIPTextModelWithProjection)):
        for i, layer in enumerate(text_encoder.text_model.encoder.layers):
            name = f"text_model.encoder.layers.{i}.self_attn"
            mod = layer.self_attn
            attn_modules.append((name, mod))
    else:
        raise ValueError(f"do not know how to get attention modules for: {text_encoder.__class__.__name__}")

    return attn_modules


def text_encoder_mlp_modules(text_encoder):
    mlp_modules = []

    if isinstance(text_encoder, (CLIPTextModel, CLIPTextModelWithProjection)):
        for i, layer in enumerate(text_encoder.text_model.encoder.layers):
            mlp_mod = layer.mlp
            name = f"text_model.encoder.layers.{i}.mlp"
            mlp_modules.append((name, mlp_mod))
    else:
        raise ValueError(f"do not know how to get mlp modules for: {text_encoder.__class__.__name__}")

    return mlp_modules


def text_encoder_lora_state_dict(text_encoder):
    state_dict = {}

    for name, module in text_encoder_attn_modules(text_encoder):
        for k, v in module.q_proj.lora_linear_layer.state_dict().items():
            state_dict[f"{name}.q_proj.lora_linear_layer.{k}"] = v

        for k, v in module.k_proj.lora_linear_layer.state_dict().items():
            state_dict[f"{name}.k_proj.lora_linear_layer.{k}"] = v

        for k, v in module.v_proj.lora_linear_layer.state_dict().items():
            state_dict[f"{name}.v_proj.lora_linear_layer.{k}"] = v

        for k, v in module.out_proj.lora_linear_layer.state_dict().items():
            state_dict[f"{name}.out_proj.lora_linear_layer.{k}"] = v

    return state_dict


class AttnProcsLayers(torch.nn.Module):
    def __init__(self, state_dict: Dict[str, torch.Tensor]):
        super().__init__()
        self.layers = torch.nn.ModuleList(state_dict.values())
        self.mapping = dict(enumerate(state_dict.keys()))
        self.rev_mapping = {v: k for k, v in enumerate(state_dict.keys())}

        # .processor for unet, .self_attn for text encoder
        self.split_keys = [".processor", ".self_attn"]

        # we add a hook to state_dict() and load_state_dict() so that the
        # naming fits with `unet.attn_processors`
        def map_to(module, state_dict, *args, **kwargs):
            new_state_dict = {}
            for key, value in state_dict.items():
                num = int(key.split(".")[1])  # 0 is always "layers"
                new_key = key.replace(f"layers.{num}", module.mapping[num])
                new_state_dict[new_key] = value

            return new_state_dict

        def remap_key(key, state_dict):
            for k in self.split_keys:
                if k in key:
                    return key.split(k)[0] + k

            raise ValueError(
                f"There seems to be a problem with the state_dict: {set(state_dict.keys())}. {key} has to have one of {self.split_keys}."
            )

        def map_from(module, state_dict, *args, **kwargs):
            all_keys = list(state_dict.keys())
            for key in all_keys:
                replace_key = remap_key(key, state_dict)
                new_key = key.replace(replace_key, f"layers.{module.rev_mapping[replace_key]}")
                state_dict[new_key] = state_dict[key]
                del state_dict[key]

        self._register_state_dict_hook(map_to)
        self._register_load_state_dict_pre_hook(map_from, with_module=True)


class UNet2DConditionLoadersMixin:
    text_encoder_name = TEXT_ENCODER_NAME
    unet_name = UNET_NAME

    def load_attn_procs(self, pretrained_model_name_or_path_or_dict: Union[str, Dict[str, torch.Tensor]], **kwargs):
        r"""
        Load pretrained attention processor layers into [`UNet2DConditionModel`]. Attention processor layers have to be
        defined in
        [`attention_processor.py`](https://github.com/huggingface/diffusers/blob/main/src/diffusers/models/attention_processor.py)
        and be a `torch.nn.Module` class.

        Parameters:
            pretrained_model_name_or_path_or_dict (`str` or `os.PathLike` or `dict`):
                Can be either:

                    - A string, the model id (for example `google/ddpm-celebahq-256`) of a pretrained model hosted on
                      the Hub.
                    - A path to a directory (for example `./my_model_directory`) containing the model weights saved
                      with [`ModelMixin.save_pretrained`].
                    - A [torch state
                      dict](https://pytorch.org/tutorials/beginner/saving_loading_models.html#what-is-a-state-dict).

            cache_dir (`Union[str, os.PathLike]`, *optional*):
                Path to a directory where a downloaded pretrained model configuration is cached if the standard cache
                is not used.
            force_download (`bool`, *optional*, defaults to `False`):
                Whether or not to force the (re-)download of the model weights and configuration files, overriding the
                cached versions if they exist.
            resume_download (`bool`, *optional*, defaults to `False`):
                Whether or not to resume downloading the model weights and configuration files. If set to `False`, any
                incompletely downloaded files are deleted.
            proxies (`Dict[str, str]`, *optional*):
                A dictionary of proxy servers to use by protocol or endpoint, for example, `{'http': 'foo.bar:3128',
                'http://hostname': 'foo.bar:4012'}`. The proxies are used on each request.
            local_files_only (`bool`, *optional*, defaults to `False`):
                Whether to only load local model weights and configuration files or not. If set to `True`, the model
                won't be downloaded from the Hub.
            use_auth_token (`str` or *bool*, *optional*):
                The token to use as HTTP bearer authorization for remote files. If `True`, the token generated from
                `diffusers-cli login` (stored in `~/.huggingface`) is used.
            revision (`str`, *optional*, defaults to `"main"`):
                The specific model version to use. It can be a branch name, a tag name, a commit id, or any identifier
                allowed by Git.
            subfolder (`str`, *optional*, defaults to `""`):
                The subfolder location of a model file within a larger model repository on the Hub or locally.
            mirror (`str`, *optional*):
                Mirror source to resolve accessibility issues if you’re downloading a model in China. We do not
                guarantee the timeliness or safety of the source, and you should refer to the mirror site for more
                information.

        """
        from .models.attention_processor import (
            CustomDiffusionAttnProcessor,
        )
        from .models.lora import LoRACompatibleConv, LoRACompatibleLinear, LoRAConv2dLayer, LoRALinearLayer

        cache_dir = kwargs.pop("cache_dir", DIFFUSERS_CACHE)
        force_download = kwargs.pop("force_download", False)
        resume_download = kwargs.pop("resume_download", False)
        proxies = kwargs.pop("proxies", None)
        local_files_only = kwargs.pop("local_files_only", HF_HUB_OFFLINE)
        use_auth_token = kwargs.pop("use_auth_token", None)
        revision = kwargs.pop("revision", None)
        subfolder = kwargs.pop("subfolder", None)
        weight_name = kwargs.pop("weight_name", None)
        use_safetensors = kwargs.pop("use_safetensors", None)
        # This value has the same meaning as the `--network_alpha` option in the kohya-ss trainer script.
        # See https://github.com/darkstorm2150/sd-scripts/blob/main/docs/train_network_README-en.md#execute-learning
        network_alphas = kwargs.pop("network_alphas", None)
        is_network_alphas_none = network_alphas is None

        allow_pickle = False

        if use_safetensors is None:
            use_safetensors = True
            allow_pickle = True

        user_agent = {
            "file_type": "attn_procs_weights",
            "framework": "pytorch",
        }

        model_file = None
        if not isinstance(pretrained_model_name_or_path_or_dict, dict):
            # Let's first try to load .safetensors weights
            if (use_safetensors and weight_name is None) or (
                weight_name is not None and weight_name.endswith(".safetensors")
            ):
                try:
                    model_file = _get_model_file(
                        pretrained_model_name_or_path_or_dict,
                        weights_name=weight_name or LORA_WEIGHT_NAME_SAFE,
                        cache_dir=cache_dir,
                        force_download=force_download,
                        resume_download=resume_download,
                        proxies=proxies,
                        local_files_only=local_files_only,
                        use_auth_token=use_auth_token,
                        revision=revision,
                        subfolder=subfolder,
                        user_agent=user_agent,
                    )
                    state_dict = safetensors.torch.load_file(model_file, device="cpu")
                except IOError as e:
                    if not allow_pickle:
                        raise e
                    # try loading non-safetensors weights
                    pass
            if model_file is None:
                model_file = _get_model_file(
                    pretrained_model_name_or_path_or_dict,
                    weights_name=weight_name or LORA_WEIGHT_NAME,
                    cache_dir=cache_dir,
                    force_download=force_download,
                    resume_download=resume_download,
                    proxies=proxies,
                    local_files_only=local_files_only,
                    use_auth_token=use_auth_token,
                    revision=revision,
                    subfolder=subfolder,
                    user_agent=user_agent,
                )
                state_dict = torch.load(model_file, map_location="cpu")
        else:
            state_dict = pretrained_model_name_or_path_or_dict

        # fill attn processors
        lora_layers_dict = []

        is_lora = all(("lora" in k or k.endswith(".alpha")) for k in state_dict.keys())
        is_custom_diffusion = any("custom_diffusion" in k for k in state_dict.keys())

        if is_lora:
            # correct keys
            state_dict, network_alphas = self.convert_state_dict_from_old_format(state_dict, network_alphas)

            lora_grouped_dict = defaultdict(dict)
            mapped_network_alphas = {}

            all_keys = list(state_dict.keys())
            for key in all_keys:
                value = state_dict.pop(key)
                attn_processor_key, sub_key = ".".join(key.split(".")[:-3]), ".".join(key.split(".")[-3:])
                lora_grouped_dict[attn_processor_key][sub_key] = value

                # Create another `mapped_network_alphas` dictionary so that we can properly map them.
                if network_alphas is not None:
                    network_alphas_ = copy.deepcopy(network_alphas)
                    for k in network_alphas_:
                        if k.replace(".alpha", "") in key:
                            mapped_network_alphas.update({attn_processor_key: network_alphas.pop(k)})

            if not is_network_alphas_none:
                if len(network_alphas) > 0:
                    raise ValueError(
                        f"The `network_alphas` has to be empty at this point but has the following keys \n\n {', '.join(network_alphas.keys())}"
                    )

            if len(state_dict) > 0:
                raise ValueError(
                    f"The `state_dict` has to be empty at this point but has the following keys \n\n {', '.join(state_dict.keys())}"
                )

            for key, value_dict in lora_grouped_dict.items():
                attn_processor = self
                for sub_key in key.split("."):
                    attn_processor = getattr(attn_processor, sub_key)

                # Process non-attention layers, which don't have to_{k,v,q,out_proj}_lora layers
                # or add_{k,v,q,out_proj}_proj_lora layers.
                rank = value_dict["lora.down.weight"].shape[0]

                if isinstance(attn_processor, LoRACompatibleConv):
                    in_features = attn_processor.in_channels
                    out_features = attn_processor.out_channels
                    kernel_size = attn_processor.kernel_size

                    lora = LoRAConv2dLayer(
                        in_features=in_features,
                        out_features=out_features,
                        rank=rank,
                        kernel_size=kernel_size,
                        stride=attn_processor.stride,
                        padding=attn_processor.padding,
                        network_alpha=mapped_network_alphas.get(key),
                    )
                elif isinstance(attn_processor, LoRACompatibleLinear):
                    lora = LoRALinearLayer(
                        attn_processor.in_features,
                        attn_processor.out_features,
                        rank,
                        mapped_network_alphas.get(key),
                    )
                else:
                    raise ValueError(f"Module {key} is not a LoRACompatibleConv or LoRACompatibleLinear module.")

                value_dict = {k.replace("lora.", ""): v for k, v in value_dict.items()}
                lora.load_state_dict(value_dict)
                lora_layers_dict.append((attn_processor, lora))

        elif is_custom_diffusion:
            attn_processors = {}
            custom_diffusion_grouped_dict = defaultdict(dict)
            for key, value in state_dict.items():
                if len(value) == 0:
                    custom_diffusion_grouped_dict[key] = {}
                else:
                    if "to_out" in key:
                        attn_processor_key, sub_key = ".".join(key.split(".")[:-3]), ".".join(key.split(".")[-3:])
                    else:
                        attn_processor_key, sub_key = ".".join(key.split(".")[:-2]), ".".join(key.split(".")[-2:])
                    custom_diffusion_grouped_dict[attn_processor_key][sub_key] = value

            for key, value_dict in custom_diffusion_grouped_dict.items():
                if len(value_dict) == 0:
                    attn_processors[key] = CustomDiffusionAttnProcessor(
                        train_kv=False, train_q_out=False, hidden_size=None, cross_attention_dim=None
                    )
                else:
                    cross_attention_dim = value_dict["to_k_custom_diffusion.weight"].shape[1]
                    hidden_size = value_dict["to_k_custom_diffusion.weight"].shape[0]
                    train_q_out = True if "to_q_custom_diffusion.weight" in value_dict else False
                    attn_processors[key] = CustomDiffusionAttnProcessor(
                        train_kv=True,
                        train_q_out=train_q_out,
                        hidden_size=hidden_size,
                        cross_attention_dim=cross_attention_dim,
                    )
                    attn_processors[key].load_state_dict(value_dict)

            self.set_attn_processor(attn_processors)
        else:
            raise ValueError(
                f"{model_file} does not seem to be in the correct format expected by LoRA or Custom Diffusion training."
            )

        # set correct dtype & device
        lora_layers_dict = [(t, l.to(device=self.device, dtype=self.dtype)) for t, l in lora_layers_dict]

        # set lora layers
        for target_module, lora_layer in lora_layers_dict:
            target_module.set_lora_layer(lora_layer)

    def convert_state_dict_from_old_format(self, state_dict, network_alphas):
        is_new_lora_format = all(
            key.startswith(self.unet_name) or key.startswith(self.text_encoder_name) for key in state_dict.keys()
        )
        if is_new_lora_format:
            # Strip the `"unet"` prefix.
            is_text_encoder_present = any(key.startswith(self.text_encoder_name) for key in state_dict.keys())
            if is_text_encoder_present:
                warn_message = "The state_dict contains LoRA params corresponding to the text encoder which are not being used here. To use both UNet and text encoder related LoRA params, use [`pipe.load_lora_weights()`](https://huggingface.co/docs/diffusers/main/en/api/loaders#diffusers.loaders.LoraLoaderMixin.load_lora_weights)."
                logger.warn(warn_message)
            unet_keys = [k for k in state_dict.keys() if k.startswith(self.unet_name)]
            state_dict = {k.replace(f"{self.unet_name}.", ""): v for k, v in state_dict.items() if k in unet_keys}

        # change processor format to 'pure' LoRACompatibleLinear format
        if any("processor" in k.split(".") for k in state_dict.keys()):

            def format_to_lora_compatible(key):
                if "processor" not in key.split("."):
                    return key
                return key.replace(".processor", "").replace("to_out_lora", "to_out.0.lora").replace("_lora", ".lora")

            state_dict = {format_to_lora_compatible(k): v for k, v in state_dict.items()}

            if network_alphas is not None:
                network_alphas = {format_to_lora_compatible(k): v for k, v in network_alphas.items()}
        return state_dict, network_alphas

    def save_attn_procs(
        self,
        save_directory: Union[str, os.PathLike],
        is_main_process: bool = True,
        weight_name: str = None,
        save_function: Callable = None,
        safe_serialization: bool = True,
        **kwargs,
    ):
        r"""
        Save an attention processor to a directory so that it can be reloaded using the
        [`~loaders.UNet2DConditionLoadersMixin.load_attn_procs`] method.

        Arguments:
            save_directory (`str` or `os.PathLike`):
                Directory to save an attention processor to. Will be created if it doesn't exist.
            is_main_process (`bool`, *optional*, defaults to `True`):
                Whether the process calling this is the main process or not. Useful during distributed training and you
                need to call this function on all processes. In this case, set `is_main_process=True` only on the main
                process to avoid race conditions.
            save_function (`Callable`):
                The function to use to save the state dictionary. Useful during distributed training when you need to
                replace `torch.save` with another method. Can be configured with the environment variable
                `DIFFUSERS_SAVE_MODE`.
            safe_serialization (`bool`, *optional*, defaults to `True`):
                Whether to save the model using `safetensors` or the traditional PyTorch way with `pickle`.
        """
        from .models.attention_processor import (
            CustomDiffusionAttnProcessor,
            CustomDiffusionXFormersAttnProcessor,
        )

        if os.path.isfile(save_directory):
            logger.error(f"Provided path ({save_directory}) should be a directory, not a file")
            return

        if save_function is None:
            if safe_serialization:

                def save_function(weights, filename):
                    return safetensors.torch.save_file(weights, filename, metadata={"format": "pt"})

            else:
                save_function = torch.save

        os.makedirs(save_directory, exist_ok=True)

        is_custom_diffusion = any(
            isinstance(x, (CustomDiffusionAttnProcessor, CustomDiffusionXFormersAttnProcessor))
            for (_, x) in self.attn_processors.items()
        )
        if is_custom_diffusion:
            model_to_save = AttnProcsLayers(
                {
                    y: x
                    for (y, x) in self.attn_processors.items()
                    if isinstance(x, (CustomDiffusionAttnProcessor, CustomDiffusionXFormersAttnProcessor))
                }
            )
            state_dict = model_to_save.state_dict()
            for name, attn in self.attn_processors.items():
                if len(attn.state_dict()) == 0:
                    state_dict[name] = {}
        else:
            model_to_save = AttnProcsLayers(self.attn_processors)
            state_dict = model_to_save.state_dict()

        if weight_name is None:
            if safe_serialization:
                weight_name = CUSTOM_DIFFUSION_WEIGHT_NAME_SAFE if is_custom_diffusion else LORA_WEIGHT_NAME_SAFE
            else:
                weight_name = CUSTOM_DIFFUSION_WEIGHT_NAME if is_custom_diffusion else LORA_WEIGHT_NAME

        # Save the model
        save_function(state_dict, os.path.join(save_directory, weight_name))
        logger.info(f"Model weights saved in {os.path.join(save_directory, weight_name)}")


class TextualInversionLoaderMixin:
    r"""
    Load textual inversion tokens and embeddings to the tokenizer and text encoder.
    """

    def maybe_convert_prompt(self, prompt: Union[str, List[str]], tokenizer: "PreTrainedTokenizer"):
        r"""
        Processes prompts that include a special token corresponding to a multi-vector textual inversion embedding to
        be replaced with multiple special tokens each corresponding to one of the vectors. If the prompt has no textual
        inversion token or if the textual inversion token is a single vector, the input prompt is returned.

        Parameters:
            prompt (`str` or list of `str`):
                The prompt or prompts to guide the image generation.
            tokenizer (`PreTrainedTokenizer`):
                The tokenizer responsible for encoding the prompt into input tokens.

        Returns:
            `str` or list of `str`: The converted prompt
        """
        if not isinstance(prompt, List):
            prompts = [prompt]
        else:
            prompts = prompt

        prompts = [self._maybe_convert_prompt(p, tokenizer) for p in prompts]

        if not isinstance(prompt, List):
            return prompts[0]

        return prompts

    def _maybe_convert_prompt(self, prompt: str, tokenizer: "PreTrainedTokenizer"):
        r"""
        Maybe convert a prompt into a "multi vector"-compatible prompt. If the prompt includes a token that corresponds
        to a multi-vector textual inversion embedding, this function will process the prompt so that the special token
        is replaced with multiple special tokens each corresponding to one of the vectors. If the prompt has no textual
        inversion token or a textual inversion token that is a single vector, the input prompt is simply returned.

        Parameters:
            prompt (`str`):
                The prompt to guide the image generation.
            tokenizer (`PreTrainedTokenizer`):
                The tokenizer responsible for encoding the prompt into input tokens.

        Returns:
            `str`: The converted prompt
        """
        tokens = tokenizer.tokenize(prompt)
        unique_tokens = set(tokens)
        for token in unique_tokens:
            if token in tokenizer.added_tokens_encoder:
                replacement = token
                i = 1
                while f"{token}_{i}" in tokenizer.added_tokens_encoder:
                    replacement += f" {token}_{i}"
                    i += 1

                prompt = prompt.replace(token, replacement)

        return prompt

    def load_textual_inversion(
        self,
        pretrained_model_name_or_path: Union[str, List[str], Dict[str, torch.Tensor], List[Dict[str, torch.Tensor]]],
        token: Optional[Union[str, List[str]]] = None,
        **kwargs,
    ):
        r"""
        Load textual inversion embeddings into the text encoder of [`StableDiffusionPipeline`] (both 🤗 Diffusers and
        Automatic1111 formats are supported).

        Parameters:
            pretrained_model_name_or_path (`str` or `os.PathLike` or `List[str or os.PathLike]` or `Dict` or `List[Dict]`):
                Can be either one of the following or a list of them:

                    - A string, the *model id* (for example `sd-concepts-library/low-poly-hd-logos-icons`) of a
                      pretrained model hosted on the Hub.
                    - A path to a *directory* (for example `./my_text_inversion_directory/`) containing the textual
                      inversion weights.
                    - A path to a *file* (for example `./my_text_inversions.pt`) containing textual inversion weights.
                    - A [torch state
                      dict](https://pytorch.org/tutorials/beginner/saving_loading_models.html#what-is-a-state-dict).

            token (`str` or `List[str]`, *optional*):
                Override the token to use for the textual inversion weights. If `pretrained_model_name_or_path` is a
                list, then `token` must also be a list of equal length.
            weight_name (`str`, *optional*):
                Name of a custom weight file. This should be used when:

                    - The saved textual inversion file is in 🤗 Diffusers format, but was saved under a specific weight
                      name such as `text_inv.bin`.
                    - The saved textual inversion file is in the Automatic1111 format.
            cache_dir (`Union[str, os.PathLike]`, *optional*):
                Path to a directory where a downloaded pretrained model configuration is cached if the standard cache
                is not used.
            force_download (`bool`, *optional*, defaults to `False`):
                Whether or not to force the (re-)download of the model weights and configuration files, overriding the
                cached versions if they exist.
            resume_download (`bool`, *optional*, defaults to `False`):
                Whether or not to resume downloading the model weights and configuration files. If set to `False`, any
                incompletely downloaded files are deleted.
            proxies (`Dict[str, str]`, *optional*):
                A dictionary of proxy servers to use by protocol or endpoint, for example, `{'http': 'foo.bar:3128',
                'http://hostname': 'foo.bar:4012'}`. The proxies are used on each request.
            local_files_only (`bool`, *optional*, defaults to `False`):
                Whether to only load local model weights and configuration files or not. If set to `True`, the model
                won't be downloaded from the Hub.
            use_auth_token (`str` or *bool*, *optional*):
                The token to use as HTTP bearer authorization for remote files. If `True`, the token generated from
                `diffusers-cli login` (stored in `~/.huggingface`) is used.
            revision (`str`, *optional*, defaults to `"main"`):
                The specific model version to use. It can be a branch name, a tag name, a commit id, or any identifier
                allowed by Git.
            subfolder (`str`, *optional*, defaults to `""`):
                The subfolder location of a model file within a larger model repository on the Hub or locally.
            mirror (`str`, *optional*):
                Mirror source to resolve accessibility issues if you're downloading a model in China. We do not
                guarantee the timeliness or safety of the source, and you should refer to the mirror site for more
                information.

        Example:

        To load a textual inversion embedding vector in 🤗 Diffusers format:

        ```py
        from diffusers import StableDiffusionPipeline
        import torch

        model_id = "runwayml/stable-diffusion-v1-5"
        pipe = StableDiffusionPipeline.from_pretrained(model_id, torch_dtype=torch.float16).to("cuda")

        pipe.load_textual_inversion("sd-concepts-library/cat-toy")

        prompt = "A <cat-toy> backpack"

        image = pipe(prompt, num_inference_steps=50).images[0]
        image.save("cat-backpack.png")
        ```

        To load a textual inversion embedding vector in Automatic1111 format, make sure to download the vector first
        (for example from [civitAI](https://civitai.com/models/3036?modelVersionId=9857)) and then load the vector
        locally:

        ```py
        from diffusers import StableDiffusionPipeline
        import torch

        model_id = "runwayml/stable-diffusion-v1-5"
        pipe = StableDiffusionPipeline.from_pretrained(model_id, torch_dtype=torch.float16).to("cuda")

        pipe.load_textual_inversion("./charturnerv2.pt", token="charturnerv2")

        prompt = "charturnerv2, multiple views of the same character in the same outfit, a character turnaround of a woman wearing a black jacket and red shirt, best quality, intricate details."

        image = pipe(prompt, num_inference_steps=50).images[0]
        image.save("character.png")
        ```

        """
        if not hasattr(self, "tokenizer") or not isinstance(self.tokenizer, PreTrainedTokenizer):
            raise ValueError(
                f"{self.__class__.__name__} requires `self.tokenizer` of type `PreTrainedTokenizer` for calling"
                f" `{self.load_textual_inversion.__name__}`"
            )

        if not hasattr(self, "text_encoder") or not isinstance(self.text_encoder, PreTrainedModel):
            raise ValueError(
                f"{self.__class__.__name__} requires `self.text_encoder` of type `PreTrainedModel` for calling"
                f" `{self.load_textual_inversion.__name__}`"
            )

        cache_dir = kwargs.pop("cache_dir", DIFFUSERS_CACHE)
        force_download = kwargs.pop("force_download", False)
        resume_download = kwargs.pop("resume_download", False)
        proxies = kwargs.pop("proxies", None)
        local_files_only = kwargs.pop("local_files_only", HF_HUB_OFFLINE)
        use_auth_token = kwargs.pop("use_auth_token", None)
        revision = kwargs.pop("revision", None)
        subfolder = kwargs.pop("subfolder", None)
        weight_name = kwargs.pop("weight_name", None)
        use_safetensors = kwargs.pop("use_safetensors", None)

        allow_pickle = False
        if use_safetensors is None:
            use_safetensors = True
            allow_pickle = True

        user_agent = {
            "file_type": "text_inversion",
            "framework": "pytorch",
        }

        if not isinstance(pretrained_model_name_or_path, list):
            pretrained_model_name_or_paths = [pretrained_model_name_or_path]
        else:
            pretrained_model_name_or_paths = pretrained_model_name_or_path

        if isinstance(token, str):
            tokens = [token]
        elif token is None:
            tokens = [None] * len(pretrained_model_name_or_paths)
        else:
            tokens = token

        if len(pretrained_model_name_or_paths) != len(tokens):
            raise ValueError(
                f"You have passed a list of models of length {len(pretrained_model_name_or_paths)}, and list of tokens of length {len(tokens)}"
                f"Make sure both lists have the same length."
            )

        valid_tokens = [t for t in tokens if t is not None]
        if len(set(valid_tokens)) < len(valid_tokens):
            raise ValueError(f"You have passed a list of tokens that contains duplicates: {tokens}")

        token_ids_and_embeddings = []

        for pretrained_model_name_or_path, token in zip(pretrained_model_name_or_paths, tokens):
            if not isinstance(pretrained_model_name_or_path, dict):
                # 1. Load textual inversion file
                model_file = None
                # Let's first try to load .safetensors weights
                if (use_safetensors and weight_name is None) or (
                    weight_name is not None and weight_name.endswith(".safetensors")
                ):
                    try:
                        model_file = _get_model_file(
                            pretrained_model_name_or_path,
                            weights_name=weight_name or TEXT_INVERSION_NAME_SAFE,
                            cache_dir=cache_dir,
                            force_download=force_download,
                            resume_download=resume_download,
                            proxies=proxies,
                            local_files_only=local_files_only,
                            use_auth_token=use_auth_token,
                            revision=revision,
                            subfolder=subfolder,
                            user_agent=user_agent,
                        )
                        state_dict = safetensors.torch.load_file(model_file, device="cpu")
                    except Exception as e:
                        if not allow_pickle:
                            raise e

                        model_file = None

                if model_file is None:
                    model_file = _get_model_file(
                        pretrained_model_name_or_path,
                        weights_name=weight_name or TEXT_INVERSION_NAME,
                        cache_dir=cache_dir,
                        force_download=force_download,
                        resume_download=resume_download,
                        proxies=proxies,
                        local_files_only=local_files_only,
                        use_auth_token=use_auth_token,
                        revision=revision,
                        subfolder=subfolder,
                        user_agent=user_agent,
                    )
                    state_dict = torch.load(model_file, map_location="cpu")
            else:
                state_dict = pretrained_model_name_or_path

            # 2. Load token and embedding correcly from file
            loaded_token = None
            if isinstance(state_dict, torch.Tensor):
                if token is None:
                    raise ValueError(
                        "You are trying to load a textual inversion embedding that has been saved as a PyTorch tensor. Make sure to pass the name of the corresponding token in this case: `token=...`."
                    )
                embedding = state_dict
            elif len(state_dict) == 1:
                # diffusers
                loaded_token, embedding = next(iter(state_dict.items()))
            elif "string_to_param" in state_dict:
                # A1111
                loaded_token = state_dict["name"]
                embedding = state_dict["string_to_param"]["*"]

            if token is not None and loaded_token != token:
                logger.info(f"The loaded token: {loaded_token} is overwritten by the passed token {token}.")
            else:
                token = loaded_token

            embedding = embedding.to(dtype=self.text_encoder.dtype, device=self.text_encoder.device)

            # 3. Make sure we don't mess up the tokenizer or text encoder
            vocab = self.tokenizer.get_vocab()
            if token in vocab:
                raise ValueError(
                    f"Token {token} already in tokenizer vocabulary. Please choose a different token name or remove {token} and embedding from the tokenizer and text encoder."
                )
            elif f"{token}_1" in vocab:
                multi_vector_tokens = [token]
                i = 1
                while f"{token}_{i}" in self.tokenizer.added_tokens_encoder:
                    multi_vector_tokens.append(f"{token}_{i}")
                    i += 1

                raise ValueError(
                    f"Multi-vector Token {multi_vector_tokens} already in tokenizer vocabulary. Please choose a different token name or remove the {multi_vector_tokens} and embedding from the tokenizer and text encoder."
                )

            is_multi_vector = len(embedding.shape) > 1 and embedding.shape[0] > 1

            if is_multi_vector:
                tokens = [token] + [f"{token}_{i}" for i in range(1, embedding.shape[0])]
                embeddings = [e for e in embedding]  # noqa: C416
            else:
                tokens = [token]
                embeddings = [embedding[0]] if len(embedding.shape) > 1 else [embedding]

            # add tokens and get ids
            self.tokenizer.add_tokens(tokens)
            token_ids = self.tokenizer.convert_tokens_to_ids(tokens)
            token_ids_and_embeddings += zip(token_ids, embeddings)

            logger.info(f"Loaded textual inversion embedding for {token}.")

        # resize token embeddings and set all new embeddings
        self.text_encoder.resize_token_embeddings(len(self.tokenizer))
        for token_id, embedding in token_ids_and_embeddings:
            self.text_encoder.get_input_embeddings().weight.data[token_id] = embedding


class LoraLoaderMixin:
    r"""
    Load LoRA layers into [`UNet2DConditionModel`] and
    [`CLIPTextModel`](https://huggingface.co/docs/transformers/model_doc/clip#transformers.CLIPTextModel).
    """
    text_encoder_name = TEXT_ENCODER_NAME
    unet_name = UNET_NAME

    def load_lora_weights(self, pretrained_model_name_or_path_or_dict: Union[str, Dict[str, torch.Tensor]], **kwargs):
        """
        Load LoRA weights specified in `pretrained_model_name_or_path_or_dict` into `self.unet` and
        `self.text_encoder`.

        All kwargs are forwarded to `self.lora_state_dict`.

        See [`~loaders.LoraLoaderMixin.lora_state_dict`] for more details on how the state dict is loaded.

        See [`~loaders.LoraLoaderMixin.load_lora_into_unet`] for more details on how the state dict is loaded into
        `self.unet`.

        See [`~loaders.LoraLoaderMixin.load_lora_into_text_encoder`] for more details on how the state dict is loaded
        into `self.text_encoder`.

        Parameters:
            pretrained_model_name_or_path_or_dict (`str` or `os.PathLike` or `dict`):
                See [`~loaders.LoraLoaderMixin.lora_state_dict`].
            kwargs (`dict`, *optional*):
                See [`~loaders.LoraLoaderMixin.lora_state_dict`].
        """
        state_dict, network_alphas = self.lora_state_dict(pretrained_model_name_or_path_or_dict, **kwargs)
        self.load_lora_into_unet(state_dict, network_alphas=network_alphas, unet=self.unet)
        self.load_lora_into_text_encoder(
            state_dict,
            network_alphas=network_alphas,
            text_encoder=self.text_encoder,
            lora_scale=self.lora_scale,
        )

    @classmethod
    def lora_state_dict(
        cls,
        pretrained_model_name_or_path_or_dict: Union[str, Dict[str, torch.Tensor]],
        **kwargs,
    ):
        r"""
        Return state dict for lora weights and the network alphas.

        <Tip warning={true}>

        We support loading A1111 formatted LoRA checkpoints in a limited capacity.

        This function is experimental and might change in the future.

        </Tip>

        Parameters:
            pretrained_model_name_or_path_or_dict (`str` or `os.PathLike` or `dict`):
                Can be either:

                    - A string, the *model id* (for example `google/ddpm-celebahq-256`) of a pretrained model hosted on
                      the Hub.
                    - A path to a *directory* (for example `./my_model_directory`) containing the model weights saved
                      with [`ModelMixin.save_pretrained`].
                    - A [torch state
                      dict](https://pytorch.org/tutorials/beginner/saving_loading_models.html#what-is-a-state-dict).

            cache_dir (`Union[str, os.PathLike]`, *optional*):
                Path to a directory where a downloaded pretrained model configuration is cached if the standard cache
                is not used.
            force_download (`bool`, *optional*, defaults to `False`):
                Whether or not to force the (re-)download of the model weights and configuration files, overriding the
                cached versions if they exist.
            resume_download (`bool`, *optional*, defaults to `False`):
                Whether or not to resume downloading the model weights and configuration files. If set to `False`, any
                incompletely downloaded files are deleted.
            proxies (`Dict[str, str]`, *optional*):
                A dictionary of proxy servers to use by protocol or endpoint, for example, `{'http': 'foo.bar:3128',
                'http://hostname': 'foo.bar:4012'}`. The proxies are used on each request.
            local_files_only (`bool`, *optional*, defaults to `False`):
                Whether to only load local model weights and configuration files or not. If set to `True`, the model
                won't be downloaded from the Hub.
            use_auth_token (`str` or *bool*, *optional*):
                The token to use as HTTP bearer authorization for remote files. If `True`, the token generated from
                `diffusers-cli login` (stored in `~/.huggingface`) is used.
            revision (`str`, *optional*, defaults to `"main"`):
                The specific model version to use. It can be a branch name, a tag name, a commit id, or any identifier
                allowed by Git.
            subfolder (`str`, *optional*, defaults to `""`):
                The subfolder location of a model file within a larger model repository on the Hub or locally.
            mirror (`str`, *optional*):
                Mirror source to resolve accessibility issues if you're downloading a model in China. We do not
                guarantee the timeliness or safety of the source, and you should refer to the mirror site for more
                information.

        """
        # Load the main state dict first which has the LoRA layers for either of
        # UNet and text encoder or both.
        cache_dir = kwargs.pop("cache_dir", DIFFUSERS_CACHE)
        force_download = kwargs.pop("force_download", False)
        resume_download = kwargs.pop("resume_download", False)
        proxies = kwargs.pop("proxies", None)
        local_files_only = kwargs.pop("local_files_only", HF_HUB_OFFLINE)
        use_auth_token = kwargs.pop("use_auth_token", None)
        revision = kwargs.pop("revision", None)
        subfolder = kwargs.pop("subfolder", None)
        weight_name = kwargs.pop("weight_name", None)
        unet_config = kwargs.pop("unet_config", None)
        use_safetensors = kwargs.pop("use_safetensors", None)

        allow_pickle = False
        if use_safetensors is None:
            use_safetensors = True
            allow_pickle = True

        user_agent = {
            "file_type": "attn_procs_weights",
            "framework": "pytorch",
        }

        model_file = None
        if not isinstance(pretrained_model_name_or_path_or_dict, dict):
            # Let's first try to load .safetensors weights
            if (use_safetensors and weight_name is None) or (
                weight_name is not None and weight_name.endswith(".safetensors")
            ):
                try:
                    # Here we're relaxing the loading check to enable more Inference API
                    # friendliness where sometimes, it's not at all possible to automatically
                    # determine `weight_name`.
                    if weight_name is None:
                        weight_name = cls._best_guess_weight_name(
                            pretrained_model_name_or_path_or_dict, file_extension=".safetensors"
                        )
                    model_file = _get_model_file(
                        pretrained_model_name_or_path_or_dict,
                        weights_name=weight_name or LORA_WEIGHT_NAME_SAFE,
                        cache_dir=cache_dir,
                        force_download=force_download,
                        resume_download=resume_download,
                        proxies=proxies,
                        local_files_only=local_files_only,
                        use_auth_token=use_auth_token,
                        revision=revision,
                        subfolder=subfolder,
                        user_agent=user_agent,
                    )
                    state_dict = safetensors.torch.load_file(model_file, device="cpu")
                except (IOError, safetensors.SafetensorError) as e:
                    if not allow_pickle:
                        raise e
                    # try loading non-safetensors weights
                    model_file = None
                    pass

            if model_file is None:
                if weight_name is None:
                    weight_name = cls._best_guess_weight_name(
                        pretrained_model_name_or_path_or_dict, file_extension=".bin"
                    )
                model_file = _get_model_file(
                    pretrained_model_name_or_path_or_dict,
                    weights_name=weight_name or LORA_WEIGHT_NAME,
                    cache_dir=cache_dir,
                    force_download=force_download,
                    resume_download=resume_download,
                    proxies=proxies,
                    local_files_only=local_files_only,
                    use_auth_token=use_auth_token,
                    revision=revision,
                    subfolder=subfolder,
                    user_agent=user_agent,
                )
                state_dict = torch.load(model_file, map_location="cpu")
        else:
            state_dict = pretrained_model_name_or_path_or_dict

        network_alphas = None
        if all(
            (
                k.startswith("lora_te_")
                or k.startswith("lora_unet_")
                or k.startswith("lora_te1_")
                or k.startswith("lora_te2_")
            )
            for k in state_dict.keys()
        ):
            # Map SDXL blocks correctly.
            if unet_config is not None:
                # use unet config to remap block numbers
                state_dict = cls._map_sgm_blocks_to_diffusers(state_dict, unet_config)
            state_dict, network_alphas = cls._convert_kohya_lora_to_diffusers(state_dict)

        return state_dict, network_alphas

    @classmethod
    def _best_guess_weight_name(cls, pretrained_model_name_or_path_or_dict, file_extension=".safetensors"):
        targeted_files = []

        if os.path.isfile(pretrained_model_name_or_path_or_dict):
            return
        elif os.path.isdir(pretrained_model_name_or_path_or_dict):
            targeted_files = [
                f for f in os.listdir(pretrained_model_name_or_path_or_dict) if f.endswith(file_extension)
            ]
        else:
            files_in_repo = model_info(pretrained_model_name_or_path_or_dict).siblings
            targeted_files = [f.rfilename for f in files_in_repo if f.rfilename.endswith(file_extension)]

        if len(targeted_files) == 0:
            return

        targeted_files = list(filter(lambda x: "scheduler" not in x and "optimizer" not in x, targeted_files))
        if len(targeted_files) > 1:
            raise ValueError(
                f"Provided path contains more than one weights file in the {file_extension} format. Either specify `weight_name` in `load_lora_weights` or make sure there's only one  `.safetensors` or `.bin` file in  {pretrained_model_name_or_path_or_dict}."
            )
        weight_name = targeted_files[0]
        return weight_name

    @classmethod
    def _map_sgm_blocks_to_diffusers(cls, state_dict, unet_config, delimiter="_", block_slice_pos=5):
        is_all_unet = all(k.startswith("lora_unet") for k in state_dict)
        new_state_dict = {}
        inner_block_map = ["resnets", "attentions", "upsamplers"]

        # Retrieves # of down, mid and up blocks
        input_block_ids, middle_block_ids, output_block_ids = set(), set(), set()
        for layer in state_dict:
            if "text" not in layer:
                layer_id = int(layer.split(delimiter)[:block_slice_pos][-1])
                if "input_blocks" in layer:
                    input_block_ids.add(layer_id)
                elif "middle_block" in layer:
                    middle_block_ids.add(layer_id)
                elif "output_blocks" in layer:
                    output_block_ids.add(layer_id)
                else:
                    raise ValueError("Checkpoint not supported")

        input_blocks = {
            layer_id: [key for key in state_dict if f"input_blocks{delimiter}{layer_id}" in key]
            for layer_id in input_block_ids
        }
        middle_blocks = {
            layer_id: [key for key in state_dict if f"middle_block{delimiter}{layer_id}" in key]
            for layer_id in middle_block_ids
        }
        output_blocks = {
            layer_id: [key for key in state_dict if f"output_blocks{delimiter}{layer_id}" in key]
            for layer_id in output_block_ids
        }

        # Rename keys accordingly
        for i in input_block_ids:
            block_id = (i - 1) // (unet_config.layers_per_block + 1)
            layer_in_block_id = (i - 1) % (unet_config.layers_per_block + 1)

            for key in input_blocks[i]:
                inner_block_id = int(key.split(delimiter)[block_slice_pos])
                inner_block_key = inner_block_map[inner_block_id] if "op" not in key else "downsamplers"
                inner_layers_in_block = str(layer_in_block_id) if "op" not in key else "0"
                new_key = delimiter.join(
                    key.split(delimiter)[: block_slice_pos - 1]
                    + [str(block_id), inner_block_key, inner_layers_in_block]
                    + key.split(delimiter)[block_slice_pos + 1 :]
                )
                new_state_dict[new_key] = state_dict.pop(key)

        for i in middle_block_ids:
            key_part = None
            if i == 0:
                key_part = [inner_block_map[0], "0"]
            elif i == 1:
                key_part = [inner_block_map[1], "0"]
            elif i == 2:
                key_part = [inner_block_map[0], "1"]
            else:
                raise ValueError(f"Invalid middle block id {i}.")

            for key in middle_blocks[i]:
                new_key = delimiter.join(
                    key.split(delimiter)[: block_slice_pos - 1] + key_part + key.split(delimiter)[block_slice_pos:]
                )
                new_state_dict[new_key] = state_dict.pop(key)

        for i in output_block_ids:
            block_id = i // (unet_config.layers_per_block + 1)
            layer_in_block_id = i % (unet_config.layers_per_block + 1)

            for key in output_blocks[i]:
                inner_block_id = int(key.split(delimiter)[block_slice_pos])
                inner_block_key = inner_block_map[inner_block_id]
                inner_layers_in_block = str(layer_in_block_id) if inner_block_id < 2 else "0"
                new_key = delimiter.join(
                    key.split(delimiter)[: block_slice_pos - 1]
                    + [str(block_id), inner_block_key, inner_layers_in_block]
                    + key.split(delimiter)[block_slice_pos + 1 :]
                )
                new_state_dict[new_key] = state_dict.pop(key)

        if is_all_unet and len(state_dict) > 0:
            raise ValueError("At this point all state dict entries have to be converted.")
        else:
            # Remaining is the text encoder state dict.
            for k, v in state_dict.items():
                new_state_dict.update({k: v})

        return new_state_dict

    @classmethod
    def load_lora_into_unet(cls, state_dict, network_alphas, unet):
        """
        This will load the LoRA layers specified in `state_dict` into `unet`.

        Parameters:
            state_dict (`dict`):
                A standard state dict containing the lora layer parameters. The keys can either be indexed directly
                into the unet or prefixed with an additional `unet` which can be used to distinguish between text
                encoder lora layers.
            network_alphas (`Dict[str, float]`):
                See `LoRALinearLayer` for more details.
            unet (`UNet2DConditionModel`):
                The UNet model to load the LoRA layers into.
        """
        # If the serialization format is new (introduced in https://github.com/huggingface/diffusers/pull/2918),
        # then the `state_dict` keys should have `self.unet_name` and/or `self.text_encoder_name` as
        # their prefixes.
        keys = list(state_dict.keys())

        if all(key.startswith(cls.unet_name) or key.startswith(cls.text_encoder_name) for key in keys):
            # Load the layers corresponding to UNet.
            logger.info(f"Loading {cls.unet_name}.")

            unet_keys = [k for k in keys if k.startswith(cls.unet_name)]
            state_dict = {k.replace(f"{cls.unet_name}.", ""): v for k, v in state_dict.items() if k in unet_keys}

            if network_alphas is not None:
                alpha_keys = [k for k in network_alphas.keys() if k.startswith(cls.unet_name)]
                network_alphas = {
                    k.replace(f"{cls.unet_name}.", ""): v for k, v in network_alphas.items() if k in alpha_keys
                }

        else:
            # Otherwise, we're dealing with the old format. This means the `state_dict` should only
            # contain the module names of the `unet` as its keys WITHOUT any prefix.
            warn_message = "You have saved the LoRA weights using the old format. To convert the old LoRA weights to the new format, you can first load them in a dictionary and then create a new dictionary like the following: `new_state_dict = {f'unet'.{module_name}: params for module_name, params in old_state_dict.items()}`."
            warnings.warn(warn_message)

        # load loras into unet
        unet.load_attn_procs(state_dict, network_alphas=network_alphas)

    @classmethod
    def load_lora_into_text_encoder(cls, state_dict, network_alphas, text_encoder, prefix=None, lora_scale=1.0):
        """
        This will load the LoRA layers specified in `state_dict` into `text_encoder`

        Parameters:
            state_dict (`dict`):
                A standard state dict containing the lora layer parameters. The key should be prefixed with an
                additional `text_encoder` to distinguish between unet lora layers.
            network_alphas (`Dict[str, float]`):
                See `LoRALinearLayer` for more details.
            text_encoder (`CLIPTextModel`):
                The text encoder model to load the LoRA layers into.
            prefix (`str`):
                Expected prefix of the `text_encoder` in the `state_dict`.
            lora_scale (`float`):
                How much to scale the output of the lora linear layer before it is added with the output of the regular
                lora layer.
        """

        # If the serialization format is new (introduced in https://github.com/huggingface/diffusers/pull/2918),
        # then the `state_dict` keys should have `self.unet_name` and/or `self.text_encoder_name` as
        # their prefixes.
        keys = list(state_dict.keys())
        prefix = cls.text_encoder_name if prefix is None else prefix

        # Safe prefix to check with.
        if any(cls.text_encoder_name in key for key in keys):
            # Load the layers corresponding to text encoder and make necessary adjustments.
            text_encoder_keys = [k for k in keys if k.startswith(prefix) and k.split(".")[0] == prefix]
            text_encoder_lora_state_dict = {
                k.replace(f"{prefix}.", ""): v for k, v in state_dict.items() if k in text_encoder_keys
            }

            if len(text_encoder_lora_state_dict) > 0:
                logger.info(f"Loading {prefix}.")
                rank = {}

                if any("to_out_lora" in k for k in text_encoder_lora_state_dict.keys()):
                    # Convert from the old naming convention to the new naming convention.
                    #
                    # Previously, the old LoRA layers were stored on the state dict at the
                    # same level as the attention block i.e.
                    # `text_model.encoder.layers.11.self_attn.to_out_lora.up.weight`.
                    #
                    # This is no actual module at that point, they were monkey patched on to the
                    # existing module. We want to be able to load them via their actual state dict.
                    # They're in `PatchedLoraProjection.lora_linear_layer` now.
                    for name, _ in text_encoder_attn_modules(text_encoder):
                        text_encoder_lora_state_dict[
                            f"{name}.q_proj.lora_linear_layer.up.weight"
                        ] = text_encoder_lora_state_dict.pop(f"{name}.to_q_lora.up.weight")
                        text_encoder_lora_state_dict[
                            f"{name}.k_proj.lora_linear_layer.up.weight"
                        ] = text_encoder_lora_state_dict.pop(f"{name}.to_k_lora.up.weight")
                        text_encoder_lora_state_dict[
                            f"{name}.v_proj.lora_linear_layer.up.weight"
                        ] = text_encoder_lora_state_dict.pop(f"{name}.to_v_lora.up.weight")
                        text_encoder_lora_state_dict[
                            f"{name}.out_proj.lora_linear_layer.up.weight"
                        ] = text_encoder_lora_state_dict.pop(f"{name}.to_out_lora.up.weight")

                        text_encoder_lora_state_dict[
                            f"{name}.q_proj.lora_linear_layer.down.weight"
                        ] = text_encoder_lora_state_dict.pop(f"{name}.to_q_lora.down.weight")
                        text_encoder_lora_state_dict[
                            f"{name}.k_proj.lora_linear_layer.down.weight"
                        ] = text_encoder_lora_state_dict.pop(f"{name}.to_k_lora.down.weight")
                        text_encoder_lora_state_dict[
                            f"{name}.v_proj.lora_linear_layer.down.weight"
                        ] = text_encoder_lora_state_dict.pop(f"{name}.to_v_lora.down.weight")
                        text_encoder_lora_state_dict[
                            f"{name}.out_proj.lora_linear_layer.down.weight"
                        ] = text_encoder_lora_state_dict.pop(f"{name}.to_out_lora.down.weight")

                for name, _ in text_encoder_attn_modules(text_encoder):
                    rank_key = f"{name}.out_proj.lora_linear_layer.up.weight"
                    rank.update({rank_key: text_encoder_lora_state_dict[rank_key].shape[1]})

                patch_mlp = any(".mlp." in key for key in text_encoder_lora_state_dict.keys())
                if patch_mlp:
                    for name, _ in text_encoder_mlp_modules(text_encoder):
                        rank_key_fc1 = f"{name}.fc1.lora_linear_layer.up.weight"
                        rank_key_fc2 = f"{name}.fc2.lora_linear_layer.up.weight"
                        rank.update({rank_key_fc1: text_encoder_lora_state_dict[rank_key_fc1].shape[1]})
                        rank.update({rank_key_fc2: text_encoder_lora_state_dict[rank_key_fc2].shape[1]})

                if network_alphas is not None:
                    alpha_keys = [
                        k for k in network_alphas.keys() if k.startswith(prefix) and k.split(".")[0] == prefix
                    ]
                    network_alphas = {
                        k.replace(f"{prefix}.", ""): v for k, v in network_alphas.items() if k in alpha_keys
                    }

                cls._modify_text_encoder(
                    text_encoder,
                    lora_scale,
                    network_alphas,
                    rank=rank,
                    patch_mlp=patch_mlp,
                )

                # set correct dtype & device
                text_encoder_lora_state_dict = {
                    k: v.to(device=text_encoder.device, dtype=text_encoder.dtype)
                    for k, v in text_encoder_lora_state_dict.items()
                }
                load_state_dict_results = text_encoder.load_state_dict(text_encoder_lora_state_dict, strict=False)
                if len(load_state_dict_results.unexpected_keys) != 0:
                    raise ValueError(
                        f"failed to load text encoder state dict, unexpected keys: {load_state_dict_results.unexpected_keys}"
                    )

    @property
    def lora_scale(self) -> float:
        # property function that returns the lora scale which can be set at run time by the pipeline.
        # if _lora_scale has not been set, return 1
        return self._lora_scale if hasattr(self, "_lora_scale") else 1.0

    def _remove_text_encoder_monkey_patch(self):
        self._remove_text_encoder_monkey_patch_classmethod(self.text_encoder)

    @classmethod
    def _remove_text_encoder_monkey_patch_classmethod(cls, text_encoder):
        for _, attn_module in text_encoder_attn_modules(text_encoder):
            if isinstance(attn_module.q_proj, PatchedLoraProjection):
                attn_module.q_proj = attn_module.q_proj.regular_linear_layer
                attn_module.k_proj = attn_module.k_proj.regular_linear_layer
                attn_module.v_proj = attn_module.v_proj.regular_linear_layer
                attn_module.out_proj = attn_module.out_proj.regular_linear_layer

        for _, mlp_module in text_encoder_mlp_modules(text_encoder):
            if isinstance(mlp_module.fc1, PatchedLoraProjection):
                mlp_module.fc1 = mlp_module.fc1.regular_linear_layer
                mlp_module.fc2 = mlp_module.fc2.regular_linear_layer

    @classmethod
    def _modify_text_encoder(
        cls,
        text_encoder,
        lora_scale=1,
        network_alphas=None,
        rank: Union[Dict[str, int], int] = 4,
        dtype=None,
        patch_mlp=False,
    ):
        r"""
        Monkey-patches the forward passes of attention modules of the text encoder.
        """

        # First, remove any monkey-patch that might have been applied before
        cls._remove_text_encoder_monkey_patch_classmethod(text_encoder)

        lora_parameters = []
        network_alphas = {} if network_alphas is None else network_alphas
        is_network_alphas_populated = len(network_alphas) > 0

        for name, attn_module in text_encoder_attn_modules(text_encoder):
            query_alpha = network_alphas.pop(name + ".to_q_lora.down.weight.alpha", None)
            key_alpha = network_alphas.pop(name + ".to_k_lora.down.weight.alpha", None)
            value_alpha = network_alphas.pop(name + ".to_v_lora.down.weight.alpha", None)
            out_alpha = network_alphas.pop(name + ".to_out_lora.down.weight.alpha", None)

            if isinstance(rank, dict):
                current_rank = rank.pop(f"{name}.out_proj.lora_linear_layer.up.weight")
            else:
                current_rank = rank

            attn_module.q_proj = PatchedLoraProjection(
                attn_module.q_proj, lora_scale, network_alpha=query_alpha, rank=current_rank, dtype=dtype
            )
            lora_parameters.extend(attn_module.q_proj.lora_linear_layer.parameters())

            attn_module.k_proj = PatchedLoraProjection(
                attn_module.k_proj, lora_scale, network_alpha=key_alpha, rank=current_rank, dtype=dtype
            )
            lora_parameters.extend(attn_module.k_proj.lora_linear_layer.parameters())

            attn_module.v_proj = PatchedLoraProjection(
                attn_module.v_proj, lora_scale, network_alpha=value_alpha, rank=current_rank, dtype=dtype
            )
            lora_parameters.extend(attn_module.v_proj.lora_linear_layer.parameters())

            attn_module.out_proj = PatchedLoraProjection(
                attn_module.out_proj, lora_scale, network_alpha=out_alpha, rank=current_rank, dtype=dtype
            )
            lora_parameters.extend(attn_module.out_proj.lora_linear_layer.parameters())

        if patch_mlp:
            for name, mlp_module in text_encoder_mlp_modules(text_encoder):
                fc1_alpha = network_alphas.pop(name + ".fc1.lora_linear_layer.down.weight.alpha", None)
                fc2_alpha = network_alphas.pop(name + ".fc2.lora_linear_layer.down.weight.alpha", None)

                current_rank_fc1 = rank.pop(f"{name}.fc1.lora_linear_layer.up.weight")
                current_rank_fc2 = rank.pop(f"{name}.fc2.lora_linear_layer.up.weight")

                mlp_module.fc1 = PatchedLoraProjection(
                    mlp_module.fc1, lora_scale, network_alpha=fc1_alpha, rank=current_rank_fc1, dtype=dtype
                )
                lora_parameters.extend(mlp_module.fc1.lora_linear_layer.parameters())

                mlp_module.fc2 = PatchedLoraProjection(
                    mlp_module.fc2, lora_scale, network_alpha=fc2_alpha, rank=current_rank_fc2, dtype=dtype
                )
                lora_parameters.extend(mlp_module.fc2.lora_linear_layer.parameters())

        if is_network_alphas_populated and len(network_alphas) > 0:
            raise ValueError(
                f"The `network_alphas` has to be empty at this point but has the following keys \n\n {', '.join(network_alphas.keys())}"
            )

        return lora_parameters

    @classmethod
    def save_lora_weights(
        self,
        save_directory: Union[str, os.PathLike],
        unet_lora_layers: Dict[str, Union[torch.nn.Module, torch.Tensor]] = None,
        text_encoder_lora_layers: Dict[str, torch.nn.Module] = None,
        is_main_process: bool = True,
        weight_name: str = None,
        save_function: Callable = None,
        safe_serialization: bool = True,
    ):
        r"""
        Save the LoRA parameters corresponding to the UNet and text encoder.

        Arguments:
            save_directory (`str` or `os.PathLike`):
                Directory to save LoRA parameters to. Will be created if it doesn't exist.
            unet_lora_layers (`Dict[str, torch.nn.Module]` or `Dict[str, torch.Tensor]`):
                State dict of the LoRA layers corresponding to the `unet`.
            text_encoder_lora_layers (`Dict[str, torch.nn.Module]` or `Dict[str, torch.Tensor]`):
                State dict of the LoRA layers corresponding to the `text_encoder`. Must explicitly pass the text
                encoder LoRA state dict because it comes from 🤗 Transformers.
            is_main_process (`bool`, *optional*, defaults to `True`):
                Whether the process calling this is the main process or not. Useful during distributed training and you
                need to call this function on all processes. In this case, set `is_main_process=True` only on the main
                process to avoid race conditions.
            save_function (`Callable`):
                The function to use to save the state dictionary. Useful during distributed training when you need to
                replace `torch.save` with another method. Can be configured with the environment variable
                `DIFFUSERS_SAVE_MODE`.
            safe_serialization (`bool`, *optional*, defaults to `True`):
                Whether to save the model using `safetensors` or the traditional PyTorch way with `pickle`.
        """
        # Create a flat dictionary.
        state_dict = {}

        # Populate the dictionary.
        if unet_lora_layers is not None:
            weights = (
                unet_lora_layers.state_dict() if isinstance(unet_lora_layers, torch.nn.Module) else unet_lora_layers
            )

            unet_lora_state_dict = {f"{self.unet_name}.{module_name}": param for module_name, param in weights.items()}
            state_dict.update(unet_lora_state_dict)

        if text_encoder_lora_layers is not None:
            weights = (
                text_encoder_lora_layers.state_dict()
                if isinstance(text_encoder_lora_layers, torch.nn.Module)
                else text_encoder_lora_layers
            )

            text_encoder_lora_state_dict = {
                f"{self.text_encoder_name}.{module_name}": param for module_name, param in weights.items()
            }
            state_dict.update(text_encoder_lora_state_dict)

        # Save the model
        self.write_lora_layers(
            state_dict=state_dict,
            save_directory=save_directory,
            is_main_process=is_main_process,
            weight_name=weight_name,
            save_function=save_function,
            safe_serialization=safe_serialization,
        )

    def write_lora_layers(
        state_dict: Dict[str, torch.Tensor],
        save_directory: str,
        is_main_process: bool,
        weight_name: str,
        save_function: Callable,
        safe_serialization: bool,
    ):
        if os.path.isfile(save_directory):
            logger.error(f"Provided path ({save_directory}) should be a directory, not a file")
            return

        if save_function is None:
            if safe_serialization:

                def save_function(weights, filename):
                    return safetensors.torch.save_file(weights, filename, metadata={"format": "pt"})

            else:
                save_function = torch.save

        os.makedirs(save_directory, exist_ok=True)

        if weight_name is None:
            if safe_serialization:
                weight_name = LORA_WEIGHT_NAME_SAFE
            else:
                weight_name = LORA_WEIGHT_NAME

        save_function(state_dict, os.path.join(save_directory, weight_name))
        logger.info(f"Model weights saved in {os.path.join(save_directory, weight_name)}")

    @classmethod
    def _convert_kohya_lora_to_diffusers(cls, state_dict):
        unet_state_dict = {}
        te_state_dict = {}
        te2_state_dict = {}
        network_alphas = {}

        # every down weight has a corresponding up weight and potentially an alpha weight
        lora_keys = [k for k in state_dict.keys() if k.endswith("lora_down.weight")]
        for key in lora_keys:
            lora_name = key.split(".")[0]
            lora_name_up = lora_name + ".lora_up.weight"
            lora_name_alpha = lora_name + ".alpha"

            if lora_name.startswith("lora_unet_"):
                diffusers_name = key.replace("lora_unet_", "").replace("_", ".")

                if "input.blocks" in diffusers_name:
                    diffusers_name = diffusers_name.replace("input.blocks", "down_blocks")
                else:
                    diffusers_name = diffusers_name.replace("down.blocks", "down_blocks")

                if "middle.block" in diffusers_name:
                    diffusers_name = diffusers_name.replace("middle.block", "mid_block")
                else:
                    diffusers_name = diffusers_name.replace("mid.block", "mid_block")
                if "output.blocks" in diffusers_name:
                    diffusers_name = diffusers_name.replace("output.blocks", "up_blocks")
                else:
                    diffusers_name = diffusers_name.replace("up.blocks", "up_blocks")

                diffusers_name = diffusers_name.replace("transformer.blocks", "transformer_blocks")
                diffusers_name = diffusers_name.replace("to.q.lora", "to_q_lora")
                diffusers_name = diffusers_name.replace("to.k.lora", "to_k_lora")
                diffusers_name = diffusers_name.replace("to.v.lora", "to_v_lora")
                diffusers_name = diffusers_name.replace("to.out.0.lora", "to_out_lora")
                diffusers_name = diffusers_name.replace("proj.in", "proj_in")
                diffusers_name = diffusers_name.replace("proj.out", "proj_out")
                diffusers_name = diffusers_name.replace("emb.layers", "time_emb_proj")

                # SDXL specificity.
                if "emb" in diffusers_name:
                    pattern = r"\.\d+(?=\D*$)"
                    diffusers_name = re.sub(pattern, "", diffusers_name, count=1)
                if ".in." in diffusers_name:
                    diffusers_name = diffusers_name.replace("in.layers.2", "conv1")
                if ".out." in diffusers_name:
                    diffusers_name = diffusers_name.replace("out.layers.3", "conv2")
                if "downsamplers" in diffusers_name or "upsamplers" in diffusers_name:
                    diffusers_name = diffusers_name.replace("op", "conv")
                if "skip" in diffusers_name:
                    diffusers_name = diffusers_name.replace("skip.connection", "conv_shortcut")

                if "transformer_blocks" in diffusers_name:
                    if "attn1" in diffusers_name or "attn2" in diffusers_name:
                        diffusers_name = diffusers_name.replace("attn1", "attn1.processor")
                        diffusers_name = diffusers_name.replace("attn2", "attn2.processor")
                        unet_state_dict[diffusers_name] = state_dict.pop(key)
                        unet_state_dict[diffusers_name.replace(".down.", ".up.")] = state_dict.pop(lora_name_up)
                    elif "ff" in diffusers_name:
                        unet_state_dict[diffusers_name] = state_dict.pop(key)
                        unet_state_dict[diffusers_name.replace(".down.", ".up.")] = state_dict.pop(lora_name_up)
                elif any(key in diffusers_name for key in ("proj_in", "proj_out")):
                    unet_state_dict[diffusers_name] = state_dict.pop(key)
                    unet_state_dict[diffusers_name.replace(".down.", ".up.")] = state_dict.pop(lora_name_up)
                else:
                    unet_state_dict[diffusers_name] = state_dict.pop(key)
                    unet_state_dict[diffusers_name.replace(".down.", ".up.")] = state_dict.pop(lora_name_up)

            elif lora_name.startswith("lora_te_"):
                diffusers_name = key.replace("lora_te_", "").replace("_", ".")
                diffusers_name = diffusers_name.replace("text.model", "text_model")
                diffusers_name = diffusers_name.replace("self.attn", "self_attn")
                diffusers_name = diffusers_name.replace("q.proj.lora", "to_q_lora")
                diffusers_name = diffusers_name.replace("k.proj.lora", "to_k_lora")
                diffusers_name = diffusers_name.replace("v.proj.lora", "to_v_lora")
                diffusers_name = diffusers_name.replace("out.proj.lora", "to_out_lora")
                if "self_attn" in diffusers_name:
                    te_state_dict[diffusers_name] = state_dict.pop(key)
                    te_state_dict[diffusers_name.replace(".down.", ".up.")] = state_dict.pop(lora_name_up)
                elif "mlp" in diffusers_name:
                    # Be aware that this is the new diffusers convention and the rest of the code might
                    # not utilize it yet.
                    diffusers_name = diffusers_name.replace(".lora.", ".lora_linear_layer.")
                    te_state_dict[diffusers_name] = state_dict.pop(key)
                    te_state_dict[diffusers_name.replace(".down.", ".up.")] = state_dict.pop(lora_name_up)

            # (sayakpaul): Duplicate code. Needs to be cleaned.
            elif lora_name.startswith("lora_te1_"):
                diffusers_name = key.replace("lora_te1_", "").replace("_", ".")
                diffusers_name = diffusers_name.replace("text.model", "text_model")
                diffusers_name = diffusers_name.replace("self.attn", "self_attn")
                diffusers_name = diffusers_name.replace("q.proj.lora", "to_q_lora")
                diffusers_name = diffusers_name.replace("k.proj.lora", "to_k_lora")
                diffusers_name = diffusers_name.replace("v.proj.lora", "to_v_lora")
                diffusers_name = diffusers_name.replace("out.proj.lora", "to_out_lora")
                if "self_attn" in diffusers_name:
                    te_state_dict[diffusers_name] = state_dict.pop(key)
                    te_state_dict[diffusers_name.replace(".down.", ".up.")] = state_dict.pop(lora_name_up)
                elif "mlp" in diffusers_name:
                    # Be aware that this is the new diffusers convention and the rest of the code might
                    # not utilize it yet.
                    diffusers_name = diffusers_name.replace(".lora.", ".lora_linear_layer.")
                    te_state_dict[diffusers_name] = state_dict.pop(key)
                    te_state_dict[diffusers_name.replace(".down.", ".up.")] = state_dict.pop(lora_name_up)

            # (sayakpaul): Duplicate code. Needs to be cleaned.
            elif lora_name.startswith("lora_te2_"):
                diffusers_name = key.replace("lora_te2_", "").replace("_", ".")
                diffusers_name = diffusers_name.replace("text.model", "text_model")
                diffusers_name = diffusers_name.replace("self.attn", "self_attn")
                diffusers_name = diffusers_name.replace("q.proj.lora", "to_q_lora")
                diffusers_name = diffusers_name.replace("k.proj.lora", "to_k_lora")
                diffusers_name = diffusers_name.replace("v.proj.lora", "to_v_lora")
                diffusers_name = diffusers_name.replace("out.proj.lora", "to_out_lora")
                if "self_attn" in diffusers_name:
                    te2_state_dict[diffusers_name] = state_dict.pop(key)
                    te2_state_dict[diffusers_name.replace(".down.", ".up.")] = state_dict.pop(lora_name_up)
                elif "mlp" in diffusers_name:
                    # Be aware that this is the new diffusers convention and the rest of the code might
                    # not utilize it yet.
                    diffusers_name = diffusers_name.replace(".lora.", ".lora_linear_layer.")
                    te2_state_dict[diffusers_name] = state_dict.pop(key)
                    te2_state_dict[diffusers_name.replace(".down.", ".up.")] = state_dict.pop(lora_name_up)

            # Rename the alphas so that they can be mapped appropriately.
            if lora_name_alpha in state_dict:
                alpha = state_dict.pop(lora_name_alpha).item()
                if lora_name_alpha.startswith("lora_unet_"):
                    prefix = "unet."
                elif lora_name_alpha.startswith(("lora_te_", "lora_te1_")):
                    prefix = "text_encoder."
                else:
                    prefix = "text_encoder_2."
                new_name = prefix + diffusers_name.split(".lora.")[0] + ".alpha"
                network_alphas.update({new_name: alpha})

        if len(state_dict) > 0:
            raise ValueError(
                f"The following keys have not been correctly be renamed: \n\n {', '.join(state_dict.keys())}"
            )

        logger.info("Kohya-style checkpoint detected.")
        unet_state_dict = {f"{cls.unet_name}.{module_name}": params for module_name, params in unet_state_dict.items()}
        te_state_dict = {
            f"{cls.text_encoder_name}.{module_name}": params for module_name, params in te_state_dict.items()
        }
        te2_state_dict = (
            {f"text_encoder_2.{module_name}": params for module_name, params in te2_state_dict.items()}
            if len(te2_state_dict) > 0
            else None
        )
        if te2_state_dict is not None:
            te_state_dict.update(te2_state_dict)

        new_state_dict = {**unet_state_dict, **te_state_dict}
        return new_state_dict, network_alphas

    def unload_lora_weights(self):
        """
        Unloads the LoRA parameters.

        Examples:

        ```python
        >>> # Assuming `pipeline` is already loaded with the LoRA parameters.
        >>> pipeline.unload_lora_weights()
        >>> ...
        ```
        """
        for _, module in self.unet.named_modules():
            if hasattr(module, "set_lora_layer"):
                module.set_lora_layer(None)

        # Safe to call the following regardless of LoRA.
        self._remove_text_encoder_monkey_patch()


class FromSingleFileMixin:
    """
    Load model weights saved in the `.ckpt` format into a [`DiffusionPipeline`].
    """

    @classmethod
    def from_ckpt(cls, *args, **kwargs):
        deprecation_message = "The function `from_ckpt` is deprecated in favor of `from_single_file` and will be removed in diffusers v.0.21. Please make sure to use `StableDiffusionPipeline.from_single_file(...)` instead."
        deprecate("from_ckpt", "0.21.0", deprecation_message, standard_warn=False)
        return cls.from_single_file(*args, **kwargs)

    @classmethod
    def from_single_file(cls, pretrained_model_link_or_path, **kwargs):
        r"""
        Instantiate a [`DiffusionPipeline`] from pretrained pipeline weights saved in the `.ckpt` or `.safetensors`
        format. The pipeline is set in evaluation mode (`model.eval()`) by default.

        Parameters:
            pretrained_model_link_or_path (`str` or `os.PathLike`, *optional*):
                Can be either:
                    - A link to the `.ckpt` file (for example
                      `"https://huggingface.co/<repo_id>/blob/main/<path_to_file>.ckpt"`) on the Hub.
                    - A path to a *file* containing all pipeline weights.
            torch_dtype (`str` or `torch.dtype`, *optional*):
                Override the default `torch.dtype` and load the model with another dtype. If `"auto"` is passed, the
                dtype is automatically derived from the model's weights.
            force_download (`bool`, *optional*, defaults to `False`):
                Whether or not to force the (re-)download of the model weights and configuration files, overriding the
                cached versions if they exist.
            cache_dir (`Union[str, os.PathLike]`, *optional*):
                Path to a directory where a downloaded pretrained model configuration is cached if the standard cache
                is not used.
            resume_download (`bool`, *optional*, defaults to `False`):
                Whether or not to resume downloading the model weights and configuration files. If set to `False`, any
                incompletely downloaded files are deleted.
            proxies (`Dict[str, str]`, *optional*):
                A dictionary of proxy servers to use by protocol or endpoint, for example, `{'http': 'foo.bar:3128',
                'http://hostname': 'foo.bar:4012'}`. The proxies are used on each request.
            local_files_only (`bool`, *optional*, defaults to `False`):
                Whether to only load local model weights and configuration files or not. If set to `True`, the model
                won't be downloaded from the Hub.
            use_auth_token (`str` or *bool*, *optional*):
                The token to use as HTTP bearer authorization for remote files. If `True`, the token generated from
                `diffusers-cli login` (stored in `~/.huggingface`) is used.
            revision (`str`, *optional*, defaults to `"main"`):
                The specific model version to use. It can be a branch name, a tag name, a commit id, or any identifier
                allowed by Git.
            use_safetensors (`bool`, *optional*, defaults to `None`):
                If set to `None`, the safetensors weights are downloaded if they're available **and** if the
                safetensors library is installed. If set to `True`, the model is forcibly loaded from safetensors
                weights. If set to `False`, safetensors weights are not loaded.
            extract_ema (`bool`, *optional*, defaults to `False`):
                Whether to extract the EMA weights or not. Pass `True` to extract the EMA weights which usually yield
                higher quality images for inference. Non-EMA weights are usually better for continuing finetuning.
            upcast_attention (`bool`, *optional*, defaults to `None`):
                Whether the attention computation should always be upcasted.
            image_size (`int`, *optional*, defaults to 512):
                The image size the model was trained on. Use 512 for all Stable Diffusion v1 models and the Stable
                Diffusion v2 base model. Use 768 for Stable Diffusion v2.
            prediction_type (`str`, *optional*):
                The prediction type the model was trained on. Use `'epsilon'` for all Stable Diffusion v1 models and
                the Stable Diffusion v2 base model. Use `'v_prediction'` for Stable Diffusion v2.
            num_in_channels (`int`, *optional*, defaults to `None`):
                The number of input channels. If `None`, it is automatically inferred.
            scheduler_type (`str`, *optional*, defaults to `"pndm"`):
                Type of scheduler to use. Should be one of `["pndm", "lms", "heun", "euler", "euler-ancestral", "dpm",
                "ddim"]`.
            load_safety_checker (`bool`, *optional*, defaults to `True`):
                Whether to load the safety checker or not.
            text_encoder ([`~transformers.CLIPTextModel`], *optional*, defaults to `None`):
                An instance of `CLIPTextModel` to use, specifically the
                [clip-vit-large-patch14](https://huggingface.co/openai/clip-vit-large-patch14) variant. If this
                parameter is `None`, the function loads a new instance of `CLIPTextModel` by itself if needed.
            vae (`AutoencoderKL`, *optional*, defaults to `None`):
                Variational Auto-Encoder (VAE) Model to encode and decode images to and from latent representations. If
                this parameter is `None`, the function will load a new instance of [CLIP] by itself, if needed.
            tokenizer ([`~transformers.CLIPTokenizer`], *optional*, defaults to `None`):
                An instance of `CLIPTokenizer` to use. If this parameter is `None`, the function loads a new instance
                of `CLIPTokenizer` by itself if needed.
            original_config_file (`str`):
                Path to `.yaml` config file corresponding to the original architecture. If `None`, will be
                automatically inferred by looking for a key that only exists in SD2.0 models.
            kwargs (remaining dictionary of keyword arguments, *optional*):
                Can be used to overwrite load and saveable variables (for example the pipeline components of the
                specific pipeline class). The overwritten components are directly passed to the pipelines `__init__`
                method. See example below for more information.

        Examples:

        ```py
        >>> from diffusers import StableDiffusionPipeline

        >>> # Download pipeline from huggingface.co and cache.
        >>> pipeline = StableDiffusionPipeline.from_single_file(
        ...     "https://huggingface.co/WarriorMama777/OrangeMixs/blob/main/Models/AbyssOrangeMix/AbyssOrangeMix.safetensors"
        ... )

        >>> # Download pipeline from local file
        >>> # file is downloaded under ./v1-5-pruned-emaonly.ckpt
        >>> pipeline = StableDiffusionPipeline.from_single_file("./v1-5-pruned-emaonly")

        >>> # Enable float16 and move to GPU
        >>> pipeline = StableDiffusionPipeline.from_single_file(
        ...     "https://huggingface.co/runwayml/stable-diffusion-v1-5/blob/main/v1-5-pruned-emaonly.ckpt",
        ...     torch_dtype=torch.float16,
        ... )
        >>> pipeline.to("cuda")
        ```
        """
        # import here to avoid circular dependency
        from .pipelines.stable_diffusion.convert_from_ckpt import download_from_original_stable_diffusion_ckpt

        original_config_file = kwargs.pop("original_config_file", None)
        cache_dir = kwargs.pop("cache_dir", DIFFUSERS_CACHE)
        resume_download = kwargs.pop("resume_download", False)
        force_download = kwargs.pop("force_download", False)
        proxies = kwargs.pop("proxies", None)
        local_files_only = kwargs.pop("local_files_only", HF_HUB_OFFLINE)
        use_auth_token = kwargs.pop("use_auth_token", None)
        revision = kwargs.pop("revision", None)
        extract_ema = kwargs.pop("extract_ema", False)
        image_size = kwargs.pop("image_size", None)
        scheduler_type = kwargs.pop("scheduler_type", "pndm")
        num_in_channels = kwargs.pop("num_in_channels", None)
        upcast_attention = kwargs.pop("upcast_attention", None)
        load_safety_checker = kwargs.pop("load_safety_checker", True)
        prediction_type = kwargs.pop("prediction_type", None)
        text_encoder = kwargs.pop("text_encoder", None)
        vae = kwargs.pop("vae", None)
        controlnet = kwargs.pop("controlnet", None)
        tokenizer = kwargs.pop("tokenizer", None)

        torch_dtype = kwargs.pop("torch_dtype", None)

        use_safetensors = kwargs.pop("use_safetensors", None)

        pipeline_name = cls.__name__
        file_extension = pretrained_model_link_or_path.rsplit(".", 1)[-1]
        from_safetensors = file_extension == "safetensors"

        if from_safetensors and use_safetensors is False:
            raise ValueError("Make sure to install `safetensors` with `pip install safetensors`.")

        # TODO: For now we only support stable diffusion
        stable_unclip = None
        model_type = None

        if pipeline_name in [
            "StableDiffusionControlNetPipeline",
            "StableDiffusionControlNetImg2ImgPipeline",
            "StableDiffusionControlNetInpaintPipeline",
        ]:
            from .models.controlnet import ControlNetModel
            from .pipelines.controlnet.multicontrolnet import MultiControlNetModel

            # Model type will be inferred from the checkpoint.
            if not isinstance(controlnet, (ControlNetModel, MultiControlNetModel)):
                raise ValueError("ControlNet needs to be passed if loading from ControlNet pipeline.")
        elif "StableDiffusion" in pipeline_name:
            # Model type will be inferred from the checkpoint.
            pass
        elif pipeline_name == "StableUnCLIPPipeline":
            model_type = "FrozenOpenCLIPEmbedder"
            stable_unclip = "txt2img"
        elif pipeline_name == "StableUnCLIPImg2ImgPipeline":
            model_type = "FrozenOpenCLIPEmbedder"
            stable_unclip = "img2img"
        elif pipeline_name == "PaintByExamplePipeline":
            model_type = "PaintByExample"
        elif pipeline_name == "LDMTextToImagePipeline":
            model_type = "LDMTextToImage"
        else:
            raise ValueError(f"Unhandled pipeline class: {pipeline_name}")

        # remove huggingface url
        has_valid_url_prefix = False
        valid_url_prefixes = ["https://huggingface.co/", "huggingface.co/", "hf.co/", "https://hf.co/"]
        for prefix in valid_url_prefixes:
            if pretrained_model_link_or_path.startswith(prefix):
                pretrained_model_link_or_path = pretrained_model_link_or_path[len(prefix) :]
                has_valid_url_prefix = True

        # Code based on diffusers.pipelines.pipeline_utils.DiffusionPipeline.from_pretrained
        ckpt_path = Path(pretrained_model_link_or_path)
        if not ckpt_path.is_file():
            if not has_valid_url_prefix:
                raise ValueError(
                    f"The provided path is either not a file or a valid huggingface URL was not provided. Valid URLs begin with {', '.join(valid_url_prefixes)}"
                )

            # get repo_id and (potentially nested) file path of ckpt in repo
            repo_id = "/".join(ckpt_path.parts[:2])
            file_path = "/".join(ckpt_path.parts[2:])

            if file_path.startswith("blob/"):
                file_path = file_path[len("blob/") :]

            if file_path.startswith("main/"):
                file_path = file_path[len("main/") :]

            pretrained_model_link_or_path = hf_hub_download(
                repo_id,
                filename=file_path,
                cache_dir=cache_dir,
                resume_download=resume_download,
                proxies=proxies,
                local_files_only=local_files_only,
                use_auth_token=use_auth_token,
                revision=revision,
                force_download=force_download,
            )

        pipe = download_from_original_stable_diffusion_ckpt(
            pretrained_model_link_or_path,
            pipeline_class=cls,
            model_type=model_type,
            stable_unclip=stable_unclip,
            controlnet=controlnet,
            from_safetensors=from_safetensors,
            extract_ema=extract_ema,
            image_size=image_size,
            scheduler_type=scheduler_type,
            num_in_channels=num_in_channels,
            upcast_attention=upcast_attention,
            load_safety_checker=load_safety_checker,
            prediction_type=prediction_type,
            text_encoder=text_encoder,
            vae=vae,
            tokenizer=tokenizer,
            original_config_file=original_config_file,
        )

        if torch_dtype is not None:
            pipe.to(torch_dtype=torch_dtype)

        return pipe


class FromOriginalVAEMixin:
    @classmethod
    def from_single_file(cls, pretrained_model_link_or_path, **kwargs):
        r"""
        Instantiate a [`AutoencoderKL`] from pretrained controlnet weights saved in the original `.ckpt` or
        `.safetensors` format. The pipeline is format. The pipeline is set in evaluation mode (`model.eval()`) by
        default.

        Parameters:
            pretrained_model_link_or_path (`str` or `os.PathLike`, *optional*):
                Can be either:
                    - A link to the `.ckpt` file (for example
                      `"https://huggingface.co/<repo_id>/blob/main/<path_to_file>.ckpt"`) on the Hub.
                    - A path to a *file* containing all pipeline weights.
            torch_dtype (`str` or `torch.dtype`, *optional*):
                Override the default `torch.dtype` and load the model with another dtype. If `"auto"` is passed, the
                dtype is automatically derived from the model's weights.
            force_download (`bool`, *optional*, defaults to `False`):
                Whether or not to force the (re-)download of the model weights and configuration files, overriding the
                cached versions if they exist.
            cache_dir (`Union[str, os.PathLike]`, *optional*):
                Path to a directory where a downloaded pretrained model configuration is cached if the standard cache
                is not used.
            resume_download (`bool`, *optional*, defaults to `False`):
                Whether or not to resume downloading the model weights and configuration files. If set to `False`, any
                incompletely downloaded files are deleted.
            proxies (`Dict[str, str]`, *optional*):
                A dictionary of proxy servers to use by protocol or endpoint, for example, `{'http': 'foo.bar:3128',
                'http://hostname': 'foo.bar:4012'}`. The proxies are used on each request.
            local_files_only (`bool`, *optional*, defaults to `False`):
                Whether to only load local model weights and configuration files or not. If set to True, the model
                won't be downloaded from the Hub.
            use_auth_token (`str` or *bool*, *optional*):
                The token to use as HTTP bearer authorization for remote files. If `True`, the token generated from
                `diffusers-cli login` (stored in `~/.huggingface`) is used.
            revision (`str`, *optional*, defaults to `"main"`):
                The specific model version to use. It can be a branch name, a tag name, a commit id, or any identifier
                allowed by Git.
            image_size (`int`, *optional*, defaults to 512):
                The image size the model was trained on. Use 512 for all Stable Diffusion v1 models and the Stable
                Diffusion v2 base model. Use 768 for Stable Diffusion v2.
            use_safetensors (`bool`, *optional*, defaults to `None`):
                If set to `None`, the safetensors weights are downloaded if they're available **and** if the
                safetensors library is installed. If set to `True`, the model is forcibly loaded from safetensors
                weights. If set to `False`, safetensors weights are not loaded.
            upcast_attention (`bool`, *optional*, defaults to `None`):
                Whether the attention computation should always be upcasted.
            scaling_factor (`float`, *optional*, defaults to 0.18215):
                The component-wise standard deviation of the trained latent space computed using the first batch of the
                training set. This is used to scale the latent space to have unit variance when training the diffusion
                model. The latents are scaled with the formula `z = z * scaling_factor` before being passed to the
                diffusion model. When decoding, the latents are scaled back to the original scale with the formula: `z
                = 1 / scaling_factor * z`. For more details, refer to sections 4.3.2 and D.1 of the [High-Resolution
                Image Synthesis with Latent Diffusion Models](https://arxiv.org/abs/2112.10752) paper.
            kwargs (remaining dictionary of keyword arguments, *optional*):
                Can be used to overwrite load and saveable variables (for example the pipeline components of the
                specific pipeline class). The overwritten components are directly passed to the pipelines `__init__`
                method. See example below for more information.

        <Tip warning={true}>

            Make sure to pass both `image_size` and `scaling_factor` to `from_single_file()` if you want to load
            a VAE that does accompany a stable diffusion model of v2 or higher or SDXL.

        </Tip>

        Examples:

        ```py
        from diffusers import AutoencoderKL

        url = "https://huggingface.co/stabilityai/sd-vae-ft-mse-original/blob/main/vae-ft-mse-840000-ema-pruned.safetensors"  # can also be local file
        model = AutoencoderKL.from_single_file(url)
        ```
        """
        if not is_omegaconf_available():
            raise ValueError(BACKENDS_MAPPING["omegaconf"][1])

        from omegaconf import OmegaConf

        from .models import AutoencoderKL

        # import here to avoid circular dependency
        from .pipelines.stable_diffusion.convert_from_ckpt import (
            convert_ldm_vae_checkpoint,
            create_vae_diffusers_config,
        )

        config_file = kwargs.pop("config_file", None)
        cache_dir = kwargs.pop("cache_dir", DIFFUSERS_CACHE)
        resume_download = kwargs.pop("resume_download", False)
        force_download = kwargs.pop("force_download", False)
        proxies = kwargs.pop("proxies", None)
        local_files_only = kwargs.pop("local_files_only", HF_HUB_OFFLINE)
        use_auth_token = kwargs.pop("use_auth_token", None)
        revision = kwargs.pop("revision", None)
        image_size = kwargs.pop("image_size", None)
        scaling_factor = kwargs.pop("scaling_factor", None)
        kwargs.pop("upcast_attention", None)

        torch_dtype = kwargs.pop("torch_dtype", None)

        use_safetensors = kwargs.pop("use_safetensors", None)

        file_extension = pretrained_model_link_or_path.rsplit(".", 1)[-1]
        from_safetensors = file_extension == "safetensors"

        if from_safetensors and use_safetensors is False:
            raise ValueError("Make sure to install `safetensors` with `pip install safetensors`.")

        # remove huggingface url
        for prefix in ["https://huggingface.co/", "huggingface.co/", "hf.co/", "https://hf.co/"]:
            if pretrained_model_link_or_path.startswith(prefix):
                pretrained_model_link_or_path = pretrained_model_link_or_path[len(prefix) :]

        # Code based on diffusers.pipelines.pipeline_utils.DiffusionPipeline.from_pretrained
        ckpt_path = Path(pretrained_model_link_or_path)
        if not ckpt_path.is_file():
            # get repo_id and (potentially nested) file path of ckpt in repo
            repo_id = "/".join(ckpt_path.parts[:2])
            file_path = "/".join(ckpt_path.parts[2:])

            if file_path.startswith("blob/"):
                file_path = file_path[len("blob/") :]

            if file_path.startswith("main/"):
                file_path = file_path[len("main/") :]

            pretrained_model_link_or_path = hf_hub_download(
                repo_id,
                filename=file_path,
                cache_dir=cache_dir,
                resume_download=resume_download,
                proxies=proxies,
                local_files_only=local_files_only,
                use_auth_token=use_auth_token,
                revision=revision,
                force_download=force_download,
            )

        if from_safetensors:
            from safetensors import safe_open

            checkpoint = {}
            with safe_open(pretrained_model_link_or_path, framework="pt", device="cpu") as f:
                for key in f.keys():
                    checkpoint[key] = f.get_tensor(key)
        else:
            checkpoint = torch.load(pretrained_model_link_or_path, map_location="cpu")

        if "state_dict" in checkpoint:
            checkpoint = checkpoint["state_dict"]

        if config_file is None:
            config_url = "https://raw.githubusercontent.com/CompVis/stable-diffusion/main/configs/stable-diffusion/v1-inference.yaml"
            config_file = BytesIO(requests.get(config_url).content)

        original_config = OmegaConf.load(config_file)

        # default to sd-v1-5
        image_size = image_size or 512

        vae_config = create_vae_diffusers_config(original_config, image_size=image_size)
        converted_vae_checkpoint = convert_ldm_vae_checkpoint(checkpoint, vae_config)

        if scaling_factor is None:
            if (
                "model" in original_config
                and "params" in original_config.model
                and "scale_factor" in original_config.model.params
            ):
                vae_scaling_factor = original_config.model.params.scale_factor
            else:
                vae_scaling_factor = 0.18215  # default SD scaling factor

        vae_config["scaling_factor"] = vae_scaling_factor

        ctx = init_empty_weights if is_accelerate_available() else nullcontext
        with ctx():
            vae = AutoencoderKL(**vae_config)

        if is_accelerate_available():
            for param_name, param in converted_vae_checkpoint.items():
                set_module_tensor_to_device(vae, param_name, "cpu", value=param)
        else:
            vae.load_state_dict(converted_vae_checkpoint)

        if torch_dtype is not None:
            vae.to(torch_dtype=torch_dtype)

        return vae


class FromOriginalControlnetMixin:
    @classmethod
    def from_single_file(cls, pretrained_model_link_or_path, **kwargs):
        r"""
        Instantiate a [`ControlNetModel`] from pretrained controlnet weights saved in the original `.ckpt` or
        `.safetensors` format. The pipeline is set in evaluation mode (`model.eval()`) by default.

        Parameters:
            pretrained_model_link_or_path (`str` or `os.PathLike`, *optional*):
                Can be either:
                    - A link to the `.ckpt` file (for example
                      `"https://huggingface.co/<repo_id>/blob/main/<path_to_file>.ckpt"`) on the Hub.
                    - A path to a *file* containing all pipeline weights.
            torch_dtype (`str` or `torch.dtype`, *optional*):
                Override the default `torch.dtype` and load the model with another dtype. If `"auto"` is passed, the
                dtype is automatically derived from the model's weights.
            force_download (`bool`, *optional*, defaults to `False`):
                Whether or not to force the (re-)download of the model weights and configuration files, overriding the
                cached versions if they exist.
            cache_dir (`Union[str, os.PathLike]`, *optional*):
                Path to a directory where a downloaded pretrained model configuration is cached if the standard cache
                is not used.
            resume_download (`bool`, *optional*, defaults to `False`):
                Whether or not to resume downloading the model weights and configuration files. If set to `False`, any
                incompletely downloaded files are deleted.
            proxies (`Dict[str, str]`, *optional*):
                A dictionary of proxy servers to use by protocol or endpoint, for example, `{'http': 'foo.bar:3128',
                'http://hostname': 'foo.bar:4012'}`. The proxies are used on each request.
            local_files_only (`bool`, *optional*, defaults to `False`):
                Whether to only load local model weights and configuration files or not. If set to True, the model
                won't be downloaded from the Hub.
            use_auth_token (`str` or *bool*, *optional*):
                The token to use as HTTP bearer authorization for remote files. If `True`, the token generated from
                `diffusers-cli login` (stored in `~/.huggingface`) is used.
            revision (`str`, *optional*, defaults to `"main"`):
                The specific model version to use. It can be a branch name, a tag name, a commit id, or any identifier
                allowed by Git.
            use_safetensors (`bool`, *optional*, defaults to `None`):
                If set to `None`, the safetensors weights are downloaded if they're available **and** if the
                safetensors library is installed. If set to `True`, the model is forcibly loaded from safetensors
                weights. If set to `False`, safetensors weights are not loaded.
            image_size (`int`, *optional*, defaults to 512):
                The image size the model was trained on. Use 512 for all Stable Diffusion v1 models and the Stable
                Diffusion v2 base model. Use 768 for Stable Diffusion v2.
            upcast_attention (`bool`, *optional*, defaults to `None`):
                Whether the attention computation should always be upcasted.
            kwargs (remaining dictionary of keyword arguments, *optional*):
                Can be used to overwrite load and saveable variables (for example the pipeline components of the
                specific pipeline class). The overwritten components are directly passed to the pipelines `__init__`
                method. See example below for more information.

        Examples:

        ```py
        from diffusers import StableDiffusionControlnetPipeline, ControlNetModel

        url = "https://huggingface.co/lllyasviel/ControlNet-v1-1/blob/main/control_v11p_sd15_canny.pth"  # can also be a local path
        model = ControlNetModel.from_single_file(url)

        url = "https://huggingface.co/runwayml/stable-diffusion-v1-5/blob/main/v1-5-pruned.safetensors"  # can also be a local path
        pipe = StableDiffusionControlnetPipeline.from_single_file(url, controlnet=controlnet)
        ```
        """
        # import here to avoid circular dependency
        from .pipelines.stable_diffusion.convert_from_ckpt import download_controlnet_from_original_ckpt

        config_file = kwargs.pop("config_file", None)
        cache_dir = kwargs.pop("cache_dir", DIFFUSERS_CACHE)
        resume_download = kwargs.pop("resume_download", False)
        force_download = kwargs.pop("force_download", False)
        proxies = kwargs.pop("proxies", None)
        local_files_only = kwargs.pop("local_files_only", HF_HUB_OFFLINE)
        use_auth_token = kwargs.pop("use_auth_token", None)
        num_in_channels = kwargs.pop("num_in_channels", None)
        use_linear_projection = kwargs.pop("use_linear_projection", None)
        revision = kwargs.pop("revision", None)
        extract_ema = kwargs.pop("extract_ema", False)
        image_size = kwargs.pop("image_size", None)
        upcast_attention = kwargs.pop("upcast_attention", None)

        torch_dtype = kwargs.pop("torch_dtype", None)

        use_safetensors = kwargs.pop("use_safetensors", None)

        file_extension = pretrained_model_link_or_path.rsplit(".", 1)[-1]
        from_safetensors = file_extension == "safetensors"

        if from_safetensors and use_safetensors is False:
            raise ValueError("Make sure to install `safetensors` with `pip install safetensors`.")

        # remove huggingface url
        for prefix in ["https://huggingface.co/", "huggingface.co/", "hf.co/", "https://hf.co/"]:
            if pretrained_model_link_or_path.startswith(prefix):
                pretrained_model_link_or_path = pretrained_model_link_or_path[len(prefix) :]

        # Code based on diffusers.pipelines.pipeline_utils.DiffusionPipeline.from_pretrained
        ckpt_path = Path(pretrained_model_link_or_path)
        if not ckpt_path.is_file():
            # get repo_id and (potentially nested) file path of ckpt in repo
            repo_id = "/".join(ckpt_path.parts[:2])
            file_path = "/".join(ckpt_path.parts[2:])

            if file_path.startswith("blob/"):
                file_path = file_path[len("blob/") :]

            if file_path.startswith("main/"):
                file_path = file_path[len("main/") :]

            pretrained_model_link_or_path = hf_hub_download(
                repo_id,
                filename=file_path,
                cache_dir=cache_dir,
                resume_download=resume_download,
                proxies=proxies,
                local_files_only=local_files_only,
                use_auth_token=use_auth_token,
                revision=revision,
                force_download=force_download,
            )

        if config_file is None:
            config_url = "https://raw.githubusercontent.com/lllyasviel/ControlNet/main/models/cldm_v15.yaml"
            config_file = BytesIO(requests.get(config_url).content)

        image_size = image_size or 512

        controlnet = download_controlnet_from_original_ckpt(
            pretrained_model_link_or_path,
            original_config_file=config_file,
            image_size=image_size,
            extract_ema=extract_ema,
            num_in_channels=num_in_channels,
            upcast_attention=upcast_attention,
            from_safetensors=from_safetensors,
            use_linear_projection=use_linear_projection,
        )

        if torch_dtype is not None:
            controlnet.to(torch_dtype=torch_dtype)

        return controlnet<|MERGE_RESOLUTION|>--- conflicted
+++ resolved
@@ -24,12 +24,7 @@
 import requests
 import safetensors
 import torch
-<<<<<<< HEAD
-from huggingface_hub import hf_hub_download
-=======
-import torch.nn.functional as F
 from huggingface_hub import hf_hub_download, model_info
->>>>>>> cdacd8f1
 from torch import nn
 
 from .utils import (

--- conflicted
+++ resolved
@@ -937,11 +937,7 @@
             negative_prompt_embeds=negative_prompt_embeds,
         )
 
-<<<<<<< HEAD
         # 5. Prepare image
-        if isinstance(self.controlnet, ControlNetModel):
-=======
-        # 4. Prepare image
         is_compiled = hasattr(F, "scaled_dot_product_attention") and isinstance(
             self.controlnet, torch._dynamo.eval_frame.OptimizedModule
         )
@@ -950,7 +946,6 @@
             or is_compiled
             and isinstance(self.controlnet._orig_mod, ControlNetModel)
         ):
->>>>>>> 02247941
             image = self.prepare_image(
                 image=image,
                 width=width,

--- conflicted
+++ resolved
@@ -65,12 +65,7 @@
 pipe = pipe.to("cuda")
 
 prompt = "a photo of an astronaut riding a horse on mars"
-<<<<<<< HEAD
 image = pipe(prompt).sample[0]  
-=======
-with autocast("cuda"):
-    image = pipe(prompt).images[0]  
->>>>>>> 14b97549
     
 image.save("astronaut_rides_horse.png")
 ```
@@ -90,12 +85,7 @@
 ).to("cuda")
 
 prompt = "a photo of an astronaut riding a horse on mars"
-<<<<<<< HEAD
 image = pipe(prompt).sample[0]  
-=======
-with autocast("cuda"):
-    image = pipe(prompt).images[0]  
->>>>>>> 14b97549
     
 image.save("astronaut_rides_horse.png")
 ```
@@ -119,12 +109,7 @@
 ).to("cuda")
 
 prompt = "a photo of an astronaut riding a horse on mars"
-<<<<<<< HEAD
 image = pipe(prompt).sample[0]  
-=======
-with autocast("cuda"):
-    image = pipe(prompt).images[0]  
->>>>>>> 14b97549
     
 image.save("astronaut_rides_horse.png")
 ```
import inspect
from typing import Callable, List, Optional, Union

import torch

from transformers import CLIPFeatureExtractor, CLIPTextModel, CLIPTokenizer

from ...configuration_utils import FrozenDict
from ...models import AutoencoderKL, UNet2DConditionModel
from ...pipeline_utils import DiffusionPipeline
from ...schedulers import DDIMScheduler, LMSDiscreteScheduler, PNDMScheduler
from ...utils import deprecate, logging
from . import StableDiffusionPipelineOutput
from .safety_checker import StableDiffusionSafetyChecker


logger = logging.get_logger(__name__)  # pylint: disable=invalid-name


class StableDiffusionPipeline(DiffusionPipeline):
    r"""
    Pipeline for text-to-image generation using Stable Diffusion.

    This model inherits from [`DiffusionPipeline`]. Check the superclass documentation for the generic methods the
    library implements for all the pipelines (such as downloading or saving, running on a particular device, etc.)

    Args:
        vae ([`AutoencoderKL`]):
            Variational Auto-Encoder (VAE) Model to encode and decode images to and from latent representations.
        text_encoder ([`CLIPTextModel`]):
            Frozen text-encoder. Stable Diffusion uses the text portion of
            [CLIP](https://huggingface.co/docs/transformers/model_doc/clip#transformers.CLIPTextModel), specifically
            the [clip-vit-large-patch14](https://huggingface.co/openai/clip-vit-large-patch14) variant.
        tokenizer (`CLIPTokenizer`):
            Tokenizer of class
            [CLIPTokenizer](https://huggingface.co/docs/transformers/v4.21.0/en/model_doc/clip#transformers.CLIPTokenizer).
        unet ([`UNet2DConditionModel`]): Conditional U-Net architecture to denoise the encoded image latents.
        scheduler ([`SchedulerMixin`]):
            A scheduler to be used in combination with `unet` to denoise the encoded image latens. Can be one of
            [`DDIMScheduler`], [`LMSDiscreteScheduler`], or [`PNDMScheduler`].
        safety_checker ([`StableDiffusionSafetyChecker`]):
            Classification module that estimates whether generated images could be considered offensive or harmful.
            Please, refer to the [model card](https://huggingface.co/CompVis/stable-diffusion-v1-4) for details.
        feature_extractor ([`CLIPFeatureExtractor`]):
            Model that extracts features from generated images to be used as inputs for the `safety_checker`.
    """

    def __init__(
        self,
        vae: AutoencoderKL,
        text_encoder: CLIPTextModel,
        tokenizer: CLIPTokenizer,
        unet: UNet2DConditionModel,
        scheduler: Union[DDIMScheduler, PNDMScheduler, LMSDiscreteScheduler],
        safety_checker: StableDiffusionSafetyChecker,
        feature_extractor: CLIPFeatureExtractor,
    ):
        super().__init__()

        if hasattr(scheduler.config, "steps_offset") and scheduler.config.steps_offset != 1:
            deprecation_message = (
                f"The configuration file of this scheduler: {scheduler} is outdated. `steps_offset`"
                f" should be set to 1 instead of {scheduler.config.steps_offset}. Please make sure "
                "to update the config accordingly as leaving `steps_offset` might led to incorrect results"
                " in future versions. If you have downloaded this checkpoint from the Hugging Face Hub,"
                " it would be very nice if you could open a Pull request for the `scheduler/scheduler_config.json`"
                " file"
            )
            deprecate("steps_offset!=1", "1.0.0", deprecation_message, standard_warn=False)
            new_config = dict(scheduler.config)
            new_config["steps_offset"] = 1
            scheduler._internal_dict = FrozenDict(new_config)

        self.register_modules(
            vae=vae,
            text_encoder=text_encoder,
            tokenizer=tokenizer,
            unet=unet,
            scheduler=scheduler,
            safety_checker=safety_checker,
            feature_extractor=feature_extractor,
        )

    def enable_attention_slicing(self, slice_size: Optional[Union[str, int]] = "auto"):
        r"""
        Enable sliced attention computation.

        When this option is enabled, the attention module will split the input tensor in slices, to compute attention
        in several steps. This is useful to save some memory in exchange for a small speed decrease.

        Args:
            slice_size (`str` or `int`, *optional*, defaults to `"auto"`):
                When `"auto"`, halves the input to the attention heads, so attention will be computed in two steps. If
                a number is provided, uses as many slices as `attention_head_dim // slice_size`. In this case,
                `attention_head_dim` must be a multiple of `slice_size`.
        """
        if slice_size == "auto":
            # half the attention head size is usually a good trade-off between
            # speed and memory
            slice_size = self.unet.config.attention_head_dim // 2
        self.unet.set_attention_slice(slice_size)

    def disable_attention_slicing(self):
        r"""
        Disable sliced attention computation. If `enable_attention_slicing` was previously invoked, this method will go
        back to computing attention in one step.
        """
        # set slice_size = `None` to disable `attention slicing`
        self.enable_attention_slicing(None)

    @torch.no_grad()
    def __call__(
        self,
        prompt: Union[str, List[str]],
        height: int = 512,
        width: int = 512,
        num_inference_steps: int = 50,
        guidance_scale: float = 7.5,
        negative_prompt: Optional[Union[str, List[str]]] = None,
        eta: float = 0.0,
        generator: Optional[torch.Generator] = None,
        latents: Optional[torch.FloatTensor] = None,
        output_type: Optional[str] = "pil",
        return_dict: bool = True,
        callback: Optional[Callable[[int, int, torch.FloatTensor], None]] = None,
        callback_steps: Optional[int] = 1,
        **kwargs,
    ):
        r"""
        Function invoked when calling the pipeline for generation.

        Args:
            prompt (`str` or `List[str]`):
                The prompt or prompts to guide the image generation.
            height (`int`, *optional*, defaults to 512):
                The height in pixels of the generated image.
            width (`int`, *optional*, defaults to 512):
                The width in pixels of the generated image.
            num_inference_steps (`int`, *optional*, defaults to 50):
                The number of denoising steps. More denoising steps usually lead to a higher quality image at the
                expense of slower inference.
            guidance_scale (`float`, *optional*, defaults to 7.5):
                Guidance scale as defined in [Classifier-Free Diffusion Guidance](https://arxiv.org/abs/2207.12598).
                `guidance_scale` is defined as `w` of equation 2. of [Imagen
                Paper](https://arxiv.org/pdf/2205.11487.pdf). Guidance scale is enabled by setting `guidance_scale >
                1`. Higher guidance scale encourages to generate images that are closely linked to the text `prompt`,
                usually at the expense of lower image quality.
            negative_prompt (`str` or `List[str]`, *optional*):
                The prompt or prompts not to guide the image generation. Ignored when not using guidance (i.e., ignored
                if `guidance_scale` is less than `1`).
            eta (`float`, *optional*, defaults to 0.0):
                Corresponds to parameter eta (η) in the DDIM paper: https://arxiv.org/abs/2010.02502. Only applies to
                [`schedulers.DDIMScheduler`], will be ignored for others.
            generator (`torch.Generator`, *optional*):
                A [torch generator](https://pytorch.org/docs/stable/generated/torch.Generator.html) to make generation
                deterministic.
            latents (`torch.FloatTensor`, *optional*):
                Pre-generated noisy latents, sampled from a Gaussian distribution, to be used as inputs for image
                generation. Can be used to tweak the same generation with different prompts. If not provided, a latents
                tensor will ge generated by sampling using the supplied random `generator`.
            output_type (`str`, *optional*, defaults to `"pil"`):
                The output format of the generate image. Choose between
                [PIL](https://pillow.readthedocs.io/en/stable/): `PIL.Image.Image` or `np.array`.
            return_dict (`bool`, *optional*, defaults to `True`):
                Whether or not to return a [`~pipelines.stable_diffusion.StableDiffusionPipelineOutput`] instead of a
                plain tuple.
            callback (`Callable`, *optional*):
                A function that will be called every `callback_steps` steps during inference. The function will be
                called with the following arguments: `callback(step: int, timestep: int, latents: torch.FloatTensor)`.
            callback_steps (`int`, *optional*, defaults to 1):
                The frequency at which the `callback` function will be called. If not specified, the callback will be
                called at every step.

        Returns:
            [`~pipelines.stable_diffusion.StableDiffusionPipelineOutput`] or `tuple`:
            [`~pipelines.stable_diffusion.StableDiffusionPipelineOutput`] if `return_dict` is True, otherwise a `tuple.
            When returning a tuple, the first element is a list with the generated images, and the second element is a
            list of `bool`s denoting whether the corresponding generated image likely represents "not-safe-for-work"
            (nsfw) content, according to the `safety_checker`.
        """

        if isinstance(prompt, str):
            batch_size = 1
        elif isinstance(prompt, list):
            batch_size = len(prompt)
        else:
            raise ValueError(f"`prompt` has to be of type `str` or `list` but is {type(prompt)}")

        if height % 8 != 0 or width % 8 != 0:
            raise ValueError(f"`height` and `width` have to be divisible by 8 but are {height} and {width}.")

        if (callback_steps is None) or (
            callback_steps is not None and (not isinstance(callback_steps, int) or callback_steps <= 0)
        ):
            raise ValueError(
                f"`callback_steps` has to be a positive integer but is {callback_steps} of type"
                f" {type(callback_steps)}."
            )

        # get prompt text embeddings
        text_inputs = self.tokenizer(
            prompt,
            padding="max_length",
            max_length=self.tokenizer.model_max_length,
            return_tensors="pt",
        )
        text_input_ids = text_inputs.input_ids

        if text_input_ids.shape[-1] > self.tokenizer.model_max_length:
            removed_text = self.tokenizer.batch_decode(text_input_ids[:, self.tokenizer.model_max_length :])
            logger.warning(
                "The following part of your input was truncated because CLIP can only handle sequences up to"
                f" {self.tokenizer.model_max_length} tokens: {removed_text}"
            )
            text_input_ids = text_input_ids[:, : self.tokenizer.model_max_length]
        text_embeddings = self.text_encoder(text_input_ids.to(self.device))[0]

        # here `guidance_scale` is defined analog to the guidance weight `w` of equation (2)
        # of the Imagen paper: https://arxiv.org/pdf/2205.11487.pdf . `guidance_scale = 1`
        # corresponds to doing no classifier free guidance.
        do_classifier_free_guidance = guidance_scale > 1.0
        # get unconditional embeddings for classifier free guidance
        if do_classifier_free_guidance:
            uncond_tokens: List[str]
            if negative_prompt is None:
                uncond_tokens = [""] * batch_size
            elif type(prompt) is not type(negative_prompt):
                raise TypeError(
                    "`negative_prompt` should be the same type to `prompt`, but got {type(negative_prompt)} !="
                    " {type(prompt)}."
                )
            elif isinstance(negative_prompt, str):
                uncond_tokens = [negative_prompt] * batch_size
            elif batch_size != len(negative_prompt):
                raise ValueError(
                    f"`negative_prompt`: {negative_prompt} has batch size {len(negative_prompt)}, but `prompt`:"
                    f" {prompt} has batch size {batch_size}. Please make sure that passed `negative_prompt` matches"
                    " the batch size of `prompt`."
                )
            else:
                uncond_tokens = negative_prompt

            max_length = text_input_ids.shape[-1]
            uncond_input = self.tokenizer(
                uncond_tokens,
                padding="max_length",
                max_length=max_length,
                truncation=True,
                return_tensors="pt",
            )
            uncond_embeddings = self.text_encoder(uncond_input.input_ids.to(self.device))[0]

            # For classifier free guidance, we need to do two forward passes.
            # Here we concatenate the unconditional and text embeddings into a single batch
            # to avoid doing two forward passes
            text_embeddings = torch.cat([uncond_embeddings, text_embeddings])

        # get the initial random noise unless the user supplied it

        # Unlike in other pipelines, latents need to be generated in the target device
        # for 1-to-1 results reproducibility with the CompVis implementation.
        # However this currently doesn't work in `mps`.
        latents_shape = (batch_size, self.unet.in_channels, height // 8, width // 8)
        latents_dtype = text_embeddings.dtype
        if latents is None:
<<<<<<< HEAD
            if self.device.type == "mps":
                # randn does not exist on mps
                latents = torch.randn(latents_shape, generator=generator, device="cpu", dtype=latents_dtype).to(
                    self.device
                )
            else:
                latents = torch.randn(latents_shape, generator=generator, device=self.device, dtype=latents_dtype)
        else:
            if latents.shape != latents_shape:
                raise ValueError(f"Unexpected latents shape, got {latents.shape}, expected {latents_shape}")
            if latents.device != self.device:
                raise ValueError(f"Unexpected latents device, got {latents.device}, expected {self.device}")
=======
            latents = torch.randn(
                latents_shape,
                generator=generator,
                device=latents_device,
                dtype=text_embeddings.dtype,
            )
        else:
            if latents.shape != latents_shape:
                raise ValueError(f"Unexpected latents shape, got {latents.shape}, expected {latents_shape}")
            latents = latents.to(latents_device)
>>>>>>> 14b97549

        # set timesteps
        self.scheduler.set_timesteps(num_inference_steps)

        # Some schedulers like PNDM have timesteps as arrays
        # It's more optimzed to move all timesteps to correct device beforehand
        if torch.is_tensor(self.scheduler.timesteps):
            timesteps_tensor = self.scheduler.timesteps.to(self.device)
        else:
            timesteps_tensor = torch.tensor(self.scheduler.timesteps.copy(), device=self.device)

        # if we use LMSDiscreteScheduler, let's make sure latents are multiplied by sigmas
        if isinstance(self.scheduler, LMSDiscreteScheduler):
            latents = latents * self.scheduler.sigmas[0]

        # prepare extra kwargs for the scheduler step, since not all schedulers have the same signature
        # eta (η) is only used with the DDIMScheduler, it will be ignored for other schedulers.
        # eta corresponds to η in DDIM paper: https://arxiv.org/abs/2010.02502
        # and should be between [0, 1]
        accepts_eta = "eta" in set(inspect.signature(self.scheduler.step).parameters.keys())
        extra_step_kwargs = {}
        if accepts_eta:
            extra_step_kwargs["eta"] = eta

        for i, t in enumerate(self.progress_bar(timesteps_tensor)):
            # expand the latents if we are doing classifier free guidance
            latent_model_input = torch.cat([latents] * 2) if do_classifier_free_guidance else latents
            if isinstance(self.scheduler, LMSDiscreteScheduler):
                sigma = self.scheduler.sigmas[i]
                # the model input needs to be scaled to match the continuous ODE formulation in K-LMS
                latent_model_input = latent_model_input / ((sigma**2 + 1) ** 0.5)

            # predict the noise residual
            noise_pred = self.unet(latent_model_input, t, encoder_hidden_states=text_embeddings).sample

            # perform guidance
            if do_classifier_free_guidance:
                noise_pred_uncond, noise_pred_text = noise_pred.chunk(2)
                noise_pred = noise_pred_uncond + guidance_scale * (noise_pred_text - noise_pred_uncond)

            # compute the previous noisy sample x_t -> x_t-1
            if isinstance(self.scheduler, LMSDiscreteScheduler):
                latents = self.scheduler.step(noise_pred, i, latents, **extra_step_kwargs).prev_sample
            else:
                latents = self.scheduler.step(noise_pred, t, latents, **extra_step_kwargs).prev_sample

            # call the callback, if provided
            if callback is not None and i % callback_steps == 0:
                callback(i, t, latents)

        latents = 1 / 0.18215 * latents
        image = self.vae.decode(latents).sample

        image = (image / 2 + 0.5).clamp(0, 1)
        image = image.cpu().permute(0, 2, 3, 1).numpy()

<<<<<<< HEAD
        # run safety checker
        safety_cheker_input = self.feature_extractor(self.numpy_to_pil(image), return_tensors="pt").to(self.device)

        # XXX: it might be better to check against the actual dtype of the safety checker since
        # it might want to run in a different precision, but the safety checker does not expose
        # a `dtype` /`precision` itself, so this is a good enough proxy for running pipelines in
        # both f16 / f32
        safety_cheker_input.pixel_values = safety_cheker_input.pixel_values.to(dtype=latents_dtype)
        image, has_nsfw_concept = self.safety_checker(images=image, clip_input=safety_cheker_input.pixel_values)
=======
        safety_checker_input = self.feature_extractor(self.numpy_to_pil(image), return_tensors="pt").to(self.device)
        image, has_nsfw_concept = self.safety_checker(
            images=image, clip_input=safety_checker_input.pixel_values.to(text_embeddings.dtype)
        )
>>>>>>> 14b97549

        if output_type == "pil":
            image = self.numpy_to_pil(image)

        if not return_dict:
            return (image, has_nsfw_concept)

        return StableDiffusionPipelineOutput(images=image, nsfw_content_detected=has_nsfw_concept)<|MERGE_RESOLUTION|>--- conflicted
+++ resolved
@@ -263,7 +263,6 @@
         latents_shape = (batch_size, self.unet.in_channels, height // 8, width // 8)
         latents_dtype = text_embeddings.dtype
         if latents is None:
-<<<<<<< HEAD
             if self.device.type == "mps":
                 # randn does not exist on mps
                 latents = torch.randn(latents_shape, generator=generator, device="cpu", dtype=latents_dtype).to(
@@ -274,20 +273,7 @@
         else:
             if latents.shape != latents_shape:
                 raise ValueError(f"Unexpected latents shape, got {latents.shape}, expected {latents_shape}")
-            if latents.device != self.device:
-                raise ValueError(f"Unexpected latents device, got {latents.device}, expected {self.device}")
-=======
-            latents = torch.randn(
-                latents_shape,
-                generator=generator,
-                device=latents_device,
-                dtype=text_embeddings.dtype,
-            )
-        else:
-            if latents.shape != latents_shape:
-                raise ValueError(f"Unexpected latents shape, got {latents.shape}, expected {latents_shape}")
-            latents = latents.to(latents_device)
->>>>>>> 14b97549
+            latents = latents.to(self.device)
 
         # set timesteps
         self.scheduler.set_timesteps(num_inference_steps)
@@ -344,22 +330,10 @@
         image = (image / 2 + 0.5).clamp(0, 1)
         image = image.cpu().permute(0, 2, 3, 1).numpy()
 
-<<<<<<< HEAD
-        # run safety checker
-        safety_cheker_input = self.feature_extractor(self.numpy_to_pil(image), return_tensors="pt").to(self.device)
-
-        # XXX: it might be better to check against the actual dtype of the safety checker since
-        # it might want to run in a different precision, but the safety checker does not expose
-        # a `dtype` /`precision` itself, so this is a good enough proxy for running pipelines in
-        # both f16 / f32
-        safety_cheker_input.pixel_values = safety_cheker_input.pixel_values.to(dtype=latents_dtype)
-        image, has_nsfw_concept = self.safety_checker(images=image, clip_input=safety_cheker_input.pixel_values)
-=======
         safety_checker_input = self.feature_extractor(self.numpy_to_pil(image), return_tensors="pt").to(self.device)
         image, has_nsfw_concept = self.safety_checker(
             images=image, clip_input=safety_checker_input.pixel_values.to(text_embeddings.dtype)
         )
->>>>>>> 14b97549
 
         if output_type == "pil":
             image = self.numpy_to_pil(image)

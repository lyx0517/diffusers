# Copyright 2023 The HuggingFace Team. All rights reserved.
#
# Licensed under the Apache License, Version 2.0 (the "License");
# you may not use this file except in compliance with the License.
# You may obtain a copy of the License at
#
#     http://www.apache.org/licenses/LICENSE-2.0
#
# Unless required by applicable law or agreed to in writing, software
# distributed under the License is distributed on an "AS IS" BASIS,
# WITHOUT WARRANTIES OR CONDITIONS OF ANY KIND, either express or implied.
# See the License for the specific language governing permissions and
# limitations under the License.

import inspect
from typing import Any, Callable, Dict, List, Optional, Union

import torch
from packaging import version
from transformers import CLIPImageProcessor, CLIPTextModel, CLIPTokenizer, CLIPVisionModelWithProjection

from ...configuration_utils import FrozenDict
from ...image_processor import PipelineImageInput, VaeImageProcessor
from ...loaders import FromSingleFileMixin, IPAdapterMixin, LoraLoaderMixin, TextualInversionLoaderMixin
from ...models import AutoencoderKL, UNet2DConditionModel
from ...models.lora import adjust_lora_scale_text_encoder
from ...schedulers import KarrasDiffusionSchedulers
from ...utils import (
    USE_PEFT_BACKEND,
    deprecate,
    logging,
    replace_example_docstring,
    scale_lora_layers,
    unscale_lora_layers,
)
from ...utils.torch_utils import randn_tensor
from ..pipeline_utils import DiffusionPipeline
from .pipeline_output import StableDiffusionPipelineOutput
from .safety_checker import StableDiffusionSafetyChecker


logger = logging.get_logger(__name__)  # pylint: disable=invalid-name

EXAMPLE_DOC_STRING = """
    Examples:
        ```py
        >>> import torch
        >>> from diffusers import StableDiffusionPipeline

        >>> pipe = StableDiffusionPipeline.from_pretrained("runwayml/stable-diffusion-v1-5", torch_dtype=torch.float16)
        >>> pipe = pipe.to("cuda")

        >>> prompt = "a photo of an astronaut riding a horse on mars"
        >>> image = pipe(prompt).images[0]
        ```
"""


def rescale_noise_cfg(noise_cfg, noise_pred_text, guidance_rescale=0.0):
    """
    Rescale `noise_cfg` according to `guidance_rescale`. Based on findings of [Common Diffusion Noise Schedules and
    Sample Steps are Flawed](https://arxiv.org/pdf/2305.08891.pdf). See Section 3.4
    """
    std_text = noise_pred_text.std(dim=list(range(1, noise_pred_text.ndim)), keepdim=True)
    std_cfg = noise_cfg.std(dim=list(range(1, noise_cfg.ndim)), keepdim=True)
    # rescale the results from guidance (fixes overexposure)
    noise_pred_rescaled = noise_cfg * (std_text / std_cfg)
    # mix with the original results from guidance by factor guidance_rescale to avoid "plain looking" images
    noise_cfg = guidance_rescale * noise_pred_rescaled + (1 - guidance_rescale) * noise_cfg
    return noise_cfg


<<<<<<< HEAD
def retrieve_timesteps(
    scheduler,
    num_inference_steps: Optional[int] = None,
    device: Optional[Union[str, torch.device]] = None,
    timesteps: Optional[List[int]] = None,
    **kwargs,
):
    """
    Calls the scheduler's `set_timesteps` method and retrieves timesteps from the scheduler after the call. Handles
    custom timesteps. Any kwargs will be supplied to `scheduler.set_timesteps`.

    Args:
        scheduler (`SchedulerMixin`):
            The scheduler to get timesteps from.
        num_inference_steps (`int`):
            The number of diffusion steps used when generating samples with a pre-trained model. If used,
            `timesteps` must be `None`.
        device (`str` or `torch.device`, *optional*):
            The device to which the timesteps should be moved to. If `None`, the timesteps are not moved.
        timesteps (`List[int]`, *optional*):
                Custom timesteps used to support arbitrary spacing between timesteps. If `None`, then the default
                timestep spacing strategy of the scheduler is used. If `timesteps` is passed, `num_inference_steps`
                must be `None`.

    Returns:
        `Tuple[torch.Tensor, int]`: A tuple where the first element is the timestep schedule from the scheduler and the
        second element is the number of inference steps.
    """
    if timesteps is not None:
        accepts_timesteps = "timesteps" in set(inspect.signature(scheduler.set_timesteps).parameters.keys())
        if not accepts_timesteps:
            raise ValueError(
                f"The current scheduler class {scheduler.__class__}'s `set_timesteps` does not support custom"
                f" timestep schedules. Please check whether you are using the correct scheduler."
            )
        scheduler.set_timesteps(timesteps=timesteps, device=device, **kwargs)
        timesteps = scheduler.timesteps
        num_inference_steps = len(timesteps)
    else:
        scheduler.set_timesteps(num_inference_steps, device=device, **kwargs)
        timesteps = scheduler.timesteps
    return timesteps, num_inference_steps


class StableDiffusionPipeline(DiffusionPipeline, TextualInversionLoaderMixin, LoraLoaderMixin, FromSingleFileMixin):
=======
class StableDiffusionPipeline(
    DiffusionPipeline, TextualInversionLoaderMixin, LoraLoaderMixin, IPAdapterMixin, FromSingleFileMixin
):
>>>>>>> 93f1a14c
    r"""
    Pipeline for text-to-image generation using Stable Diffusion.

    This model inherits from [`DiffusionPipeline`]. Check the superclass documentation for the generic methods
    implemented for all pipelines (downloading, saving, running on a particular device, etc.).

    The pipeline also inherits the following loading methods:
        - [`~loaders.TextualInversionLoaderMixin.load_textual_inversion`] for loading textual inversion embeddings
        - [`~loaders.LoraLoaderMixin.load_lora_weights`] for loading LoRA weights
        - [`~loaders.LoraLoaderMixin.save_lora_weights`] for saving LoRA weights
        - [`~loaders.FromSingleFileMixin.from_single_file`] for loading `.ckpt` files
        - [`~loaders.IPAdapterMixin.load_ip_adapter`] for loading IP Adapters

    Args:
        vae ([`AutoencoderKL`]):
            Variational Auto-Encoder (VAE) model to encode and decode images to and from latent representations.
        text_encoder ([`~transformers.CLIPTextModel`]):
            Frozen text-encoder ([clip-vit-large-patch14](https://huggingface.co/openai/clip-vit-large-patch14)).
        tokenizer ([`~transformers.CLIPTokenizer`]):
            A `CLIPTokenizer` to tokenize text.
        unet ([`UNet2DConditionModel`]):
            A `UNet2DConditionModel` to denoise the encoded image latents.
        scheduler ([`SchedulerMixin`]):
            A scheduler to be used in combination with `unet` to denoise the encoded image latents. Can be one of
            [`DDIMScheduler`], [`LMSDiscreteScheduler`], or [`PNDMScheduler`].
        safety_checker ([`StableDiffusionSafetyChecker`]):
            Classification module that estimates whether generated images could be considered offensive or harmful.
            Please refer to the [model card](https://huggingface.co/runwayml/stable-diffusion-v1-5) for more details
            about a model's potential harms.
        feature_extractor ([`~transformers.CLIPImageProcessor`]):
            A `CLIPImageProcessor` to extract features from generated images; used as inputs to the `safety_checker`.
    """

    model_cpu_offload_seq = "text_encoder->unet->vae"
    _optional_components = ["safety_checker", "feature_extractor", "image_encoder"]
    _exclude_from_cpu_offload = ["safety_checker"]
    _callback_tensor_inputs = ["latents", "prompt_embeds", "negative_prompt_embeds"]

    def __init__(
        self,
        vae: AutoencoderKL,
        text_encoder: CLIPTextModel,
        tokenizer: CLIPTokenizer,
        unet: UNet2DConditionModel,
        scheduler: KarrasDiffusionSchedulers,
        safety_checker: StableDiffusionSafetyChecker,
        feature_extractor: CLIPImageProcessor,
        image_encoder: CLIPVisionModelWithProjection = None,
        requires_safety_checker: bool = True,
    ):
        super().__init__()

        if hasattr(scheduler.config, "steps_offset") and scheduler.config.steps_offset != 1:
            deprecation_message = (
                f"The configuration file of this scheduler: {scheduler} is outdated. `steps_offset`"
                f" should be set to 1 instead of {scheduler.config.steps_offset}. Please make sure "
                "to update the config accordingly as leaving `steps_offset` might led to incorrect results"
                " in future versions. If you have downloaded this checkpoint from the Hugging Face Hub,"
                " it would be very nice if you could open a Pull request for the `scheduler/scheduler_config.json`"
                " file"
            )
            deprecate("steps_offset!=1", "1.0.0", deprecation_message, standard_warn=False)
            new_config = dict(scheduler.config)
            new_config["steps_offset"] = 1
            scheduler._internal_dict = FrozenDict(new_config)

        if hasattr(scheduler.config, "clip_sample") and scheduler.config.clip_sample is True:
            deprecation_message = (
                f"The configuration file of this scheduler: {scheduler} has not set the configuration `clip_sample`."
                " `clip_sample` should be set to False in the configuration file. Please make sure to update the"
                " config accordingly as not setting `clip_sample` in the config might lead to incorrect results in"
                " future versions. If you have downloaded this checkpoint from the Hugging Face Hub, it would be very"
                " nice if you could open a Pull request for the `scheduler/scheduler_config.json` file"
            )
            deprecate("clip_sample not set", "1.0.0", deprecation_message, standard_warn=False)
            new_config = dict(scheduler.config)
            new_config["clip_sample"] = False
            scheduler._internal_dict = FrozenDict(new_config)

        if safety_checker is None and requires_safety_checker:
            logger.warning(
                f"You have disabled the safety checker for {self.__class__} by passing `safety_checker=None`. Ensure"
                " that you abide to the conditions of the Stable Diffusion license and do not expose unfiltered"
                " results in services or applications open to the public. Both the diffusers team and Hugging Face"
                " strongly recommend to keep the safety filter enabled in all public facing circumstances, disabling"
                " it only for use-cases that involve analyzing network behavior or auditing its results. For more"
                " information, please have a look at https://github.com/huggingface/diffusers/pull/254 ."
            )

        if safety_checker is not None and feature_extractor is None:
            raise ValueError(
                "Make sure to define a feature extractor when loading {self.__class__} if you want to use the safety"
                " checker. If you do not want to use the safety checker, you can pass `'safety_checker=None'` instead."
            )

        is_unet_version_less_0_9_0 = hasattr(unet.config, "_diffusers_version") and version.parse(
            version.parse(unet.config._diffusers_version).base_version
        ) < version.parse("0.9.0.dev0")
        is_unet_sample_size_less_64 = hasattr(unet.config, "sample_size") and unet.config.sample_size < 64
        if is_unet_version_less_0_9_0 and is_unet_sample_size_less_64:
            deprecation_message = (
                "The configuration file of the unet has set the default `sample_size` to smaller than"
                " 64 which seems highly unlikely. If your checkpoint is a fine-tuned version of any of the"
                " following: \n- CompVis/stable-diffusion-v1-4 \n- CompVis/stable-diffusion-v1-3 \n-"
                " CompVis/stable-diffusion-v1-2 \n- CompVis/stable-diffusion-v1-1 \n- runwayml/stable-diffusion-v1-5"
                " \n- runwayml/stable-diffusion-inpainting \n you should change 'sample_size' to 64 in the"
                " configuration file. Please make sure to update the config accordingly as leaving `sample_size=32`"
                " in the config might lead to incorrect results in future versions. If you have downloaded this"
                " checkpoint from the Hugging Face Hub, it would be very nice if you could open a Pull request for"
                " the `unet/config.json` file"
            )
            deprecate("sample_size<64", "1.0.0", deprecation_message, standard_warn=False)
            new_config = dict(unet.config)
            new_config["sample_size"] = 64
            unet._internal_dict = FrozenDict(new_config)

        self.register_modules(
            vae=vae,
            text_encoder=text_encoder,
            tokenizer=tokenizer,
            unet=unet,
            scheduler=scheduler,
            safety_checker=safety_checker,
            feature_extractor=feature_extractor,
            image_encoder=image_encoder,
        )
        self.vae_scale_factor = 2 ** (len(self.vae.config.block_out_channels) - 1)
        self.image_processor = VaeImageProcessor(vae_scale_factor=self.vae_scale_factor)
        self.register_to_config(requires_safety_checker=requires_safety_checker)

    def enable_vae_slicing(self):
        r"""
        Enable sliced VAE decoding. When this option is enabled, the VAE will split the input tensor in slices to
        compute decoding in several steps. This is useful to save some memory and allow larger batch sizes.
        """
        self.vae.enable_slicing()

    def disable_vae_slicing(self):
        r"""
        Disable sliced VAE decoding. If `enable_vae_slicing` was previously enabled, this method will go back to
        computing decoding in one step.
        """
        self.vae.disable_slicing()

    def enable_vae_tiling(self):
        r"""
        Enable tiled VAE decoding. When this option is enabled, the VAE will split the input tensor into tiles to
        compute decoding and encoding in several steps. This is useful for saving a large amount of memory and to allow
        processing larger images.
        """
        self.vae.enable_tiling()

    def disable_vae_tiling(self):
        r"""
        Disable tiled VAE decoding. If `enable_vae_tiling` was previously enabled, this method will go back to
        computing decoding in one step.
        """
        self.vae.disable_tiling()

    def _encode_prompt(
        self,
        prompt,
        device,
        num_images_per_prompt,
        do_classifier_free_guidance,
        negative_prompt=None,
        prompt_embeds: Optional[torch.FloatTensor] = None,
        negative_prompt_embeds: Optional[torch.FloatTensor] = None,
        lora_scale: Optional[float] = None,
        **kwargs,
    ):
        deprecation_message = "`_encode_prompt()` is deprecated and it will be removed in a future version. Use `encode_prompt()` instead. Also, be aware that the output format changed from a concatenated tensor to a tuple."
        deprecate("_encode_prompt()", "1.0.0", deprecation_message, standard_warn=False)

        prompt_embeds_tuple = self.encode_prompt(
            prompt=prompt,
            device=device,
            num_images_per_prompt=num_images_per_prompt,
            do_classifier_free_guidance=do_classifier_free_guidance,
            negative_prompt=negative_prompt,
            prompt_embeds=prompt_embeds,
            negative_prompt_embeds=negative_prompt_embeds,
            lora_scale=lora_scale,
            **kwargs,
        )

        # concatenate for backwards comp
        prompt_embeds = torch.cat([prompt_embeds_tuple[1], prompt_embeds_tuple[0]])

        return prompt_embeds

    def encode_prompt(
        self,
        prompt,
        device,
        num_images_per_prompt,
        do_classifier_free_guidance,
        negative_prompt=None,
        prompt_embeds: Optional[torch.FloatTensor] = None,
        negative_prompt_embeds: Optional[torch.FloatTensor] = None,
        lora_scale: Optional[float] = None,
        clip_skip: Optional[int] = None,
    ):
        r"""
        Encodes the prompt into text encoder hidden states.

        Args:
            prompt (`str` or `List[str]`, *optional*):
                prompt to be encoded
            device: (`torch.device`):
                torch device
            num_images_per_prompt (`int`):
                number of images that should be generated per prompt
            do_classifier_free_guidance (`bool`):
                whether to use classifier free guidance or not
            negative_prompt (`str` or `List[str]`, *optional*):
                The prompt or prompts not to guide the image generation. If not defined, one has to pass
                `negative_prompt_embeds` instead. Ignored when not using guidance (i.e., ignored if `guidance_scale` is
                less than `1`).
            prompt_embeds (`torch.FloatTensor`, *optional*):
                Pre-generated text embeddings. Can be used to easily tweak text inputs, *e.g.* prompt weighting. If not
                provided, text embeddings will be generated from `prompt` input argument.
            negative_prompt_embeds (`torch.FloatTensor`, *optional*):
                Pre-generated negative text embeddings. Can be used to easily tweak text inputs, *e.g.* prompt
                weighting. If not provided, negative_prompt_embeds will be generated from `negative_prompt` input
                argument.
            lora_scale (`float`, *optional*):
                A LoRA scale that will be applied to all LoRA layers of the text encoder if LoRA layers are loaded.
            clip_skip (`int`, *optional*):
                Number of layers to be skipped from CLIP while computing the prompt embeddings. A value of 1 means that
                the output of the pre-final layer will be used for computing the prompt embeddings.
        """
        # set lora scale so that monkey patched LoRA
        # function of text encoder can correctly access it
        if lora_scale is not None and isinstance(self, LoraLoaderMixin):
            self._lora_scale = lora_scale

            # dynamically adjust the LoRA scale
            if not USE_PEFT_BACKEND:
                adjust_lora_scale_text_encoder(self.text_encoder, lora_scale)
            else:
                scale_lora_layers(self.text_encoder, lora_scale)

        if prompt is not None and isinstance(prompt, str):
            batch_size = 1
        elif prompt is not None and isinstance(prompt, list):
            batch_size = len(prompt)
        else:
            batch_size = prompt_embeds.shape[0]

        if prompt_embeds is None:
            # textual inversion: procecss multi-vector tokens if necessary
            if isinstance(self, TextualInversionLoaderMixin):
                prompt = self.maybe_convert_prompt(prompt, self.tokenizer)

            text_inputs = self.tokenizer(
                prompt,
                padding="max_length",
                max_length=self.tokenizer.model_max_length,
                truncation=True,
                return_tensors="pt",
            )
            text_input_ids = text_inputs.input_ids
            untruncated_ids = self.tokenizer(prompt, padding="longest", return_tensors="pt").input_ids

            if untruncated_ids.shape[-1] >= text_input_ids.shape[-1] and not torch.equal(
                text_input_ids, untruncated_ids
            ):
                removed_text = self.tokenizer.batch_decode(
                    untruncated_ids[:, self.tokenizer.model_max_length - 1 : -1]
                )
                logger.warning(
                    "The following part of your input was truncated because CLIP can only handle sequences up to"
                    f" {self.tokenizer.model_max_length} tokens: {removed_text}"
                )

            if hasattr(self.text_encoder.config, "use_attention_mask") and self.text_encoder.config.use_attention_mask:
                attention_mask = text_inputs.attention_mask.to(device)
            else:
                attention_mask = None

            if clip_skip is None:
                prompt_embeds = self.text_encoder(text_input_ids.to(device), attention_mask=attention_mask)
                prompt_embeds = prompt_embeds[0]
            else:
                prompt_embeds = self.text_encoder(
                    text_input_ids.to(device), attention_mask=attention_mask, output_hidden_states=True
                )
                # Access the `hidden_states` first, that contains a tuple of
                # all the hidden states from the encoder layers. Then index into
                # the tuple to access the hidden states from the desired layer.
                prompt_embeds = prompt_embeds[-1][-(clip_skip + 1)]
                # We also need to apply the final LayerNorm here to not mess with the
                # representations. The `last_hidden_states` that we typically use for
                # obtaining the final prompt representations passes through the LayerNorm
                # layer.
                prompt_embeds = self.text_encoder.text_model.final_layer_norm(prompt_embeds)

        if self.text_encoder is not None:
            prompt_embeds_dtype = self.text_encoder.dtype
        elif self.unet is not None:
            prompt_embeds_dtype = self.unet.dtype
        else:
            prompt_embeds_dtype = prompt_embeds.dtype

        prompt_embeds = prompt_embeds.to(dtype=prompt_embeds_dtype, device=device)

        bs_embed, seq_len, _ = prompt_embeds.shape
        # duplicate text embeddings for each generation per prompt, using mps friendly method
        prompt_embeds = prompt_embeds.repeat(1, num_images_per_prompt, 1)
        prompt_embeds = prompt_embeds.view(bs_embed * num_images_per_prompt, seq_len, -1)

        # get unconditional embeddings for classifier free guidance
        if do_classifier_free_guidance and negative_prompt_embeds is None:
            uncond_tokens: List[str]
            if negative_prompt is None:
                uncond_tokens = [""] * batch_size
            elif prompt is not None and type(prompt) is not type(negative_prompt):
                raise TypeError(
                    f"`negative_prompt` should be the same type to `prompt`, but got {type(negative_prompt)} !="
                    f" {type(prompt)}."
                )
            elif isinstance(negative_prompt, str):
                uncond_tokens = [negative_prompt]
            elif batch_size != len(negative_prompt):
                raise ValueError(
                    f"`negative_prompt`: {negative_prompt} has batch size {len(negative_prompt)}, but `prompt`:"
                    f" {prompt} has batch size {batch_size}. Please make sure that passed `negative_prompt` matches"
                    " the batch size of `prompt`."
                )
            else:
                uncond_tokens = negative_prompt

            # textual inversion: procecss multi-vector tokens if necessary
            if isinstance(self, TextualInversionLoaderMixin):
                uncond_tokens = self.maybe_convert_prompt(uncond_tokens, self.tokenizer)

            max_length = prompt_embeds.shape[1]
            uncond_input = self.tokenizer(
                uncond_tokens,
                padding="max_length",
                max_length=max_length,
                truncation=True,
                return_tensors="pt",
            )

            if hasattr(self.text_encoder.config, "use_attention_mask") and self.text_encoder.config.use_attention_mask:
                attention_mask = uncond_input.attention_mask.to(device)
            else:
                attention_mask = None

            negative_prompt_embeds = self.text_encoder(
                uncond_input.input_ids.to(device),
                attention_mask=attention_mask,
            )
            negative_prompt_embeds = negative_prompt_embeds[0]

        if do_classifier_free_guidance:
            # duplicate unconditional embeddings for each generation per prompt, using mps friendly method
            seq_len = negative_prompt_embeds.shape[1]

            negative_prompt_embeds = negative_prompt_embeds.to(dtype=prompt_embeds_dtype, device=device)

            negative_prompt_embeds = negative_prompt_embeds.repeat(1, num_images_per_prompt, 1)
            negative_prompt_embeds = negative_prompt_embeds.view(batch_size * num_images_per_prompt, seq_len, -1)

        if isinstance(self, LoraLoaderMixin) and USE_PEFT_BACKEND:
            # Retrieve the original scale by scaling back the LoRA layers
            unscale_lora_layers(self.text_encoder, lora_scale)

        return prompt_embeds, negative_prompt_embeds

    def encode_image(self, image, device, num_images_per_prompt):
        dtype = next(self.image_encoder.parameters()).dtype

        if not isinstance(image, torch.Tensor):
            image = self.feature_extractor(image, return_tensors="pt").pixel_values

        image = image.to(device=device, dtype=dtype)
        image_embeds = self.image_encoder(image).image_embeds
        image_embeds = image_embeds.repeat_interleave(num_images_per_prompt, dim=0)

        uncond_image_embeds = torch.zeros_like(image_embeds)
        return image_embeds, uncond_image_embeds

    def run_safety_checker(self, image, device, dtype):
        if self.safety_checker is None:
            has_nsfw_concept = None
        else:
            if torch.is_tensor(image):
                feature_extractor_input = self.image_processor.postprocess(image, output_type="pil")
            else:
                feature_extractor_input = self.image_processor.numpy_to_pil(image)
            safety_checker_input = self.feature_extractor(feature_extractor_input, return_tensors="pt").to(device)
            image, has_nsfw_concept = self.safety_checker(
                images=image, clip_input=safety_checker_input.pixel_values.to(dtype)
            )
        return image, has_nsfw_concept

    def decode_latents(self, latents):
        deprecation_message = "The decode_latents method is deprecated and will be removed in 1.0.0. Please use VaeImageProcessor.postprocess(...) instead"
        deprecate("decode_latents", "1.0.0", deprecation_message, standard_warn=False)

        latents = 1 / self.vae.config.scaling_factor * latents
        image = self.vae.decode(latents, return_dict=False)[0]
        image = (image / 2 + 0.5).clamp(0, 1)
        # we always cast to float32 as this does not cause significant overhead and is compatible with bfloat16
        image = image.cpu().permute(0, 2, 3, 1).float().numpy()
        return image

    def prepare_extra_step_kwargs(self, generator, eta):
        # prepare extra kwargs for the scheduler step, since not all schedulers have the same signature
        # eta (η) is only used with the DDIMScheduler, it will be ignored for other schedulers.
        # eta corresponds to η in DDIM paper: https://arxiv.org/abs/2010.02502
        # and should be between [0, 1]

        accepts_eta = "eta" in set(inspect.signature(self.scheduler.step).parameters.keys())
        extra_step_kwargs = {}
        if accepts_eta:
            extra_step_kwargs["eta"] = eta

        # check if the scheduler accepts generator
        accepts_generator = "generator" in set(inspect.signature(self.scheduler.step).parameters.keys())
        if accepts_generator:
            extra_step_kwargs["generator"] = generator
        return extra_step_kwargs

    def check_inputs(
        self,
        prompt,
        height,
        width,
        callback_steps,
        negative_prompt=None,
        prompt_embeds=None,
        negative_prompt_embeds=None,
        callback_on_step_end_tensor_inputs=None,
    ):
        if height % 8 != 0 or width % 8 != 0:
            raise ValueError(f"`height` and `width` have to be divisible by 8 but are {height} and {width}.")

        if callback_steps is not None and (not isinstance(callback_steps, int) or callback_steps <= 0):
            raise ValueError(
                f"`callback_steps` has to be a positive integer but is {callback_steps} of type"
                f" {type(callback_steps)}."
            )
        if callback_on_step_end_tensor_inputs is not None and not all(
            k in self._callback_tensor_inputs for k in callback_on_step_end_tensor_inputs
        ):
            raise ValueError(
                f"`callback_on_step_end_tensor_inputs` has to be in {self._callback_tensor_inputs}, but found {[k for k in callback_on_step_end_tensor_inputs if k not in self._callback_tensor_inputs]}"
            )

        if prompt is not None and prompt_embeds is not None:
            raise ValueError(
                f"Cannot forward both `prompt`: {prompt} and `prompt_embeds`: {prompt_embeds}. Please make sure to"
                " only forward one of the two."
            )
        elif prompt is None and prompt_embeds is None:
            raise ValueError(
                "Provide either `prompt` or `prompt_embeds`. Cannot leave both `prompt` and `prompt_embeds` undefined."
            )
        elif prompt is not None and (not isinstance(prompt, str) and not isinstance(prompt, list)):
            raise ValueError(f"`prompt` has to be of type `str` or `list` but is {type(prompt)}")

        if negative_prompt is not None and negative_prompt_embeds is not None:
            raise ValueError(
                f"Cannot forward both `negative_prompt`: {negative_prompt} and `negative_prompt_embeds`:"
                f" {negative_prompt_embeds}. Please make sure to only forward one of the two."
            )

        if prompt_embeds is not None and negative_prompt_embeds is not None:
            if prompt_embeds.shape != negative_prompt_embeds.shape:
                raise ValueError(
                    "`prompt_embeds` and `negative_prompt_embeds` must have the same shape when passed directly, but"
                    f" got: `prompt_embeds` {prompt_embeds.shape} != `negative_prompt_embeds`"
                    f" {negative_prompt_embeds.shape}."
                )

    def prepare_latents(self, batch_size, num_channels_latents, height, width, dtype, device, generator, latents=None):
        shape = (batch_size, num_channels_latents, height // self.vae_scale_factor, width // self.vae_scale_factor)
        if isinstance(generator, list) and len(generator) != batch_size:
            raise ValueError(
                f"You have passed a list of generators of length {len(generator)}, but requested an effective batch"
                f" size of {batch_size}. Make sure the batch size matches the length of the generators."
            )

        if latents is None:
            latents = randn_tensor(shape, generator=generator, device=device, dtype=dtype)
        else:
            latents = latents.to(device)

        # scale the initial noise by the standard deviation required by the scheduler
        latents = latents * self.scheduler.init_noise_sigma
        return latents

    def enable_freeu(self, s1: float, s2: float, b1: float, b2: float):
        r"""Enables the FreeU mechanism as in https://arxiv.org/abs/2309.11497.

        The suffixes after the scaling factors represent the stages where they are being applied.

        Please refer to the [official repository](https://github.com/ChenyangSi/FreeU) for combinations of the values
        that are known to work well for different pipelines such as Stable Diffusion v1, v2, and Stable Diffusion XL.

        Args:
            s1 (`float`):
                Scaling factor for stage 1 to attenuate the contributions of the skip features. This is done to
                mitigate "oversmoothing effect" in the enhanced denoising process.
            s2 (`float`):
                Scaling factor for stage 2 to attenuate the contributions of the skip features. This is done to
                mitigate "oversmoothing effect" in the enhanced denoising process.
            b1 (`float`): Scaling factor for stage 1 to amplify the contributions of backbone features.
            b2 (`float`): Scaling factor for stage 2 to amplify the contributions of backbone features.
        """
        if not hasattr(self, "unet"):
            raise ValueError("The pipeline must have `unet` for using FreeU.")
        self.unet.enable_freeu(s1=s1, s2=s2, b1=b1, b2=b2)

    def disable_freeu(self):
        """Disables the FreeU mechanism if enabled."""
        self.unet.disable_freeu()

    # Copied from diffusers.pipelines.latent_consistency_models.pipeline_latent_consistency_text2img.LatentConsistencyModelPipeline.get_guidance_scale_embedding
    def get_guidance_scale_embedding(self, w, embedding_dim=512, dtype=torch.float32):
        """
        See https://github.com/google-research/vdm/blob/dc27b98a554f65cdc654b800da5aa1846545d41b/model_vdm.py#L298

        Args:
            timesteps (`torch.Tensor`):
                generate embedding vectors at these timesteps
            embedding_dim (`int`, *optional*, defaults to 512):
                dimension of the embeddings to generate
            dtype:
                data type of the generated embeddings

        Returns:
            `torch.FloatTensor`: Embedding vectors with shape `(len(timesteps), embedding_dim)`
        """
        assert len(w.shape) == 1
        w = w * 1000.0

        half_dim = embedding_dim // 2
        emb = torch.log(torch.tensor(10000.0)) / (half_dim - 1)
        emb = torch.exp(torch.arange(half_dim, dtype=dtype) * -emb)
        emb = w.to(dtype)[:, None] * emb[None, :]
        emb = torch.cat([torch.sin(emb), torch.cos(emb)], dim=1)
        if embedding_dim % 2 == 1:  # zero pad
            emb = torch.nn.functional.pad(emb, (0, 1))
        assert emb.shape == (w.shape[0], embedding_dim)
        return emb

    @property
    def guidance_scale(self):
        return self._guidance_scale

    @property
    def guidance_rescale(self):
        return self._guidance_rescale

    @property
    def clip_skip(self):
        return self._clip_skip

    # here `guidance_scale` is defined analog to the guidance weight `w` of equation (2)
    # of the Imagen paper: https://arxiv.org/pdf/2205.11487.pdf . `guidance_scale = 1`
    # corresponds to doing no classifier free guidance.
    @property
    def do_classifier_free_guidance(self):
        return self._guidance_scale > 1 and self.unet.config.time_cond_proj_dim is None

    @property
    def cross_attention_kwargs(self):
        return self._cross_attention_kwargs

    @property
    def num_timesteps(self):
        return self._num_timesteps

    @torch.no_grad()
    @replace_example_docstring(EXAMPLE_DOC_STRING)
    def __call__(
        self,
        prompt: Union[str, List[str]] = None,
        height: Optional[int] = None,
        width: Optional[int] = None,
        num_inference_steps: int = 50,
        timesteps: List[int] = None,
        guidance_scale: float = 7.5,
        negative_prompt: Optional[Union[str, List[str]]] = None,
        num_images_per_prompt: Optional[int] = 1,
        eta: float = 0.0,
        generator: Optional[Union[torch.Generator, List[torch.Generator]]] = None,
        latents: Optional[torch.FloatTensor] = None,
        prompt_embeds: Optional[torch.FloatTensor] = None,
        negative_prompt_embeds: Optional[torch.FloatTensor] = None,
        ip_adapter_image: Optional[PipelineImageInput] = None,
        output_type: Optional[str] = "pil",
        return_dict: bool = True,
        cross_attention_kwargs: Optional[Dict[str, Any]] = None,
        guidance_rescale: float = 0.0,
        clip_skip: Optional[int] = None,
        callback_on_step_end: Optional[Callable[[int, int, Dict], None]] = None,
        callback_on_step_end_tensor_inputs: List[str] = ["latents"],
        **kwargs,
    ):
        r"""
        The call function to the pipeline for generation.

        Args:
            prompt (`str` or `List[str]`, *optional*):
                The prompt or prompts to guide image generation. If not defined, you need to pass `prompt_embeds`.
            height (`int`, *optional*, defaults to `self.unet.config.sample_size * self.vae_scale_factor`):
                The height in pixels of the generated image.
            width (`int`, *optional*, defaults to `self.unet.config.sample_size * self.vae_scale_factor`):
                The width in pixels of the generated image.
            num_inference_steps (`int`, *optional*, defaults to 50):
                The number of denoising steps. More denoising steps usually lead to a higher quality image at the
                expense of slower inference.
            timesteps (`List[int]`, *optional*):
                Custom timesteps to use for the denoising process with schedulers which support a `timesteps` argument
                in their `set_timesteps` method. If not defined, the default behavior when `num_inference_steps` is
                passed will be used. Must be in descending order.
            guidance_scale (`float`, *optional*, defaults to 7.5):
                A higher guidance scale value encourages the model to generate images closely linked to the text
                `prompt` at the expense of lower image quality. Guidance scale is enabled when `guidance_scale > 1`.
            negative_prompt (`str` or `List[str]`, *optional*):
                The prompt or prompts to guide what to not include in image generation. If not defined, you need to
                pass `negative_prompt_embeds` instead. Ignored when not using guidance (`guidance_scale < 1`).
            num_images_per_prompt (`int`, *optional*, defaults to 1):
                The number of images to generate per prompt.
            eta (`float`, *optional*, defaults to 0.0):
                Corresponds to parameter eta (η) from the [DDIM](https://arxiv.org/abs/2010.02502) paper. Only applies
                to the [`~schedulers.DDIMScheduler`], and is ignored in other schedulers.
            generator (`torch.Generator` or `List[torch.Generator]`, *optional*):
                A [`torch.Generator`](https://pytorch.org/docs/stable/generated/torch.Generator.html) to make
                generation deterministic.
            latents (`torch.FloatTensor`, *optional*):
                Pre-generated noisy latents sampled from a Gaussian distribution, to be used as inputs for image
                generation. Can be used to tweak the same generation with different prompts. If not provided, a latents
                tensor is generated by sampling using the supplied random `generator`.
            prompt_embeds (`torch.FloatTensor`, *optional*):
                Pre-generated text embeddings. Can be used to easily tweak text inputs (prompt weighting). If not
                provided, text embeddings are generated from the `prompt` input argument.
            negative_prompt_embeds (`torch.FloatTensor`, *optional*):
                Pre-generated negative text embeddings. Can be used to easily tweak text inputs (prompt weighting). If
                not provided, `negative_prompt_embeds` are generated from the `negative_prompt` input argument.
            ip_adapter_image: (`PipelineImageInput`, *optional*): Optional image input to work with IP Adapters.
            output_type (`str`, *optional*, defaults to `"pil"`):
                The output format of the generated image. Choose between `PIL.Image` or `np.array`.
            return_dict (`bool`, *optional*, defaults to `True`):
                Whether or not to return a [`~pipelines.stable_diffusion.StableDiffusionPipelineOutput`] instead of a
                plain tuple.
            cross_attention_kwargs (`dict`, *optional*):
                A kwargs dictionary that if specified is passed along to the [`AttentionProcessor`] as defined in
                [`self.processor`](https://github.com/huggingface/diffusers/blob/main/src/diffusers/models/attention_processor.py).
            guidance_rescale (`float`, *optional*, defaults to 0.0):
                Guidance rescale factor from [Common Diffusion Noise Schedules and Sample Steps are
                Flawed](https://arxiv.org/pdf/2305.08891.pdf). Guidance rescale factor should fix overexposure when
                using zero terminal SNR.
            clip_skip (`int`, *optional*):
                Number of layers to be skipped from CLIP while computing the prompt embeddings. A value of 1 means that
                the output of the pre-final layer will be used for computing the prompt embeddings.
            callback_on_step_end (`Callable`, *optional*):
                A function that calls at the end of each denoising steps during the inference. The function is called
                with the following arguments: `callback_on_step_end(self: DiffusionPipeline, step: int, timestep: int,
                callback_kwargs: Dict)`. `callback_kwargs` will include a list of all tensors as specified by
                `callback_on_step_end_tensor_inputs`.
            callback_on_step_end_tensor_inputs (`List`, *optional*):
                The list of tensor inputs for the `callback_on_step_end` function. The tensors specified in the list
                will be passed as `callback_kwargs` argument. You will only be able to include variables listed in the
                `._callback_tensor_inputs` attribute of your pipeline class.

        Examples:

        Returns:
            [`~pipelines.stable_diffusion.StableDiffusionPipelineOutput`] or `tuple`:
                If `return_dict` is `True`, [`~pipelines.stable_diffusion.StableDiffusionPipelineOutput`] is returned,
                otherwise a `tuple` is returned where the first element is a list with the generated images and the
                second element is a list of `bool`s indicating whether the corresponding generated image contains
                "not-safe-for-work" (nsfw) content.
        """

        callback = kwargs.pop("callback", None)
        callback_steps = kwargs.pop("callback_steps", None)

        if callback is not None:
            deprecate(
                "callback",
                "1.0.0",
                "Passing `callback` as an input argument to `__call__` is deprecated, consider using `callback_on_step_end`",
            )
        if callback_steps is not None:
            deprecate(
                "callback_steps",
                "1.0.0",
                "Passing `callback_steps` as an input argument to `__call__` is deprecated, consider using `callback_on_step_end`",
            )

        # 0. Default height and width to unet
        height = height or self.unet.config.sample_size * self.vae_scale_factor
        width = width or self.unet.config.sample_size * self.vae_scale_factor
        # to deal with lora scaling and other possible forward hooks

        # 1. Check inputs. Raise error if not correct
        self.check_inputs(
            prompt,
            height,
            width,
            callback_steps,
            negative_prompt,
            prompt_embeds,
            negative_prompt_embeds,
            callback_on_step_end_tensor_inputs,
        )

        self._guidance_scale = guidance_scale
        self._guidance_rescale = guidance_rescale
        self._clip_skip = clip_skip
        self._cross_attention_kwargs = cross_attention_kwargs

        # 2. Define call parameters
        if prompt is not None and isinstance(prompt, str):
            batch_size = 1
        elif prompt is not None and isinstance(prompt, list):
            batch_size = len(prompt)
        else:
            batch_size = prompt_embeds.shape[0]

        device = self._execution_device

        # 3. Encode input prompt
        lora_scale = (
            self.cross_attention_kwargs.get("scale", None) if self.cross_attention_kwargs is not None else None
        )

        prompt_embeds, negative_prompt_embeds = self.encode_prompt(
            prompt,
            device,
            num_images_per_prompt,
            self.do_classifier_free_guidance,
            negative_prompt,
            prompt_embeds=prompt_embeds,
            negative_prompt_embeds=negative_prompt_embeds,
            lora_scale=lora_scale,
            clip_skip=self.clip_skip,
        )

        # For classifier free guidance, we need to do two forward passes.
        # Here we concatenate the unconditional and text embeddings into a single batch
        # to avoid doing two forward passes
        if self.do_classifier_free_guidance:
            prompt_embeds = torch.cat([negative_prompt_embeds, prompt_embeds])

        if ip_adapter_image is not None:
            image_embeds, negative_image_embeds = self.encode_image(ip_adapter_image, device, num_images_per_prompt)
            if self.do_classifier_free_guidance:
                image_embeds = torch.cat([negative_image_embeds, image_embeds])

        # 4. Prepare timesteps
        timesteps, num_inference_steps = retrieve_timesteps(self.scheduler, num_inference_steps, device, timesteps)

        # 5. Prepare latent variables
        num_channels_latents = self.unet.config.in_channels
        latents = self.prepare_latents(
            batch_size * num_images_per_prompt,
            num_channels_latents,
            height,
            width,
            prompt_embeds.dtype,
            device,
            generator,
            latents,
        )

        # 6. Prepare extra step kwargs. TODO: Logic should ideally just be moved out of the pipeline
        extra_step_kwargs = self.prepare_extra_step_kwargs(generator, eta)

        # 6.1 Add image embeds for IP-Adapter
        added_cond_kwargs = {"image_embeds": image_embeds} if ip_adapter_image is not None else None

        # 6.2 Optionally get Guidance Scale Embedding
        timestep_cond = None
        if self.unet.config.time_cond_proj_dim is not None:
            guidance_scale_tensor = torch.tensor(self.guidance_scale - 1).repeat(batch_size * num_images_per_prompt)
            timestep_cond = self.get_guidance_scale_embedding(
                guidance_scale_tensor, embedding_dim=self.unet.config.time_cond_proj_dim
            ).to(device=device, dtype=latents.dtype)

        # 7. Denoising loop
        num_warmup_steps = len(timesteps) - num_inference_steps * self.scheduler.order
        self._num_timesteps = len(timesteps)
        with self.progress_bar(total=num_inference_steps) as progress_bar:
            for i, t in enumerate(timesteps):
                # expand the latents if we are doing classifier free guidance
                latent_model_input = torch.cat([latents] * 2) if self.do_classifier_free_guidance else latents
                latent_model_input = self.scheduler.scale_model_input(latent_model_input, t)

                # predict the noise residual
                noise_pred = self.unet(
                    latent_model_input,
                    t,
                    encoder_hidden_states=prompt_embeds,
                    timestep_cond=timestep_cond,
                    cross_attention_kwargs=self.cross_attention_kwargs,
                    added_cond_kwargs=added_cond_kwargs,
                    return_dict=False,
                )[0]

                # perform guidance
                if self.do_classifier_free_guidance:
                    noise_pred_uncond, noise_pred_text = noise_pred.chunk(2)
                    noise_pred = noise_pred_uncond + self.guidance_scale * (noise_pred_text - noise_pred_uncond)

                if self.do_classifier_free_guidance and self.guidance_rescale > 0.0:
                    # Based on 3.4. in https://arxiv.org/pdf/2305.08891.pdf
                    noise_pred = rescale_noise_cfg(noise_pred, noise_pred_text, guidance_rescale=self.guidance_rescale)

                # compute the previous noisy sample x_t -> x_t-1
                latents = self.scheduler.step(noise_pred, t, latents, **extra_step_kwargs, return_dict=False)[0]

                if callback_on_step_end is not None:
                    callback_kwargs = {}
                    for k in callback_on_step_end_tensor_inputs:
                        callback_kwargs[k] = locals()[k]
                    callback_outputs = callback_on_step_end(self, i, t, callback_kwargs)

                    latents = callback_outputs.pop("latents", latents)
                    prompt_embeds = callback_outputs.pop("prompt_embeds", prompt_embeds)
                    negative_prompt_embeds = callback_outputs.pop("negative_prompt_embeds", negative_prompt_embeds)

                # call the callback, if provided
                if i == len(timesteps) - 1 or ((i + 1) > num_warmup_steps and (i + 1) % self.scheduler.order == 0):
                    progress_bar.update()
                    if callback is not None and i % callback_steps == 0:
                        step_idx = i // getattr(self.scheduler, "order", 1)
                        callback(step_idx, t, latents)

        if not output_type == "latent":
            image = self.vae.decode(latents / self.vae.config.scaling_factor, return_dict=False, generator=generator)[
                0
            ]
            image, has_nsfw_concept = self.run_safety_checker(image, device, prompt_embeds.dtype)
        else:
            image = latents
            has_nsfw_concept = None

        if has_nsfw_concept is None:
            do_denormalize = [True] * image.shape[0]
        else:
            do_denormalize = [not has_nsfw for has_nsfw in has_nsfw_concept]

        image = self.image_processor.postprocess(image, output_type=output_type, do_denormalize=do_denormalize)

        # Offload all models
        self.maybe_free_model_hooks()

        if not return_dict:
            return (image, has_nsfw_concept)

        return StableDiffusionPipelineOutput(images=image, nsfw_content_detected=has_nsfw_concept)<|MERGE_RESOLUTION|>--- conflicted
+++ resolved
@@ -70,7 +70,6 @@
     return noise_cfg
 
 
-<<<<<<< HEAD
 def retrieve_timesteps(
     scheduler,
     num_inference_steps: Optional[int] = None,
@@ -115,12 +114,9 @@
     return timesteps, num_inference_steps
 
 
-class StableDiffusionPipeline(DiffusionPipeline, TextualInversionLoaderMixin, LoraLoaderMixin, FromSingleFileMixin):
-=======
 class StableDiffusionPipeline(
     DiffusionPipeline, TextualInversionLoaderMixin, LoraLoaderMixin, IPAdapterMixin, FromSingleFileMixin
 ):
->>>>>>> 93f1a14c
     r"""
     Pipeline for text-to-image generation using Stable Diffusion.
 

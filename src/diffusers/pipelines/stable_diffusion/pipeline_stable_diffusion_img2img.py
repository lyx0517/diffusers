import inspect
from typing import Callable, List, Optional, Union

import numpy as np
import torch

import PIL
from transformers import CLIPFeatureExtractor, CLIPTextModel, CLIPTokenizer

from ...configuration_utils import FrozenDict
from ...models import AutoencoderKL, UNet2DConditionModel
from ...pipeline_utils import DiffusionPipeline
from ...schedulers import DDIMScheduler, LMSDiscreteScheduler, PNDMScheduler
from ...utils import deprecate, logging
from . import StableDiffusionPipelineOutput
from .safety_checker import StableDiffusionSafetyChecker


logger = logging.get_logger(__name__)  # pylint: disable=invalid-name


def preprocess(image):
    w, h = image.size
    w, h = map(lambda x: x - x % 32, (w, h))  # resize to integer multiple of 32
    image = image.resize((w, h), resample=PIL.Image.LANCZOS)
    image = np.array(image).astype(np.float32) / 255.0
    image = image[None].transpose(0, 3, 1, 2)
    image = torch.from_numpy(image)
    return 2.0 * image - 1.0


class StableDiffusionImg2ImgPipeline(DiffusionPipeline):
    r"""
    Pipeline for text-guided image to image generation using Stable Diffusion.

    This model inherits from [`DiffusionPipeline`]. Check the superclass documentation for the generic methods the
    library implements for all the pipelines (such as downloading or saving, running on a particular device, etc.)

    Args:
        vae ([`AutoencoderKL`]):
            Variational Auto-Encoder (VAE) Model to encode and decode images to and from latent representations.
        text_encoder ([`CLIPTextModel`]):
            Frozen text-encoder. Stable Diffusion uses the text portion of
            [CLIP](https://huggingface.co/docs/transformers/model_doc/clip#transformers.CLIPTextModel), specifically
            the [clip-vit-large-patch14](https://huggingface.co/openai/clip-vit-large-patch14) variant.
        tokenizer (`CLIPTokenizer`):
            Tokenizer of class
            [CLIPTokenizer](https://huggingface.co/docs/transformers/v4.21.0/en/model_doc/clip#transformers.CLIPTokenizer).
        unet ([`UNet2DConditionModel`]): Conditional U-Net architecture to denoise the encoded image latents.
        scheduler ([`SchedulerMixin`]):
            A scheduler to be used in combination with `unet` to denoise the encoded image latens. Can be one of
            [`DDIMScheduler`], [`LMSDiscreteScheduler`], or [`PNDMScheduler`].
        safety_checker ([`StableDiffusionSafetyChecker`]):
            Classification module that estimates whether generated images could be considered offensive or harmful.
            Please, refer to the [model card](https://huggingface.co/CompVis/stable-diffusion-v1-4) for details.
        feature_extractor ([`CLIPFeatureExtractor`]):
            Model that extracts features from generated images to be used as inputs for the `safety_checker`.
    """

    def __init__(
        self,
        vae: AutoencoderKL,
        text_encoder: CLIPTextModel,
        tokenizer: CLIPTokenizer,
        unet: UNet2DConditionModel,
        scheduler: Union[DDIMScheduler, PNDMScheduler, LMSDiscreteScheduler],
        safety_checker: StableDiffusionSafetyChecker,
        feature_extractor: CLIPFeatureExtractor,
    ):
        super().__init__()

        if hasattr(scheduler.config, "steps_offset") and scheduler.config.steps_offset != 1:
            deprecation_message = (
                f"The configuration file of this scheduler: {scheduler} is outdated. `steps_offset`"
                f" should be set to 1 instead of {scheduler.config.steps_offset}. Please make sure "
                "to update the config accordingly as leaving `steps_offset` might led to incorrect results"
                " in future versions. If you have downloaded this checkpoint from the Hugging Face Hub,"
                " it would be very nice if you could open a Pull request for the `scheduler/scheduler_config.json`"
                " file"
            )
            deprecate("steps_offset!=1", "1.0.0", deprecation_message, standard_warn=False)
            new_config = dict(scheduler.config)
            new_config["steps_offset"] = 1
            scheduler._internal_dict = FrozenDict(new_config)

        self.register_modules(
            vae=vae,
            text_encoder=text_encoder,
            tokenizer=tokenizer,
            unet=unet,
            scheduler=scheduler,
            safety_checker=safety_checker,
            feature_extractor=feature_extractor,
        )

    def enable_attention_slicing(self, slice_size: Optional[Union[str, int]] = "auto"):
        r"""
        Enable sliced attention computation.

        When this option is enabled, the attention module will split the input tensor in slices, to compute attention
        in several steps. This is useful to save some memory in exchange for a small speed decrease.

        Args:
            slice_size (`str` or `int`, *optional*, defaults to `"auto"`):
                When `"auto"`, halves the input to the attention heads, so attention will be computed in two steps. If
                a number is provided, uses as many slices as `attention_head_dim // slice_size`. In this case,
                `attention_head_dim` must be a multiple of `slice_size`.
        """
        if slice_size == "auto":
            # half the attention head size is usually a good trade-off between
            # speed and memory
            slice_size = self.unet.config.attention_head_dim // 2
        self.unet.set_attention_slice(slice_size)

    def disable_attention_slicing(self):
        r"""
        Disable sliced attention computation. If `enable_attention_slicing` was previously invoked, this method will go
        back to computing attention in one step.
        """
        # set slice_size = `None` to disable `set_attention_slice`
        self.enable_attention_slicing(None)

    @torch.no_grad()
    def __call__(
        self,
        prompt: Union[str, List[str]],
        init_image: Union[torch.FloatTensor, PIL.Image.Image],
        strength: float = 0.8,
        num_inference_steps: Optional[int] = 50,
        guidance_scale: Optional[float] = 7.5,
        negative_prompt: Optional[Union[str, List[str]]] = None,
        eta: Optional[float] = 0.0,
        generator: Optional[torch.Generator] = None,
        output_type: Optional[str] = "pil",
        return_dict: bool = True,
        callback: Optional[Callable[[int, int, torch.FloatTensor], None]] = None,
        callback_steps: Optional[int] = 1,
        **kwargs,
    ):
        r"""
        Function invoked when calling the pipeline for generation.

        Args:
            prompt (`str` or `List[str]`):
                The prompt or prompts to guide the image generation.
            init_image (`torch.FloatTensor` or `PIL.Image.Image`):
                `Image`, or tensor representing an image batch, that will be used as the starting point for the
                process.
            strength (`float`, *optional*, defaults to 0.8):
                Conceptually, indicates how much to transform the reference `init_image`. Must be between 0 and 1.
                `init_image` will be used as a starting point, adding more noise to it the larger the `strength`. The
                number of denoising steps depends on the amount of noise initially added. When `strength` is 1, added
                noise will be maximum and the denoising process will run for the full number of iterations specified in
                `num_inference_steps`. A value of 1, therefore, essentially ignores `init_image`.
            num_inference_steps (`int`, *optional*, defaults to 50):
                The number of denoising steps. More denoising steps usually lead to a higher quality image at the
                expense of slower inference. This parameter will be modulated by `strength`.
            guidance_scale (`float`, *optional*, defaults to 7.5):
                Guidance scale as defined in [Classifier-Free Diffusion Guidance](https://arxiv.org/abs/2207.12598).
                `guidance_scale` is defined as `w` of equation 2. of [Imagen
                Paper](https://arxiv.org/pdf/2205.11487.pdf). Guidance scale is enabled by setting `guidance_scale >
                1`. Higher guidance scale encourages to generate images that are closely linked to the text `prompt`,
                usually at the expense of lower image quality.
            negative_prompt (`str` or `List[str]`, *optional*):
                The prompt or prompts not to guide the image generation. Ignored when not using guidance (i.e., ignored
                if `guidance_scale` is less than `1`).
            eta (`float`, *optional*, defaults to 0.0):
                Corresponds to parameter eta (η) in the DDIM paper: https://arxiv.org/abs/2010.02502. Only applies to
                [`schedulers.DDIMScheduler`], will be ignored for others.
            generator (`torch.Generator`, *optional*):
                A [torch generator](https://pytorch.org/docs/stable/generated/torch.Generator.html) to make generation
                deterministic.
            output_type (`str`, *optional*, defaults to `"pil"`):
                The output format of the generate image. Choose between
                [PIL](https://pillow.readthedocs.io/en/stable/): `PIL.Image.Image` or `np.array`.
            return_dict (`bool`, *optional*, defaults to `True`):
                Whether or not to return a [`~pipelines.stable_diffusion.StableDiffusionPipelineOutput`] instead of a
                plain tuple.
            callback (`Callable`, *optional*):
                A function that will be called every `callback_steps` steps during inference. The function will be
                called with the following arguments: `callback(step: int, timestep: int, latents: torch.FloatTensor)`.
            callback_steps (`int`, *optional*, defaults to 1):
                The frequency at which the `callback` function will be called. If not specified, the callback will be
                called at every step.

        Returns:
            [`~pipelines.stable_diffusion.StableDiffusionPipelineOutput`] or `tuple`:
            [`~pipelines.stable_diffusion.StableDiffusionPipelineOutput`] if `return_dict` is True, otherwise a `tuple.
            When returning a tuple, the first element is a list with the generated images, and the second element is a
            list of `bool`s denoting whether the corresponding generated image likely represents "not-safe-for-work"
            (nsfw) content, according to the `safety_checker`.
        """
        if isinstance(prompt, str):
            batch_size = 1
        elif isinstance(prompt, list):
            batch_size = len(prompt)
        else:
            raise ValueError(f"`prompt` has to be of type `str` or `list` but is {type(prompt)}")

        if strength < 0 or strength > 1:
            raise ValueError(f"The value of strength should in [0.0, 1.0] but is {strength}")

        if (callback_steps is None) or (
            callback_steps is not None and (not isinstance(callback_steps, int) or callback_steps <= 0)
        ):
            raise ValueError(
                f"`callback_steps` has to be a positive integer but is {callback_steps} of type"
                f" {type(callback_steps)}."
            )

        # set timesteps
        self.scheduler.set_timesteps(num_inference_steps)

        if isinstance(init_image, PIL.Image.Image):
            init_image = preprocess(init_image)

        # encode the init image into latents and scale the latents
        init_latent_dist = self.vae.encode(init_image.to(self.device)).latent_dist
        init_latents = init_latent_dist.sample(generator=generator)
        init_latents = 0.18215 * init_latents

        # expand init_latents for batch_size
        init_latents = torch.cat([init_latents] * batch_size)

        # get the original timestep using init_timestep
        offset = self.scheduler.config.get("steps_offset", 0)
        init_timestep = int(num_inference_steps * strength) + offset
        init_timestep = min(init_timestep, num_inference_steps)
        if isinstance(self.scheduler, LMSDiscreteScheduler):
            timesteps = torch.tensor(
                [num_inference_steps - init_timestep] * batch_size, dtype=torch.long, device=self.device
            )
        else:
            timesteps = self.scheduler.timesteps[-init_timestep]
            timesteps = torch.tensor([timesteps] * batch_size, dtype=torch.long, device=self.device)

        # add noise to latents using the timesteps
        noise = torch.randn(init_latents.shape, generator=generator, device=self.device)
        init_latents = self.scheduler.add_noise(init_latents, noise, timesteps)

        # get prompt text embeddings
        text_inputs = self.tokenizer(
            prompt,
            padding="max_length",
            max_length=self.tokenizer.model_max_length,
            return_tensors="pt",
        )
        text_input_ids = text_inputs.input_ids

        if text_input_ids.shape[-1] > self.tokenizer.model_max_length:
            removed_text = self.tokenizer.batch_decode(text_input_ids[:, self.tokenizer.model_max_length :])
            logger.warning(
                "The following part of your input was truncated because CLIP can only handle sequences up to"
                f" {self.tokenizer.model_max_length} tokens: {removed_text}"
            )
            text_input_ids = text_input_ids[:, : self.tokenizer.model_max_length]
        text_embeddings = self.text_encoder(text_input_ids.to(self.device))[0]

        # here `guidance_scale` is defined analog to the guidance weight `w` of equation (2)
        # of the Imagen paper: https://arxiv.org/pdf/2205.11487.pdf . `guidance_scale = 1`
        # corresponds to doing no classifier free guidance.
        do_classifier_free_guidance = guidance_scale > 1.0
        # get unconditional embeddings for classifier free guidance
        if do_classifier_free_guidance:
            uncond_tokens: List[str]
            if negative_prompt is None:
                uncond_tokens = [""] * batch_size
            elif type(prompt) is not type(negative_prompt):
                raise TypeError(
                    "`negative_prompt` should be the same type to `prompt`, but got {type(negative_prompt)} !="
                    " {type(prompt)}."
                )
            elif isinstance(negative_prompt, str):
                uncond_tokens = [negative_prompt] * batch_size
            elif batch_size != len(negative_prompt):
                raise ValueError("The length of `negative_prompt` should be equal to batch_size.")
            else:
                uncond_tokens = negative_prompt

            max_length = text_input_ids.shape[-1]
            uncond_input = self.tokenizer(
                uncond_tokens,
                padding="max_length",
                max_length=max_length,
                truncation=True,
                return_tensors="pt",
            )
            uncond_embeddings = self.text_encoder(uncond_input.input_ids.to(self.device))[0]

            # For classifier free guidance, we need to do two forward passes.
            # Here we concatenate the unconditional and text embeddings into a single batch
            # to avoid doing two forward passes
            text_embeddings = torch.cat([uncond_embeddings, text_embeddings])

        # prepare extra kwargs for the scheduler step, since not all schedulers have the same signature
        # eta (η) is only used with the DDIMScheduler, it will be ignored for other schedulers.
        # eta corresponds to η in DDIM paper: https://arxiv.org/abs/2010.02502
        # and should be between [0, 1]
        accepts_eta = "eta" in set(inspect.signature(self.scheduler.step).parameters.keys())
        extra_step_kwargs = {}
        if accepts_eta:
            extra_step_kwargs["eta"] = eta

        latents = init_latents

        t_start = max(num_inference_steps - init_timestep + offset, 0)
        timesteps = self.scheduler.timesteps[t_start:]

<<<<<<< HEAD
        # Some schedulers like PNDM have timesteps as arrays
        # It's more optimized to move all timesteps to correct device beforehand
        timesteps_tensor = self.scheduler.timesteps[t_start:].to(self.device)

        for i, t in enumerate(self.progress_bar(timesteps_tensor)):
=======
        for i, t in enumerate(self.progress_bar(timesteps)):
>>>>>>> 60c9634a
            t_index = t_start + i

            # expand the latents if we are doing classifier free guidance
            latent_model_input = torch.cat([latents] * 2) if do_classifier_free_guidance else latents

            # if we use LMSDiscreteScheduler, let's make sure latents are multiplied by sigmas
            if isinstance(self.scheduler, LMSDiscreteScheduler):
                sigma = self.scheduler.sigmas[t_index]
                # the model input needs to be scaled to match the continuous ODE formulation in K-LMS
                latent_model_input = latent_model_input / ((sigma**2 + 1) ** 0.5)

            # predict the noise residual
            noise_pred = self.unet(latent_model_input, t, encoder_hidden_states=text_embeddings).sample

            # perform guidance
            if do_classifier_free_guidance:
                noise_pred_uncond, noise_pred_text = noise_pred.chunk(2)
                noise_pred = noise_pred_uncond + guidance_scale * (noise_pred_text - noise_pred_uncond)

            # compute the previous noisy sample x_t -> x_t-1
            if isinstance(self.scheduler, LMSDiscreteScheduler):
                latents = self.scheduler.step(noise_pred, t_index, latents, **extra_step_kwargs).prev_sample
            else:
                latents = self.scheduler.step(noise_pred, t, latents, **extra_step_kwargs).prev_sample

            # call the callback, if provided
            if callback is not None and i % callback_steps == 0:
                callback(i, t, latents)

        latents = 1 / 0.18215 * latents
        image = self.vae.decode(latents).sample

        image = (image / 2 + 0.5).clamp(0, 1)
        image = image.cpu().permute(0, 2, 3, 1).numpy()

        safety_checker_input = self.feature_extractor(self.numpy_to_pil(image), return_tensors="pt").to(self.device)
        image, has_nsfw_concept = self.safety_checker(images=image, clip_input=safety_checker_input.pixel_values)

        if output_type == "pil":
            image = self.numpy_to_pil(image)

        if not return_dict:
            return (image, has_nsfw_concept)

        return StableDiffusionPipelineOutput(images=image, nsfw_content_detected=has_nsfw_concept)<|MERGE_RESOLUTION|>--- conflicted
+++ resolved
@@ -304,17 +304,12 @@
         latents = init_latents
 
         t_start = max(num_inference_steps - init_timestep + offset, 0)
-        timesteps = self.scheduler.timesteps[t_start:]
-
-<<<<<<< HEAD
+
         # Some schedulers like PNDM have timesteps as arrays
         # It's more optimized to move all timesteps to correct device beforehand
-        timesteps_tensor = self.scheduler.timesteps[t_start:].to(self.device)
-
-        for i, t in enumerate(self.progress_bar(timesteps_tensor)):
-=======
+        timesteps = self.scheduler.timesteps[t_start:].to(self.device)
+
         for i, t in enumerate(self.progress_bar(timesteps)):
->>>>>>> 60c9634a
             t_index = t_start + i
 
             # expand the latents if we are doing classifier free guidance

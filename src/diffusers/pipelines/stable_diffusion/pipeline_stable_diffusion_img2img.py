import inspect
from typing import Callable, List, Optional, Union

import numpy as np
import torch

import PIL
from diffusers.utils import is_accelerate_available
from transformers import CLIPFeatureExtractor, CLIPTextModel, CLIPTokenizer

from ...configuration_utils import FrozenDict
from ...models import AutoencoderKL, UNet2DConditionModel
from ...pipeline_utils import DiffusionPipeline
from ...schedulers import (
    DDIMScheduler,
    EulerAncestralDiscreteScheduler,
    EulerDiscreteScheduler,
    LMSDiscreteScheduler,
    PNDMScheduler,
)
from ...utils import deprecate, logging
from . import StableDiffusionPipelineOutput
from .safety_checker import StableDiffusionSafetyChecker


logger = logging.get_logger(__name__)  # pylint: disable=invalid-name


def preprocess(image):
    w, h = image.size
    w, h = map(lambda x: x - x % 32, (w, h))  # resize to integer multiple of 32
    image = image.resize((w, h), resample=PIL.Image.LANCZOS)
    image = np.array(image).astype(np.float32) / 255.0
    image = image[None].transpose(0, 3, 1, 2)
    image = torch.from_numpy(image)
    return 2.0 * image - 1.0


class StableDiffusionImg2ImgPipeline(DiffusionPipeline):
    r"""
    Pipeline for text-guided image to image generation using Stable Diffusion.

    This model inherits from [`DiffusionPipeline`]. Check the superclass documentation for the generic methods the
    library implements for all the pipelines (such as downloading or saving, running on a particular device, etc.)

    Args:
        vae ([`AutoencoderKL`]):
            Variational Auto-Encoder (VAE) Model to encode and decode images to and from latent representations.
        text_encoder ([`CLIPTextModel`]):
            Frozen text-encoder. Stable Diffusion uses the text portion of
            [CLIP](https://huggingface.co/docs/transformers/model_doc/clip#transformers.CLIPTextModel), specifically
            the [clip-vit-large-patch14](https://huggingface.co/openai/clip-vit-large-patch14) variant.
        tokenizer (`CLIPTokenizer`):
            Tokenizer of class
            [CLIPTokenizer](https://huggingface.co/docs/transformers/v4.21.0/en/model_doc/clip#transformers.CLIPTokenizer).
        unet ([`UNet2DConditionModel`]): Conditional U-Net architecture to denoise the encoded image latents.
        scheduler ([`SchedulerMixin`]):
            A scheduler to be used in combination with `unet` to denoise the encoded image latens. Can be one of
            [`DDIMScheduler`], [`LMSDiscreteScheduler`], or [`PNDMScheduler`].
        safety_checker ([`StableDiffusionSafetyChecker`]):
            Classification module that estimates whether generated images could be considered offensive or harmful.
            Please, refer to the [model card](https://huggingface.co/runwayml/stable-diffusion-v1-5) for details.
        feature_extractor ([`CLIPFeatureExtractor`]):
            Model that extracts features from generated images to be used as inputs for the `safety_checker`.
    """

    def __init__(
        self,
        vae: AutoencoderKL,
        text_encoder: CLIPTextModel,
        tokenizer: CLIPTokenizer,
        unet: UNet2DConditionModel,
        scheduler: Union[
            DDIMScheduler, PNDMScheduler, LMSDiscreteScheduler, EulerDiscreteScheduler, EulerAncestralDiscreteScheduler
        ],
        safety_checker: StableDiffusionSafetyChecker,
        feature_extractor: CLIPFeatureExtractor,
    ):
        super().__init__()

        if hasattr(scheduler.config, "steps_offset") and scheduler.config.steps_offset != 1:
            deprecation_message = (
                f"The configuration file of this scheduler: {scheduler} is outdated. `steps_offset`"
                f" should be set to 1 instead of {scheduler.config.steps_offset}. Please make sure "
                "to update the config accordingly as leaving `steps_offset` might led to incorrect results"
                " in future versions. If you have downloaded this checkpoint from the Hugging Face Hub,"
                " it would be very nice if you could open a Pull request for the `scheduler/scheduler_config.json`"
                " file"
            )
            deprecate("steps_offset!=1", "1.0.0", deprecation_message, standard_warn=False)
            new_config = dict(scheduler.config)
            new_config["steps_offset"] = 1
            scheduler._internal_dict = FrozenDict(new_config)

        if hasattr(scheduler.config, "clip_sample") and scheduler.config.clip_sample is True:
            deprecation_message = (
                f"The configuration file of this scheduler: {scheduler} has not set the configuration `clip_sample`."
                " `clip_sample` should be set to False in the configuration file. Please make sure to update the"
                " config accordingly as not setting `clip_sample` in the config might lead to incorrect results in"
                " future versions. If you have downloaded this checkpoint from the Hugging Face Hub, it would be very"
                " nice if you could open a Pull request for the `scheduler/scheduler_config.json` file"
            )
            deprecate("clip_sample not set", "1.0.0", deprecation_message, standard_warn=False)
            new_config = dict(scheduler.config)
            new_config["clip_sample"] = False
            scheduler._internal_dict = FrozenDict(new_config)

        if safety_checker is None:
            logger.warn(
                f"You have disabled the safety checker for {self.__class__} by passing `safety_checker=None`. Ensure"
                " that you abide to the conditions of the Stable Diffusion license and do not expose unfiltered"
                " results in services or applications open to the public. Both the diffusers team and Hugging Face"
                " strongly recommend to keep the safety filter enabled in all public facing circumstances, disabling"
                " it only for use-cases that involve analyzing network behavior or auditing its results. For more"
                " information, please have a look at https://github.com/huggingface/diffusers/pull/254 ."
            )

        self.register_modules(
            vae=vae,
            text_encoder=text_encoder,
            tokenizer=tokenizer,
            unet=unet,
            scheduler=scheduler,
            safety_checker=safety_checker,
            feature_extractor=feature_extractor,
        )

    def enable_attention_slicing(self, slice_size: Optional[Union[str, int]] = "auto"):
        r"""
        Enable sliced attention computation.

        When this option is enabled, the attention module will split the input tensor in slices, to compute attention
        in several steps. This is useful to save some memory in exchange for a small speed decrease.

        Args:
            slice_size (`str` or `int`, *optional*, defaults to `"auto"`):
                When `"auto"`, halves the input to the attention heads, so attention will be computed in two steps. If
                a number is provided, uses as many slices as `attention_head_dim // slice_size`. In this case,
                `attention_head_dim` must be a multiple of `slice_size`.
        """
        if slice_size == "auto":
            # half the attention head size is usually a good trade-off between
            # speed and memory
            slice_size = self.unet.config.attention_head_dim // 2
        self.unet.set_attention_slice(slice_size)

    def disable_attention_slicing(self):
        r"""
        Disable sliced attention computation. If `enable_attention_slicing` was previously invoked, this method will go
        back to computing attention in one step.
        """
        # set slice_size = `None` to disable `set_attention_slice`
        self.enable_attention_slicing(None)

<<<<<<< HEAD
    def enable_sequential_cpu_offload(self):
        r"""
        Offloads all models to CPU using accelerate, significantly reducing memory usage. When called, unet,
        text_encoder, vae and safety checker have their state dicts saved to CPU and then are moved to a
        `torch.device('meta') and loaded to GPU only when their specific submodule has its `forward` method called.
        """
        if is_accelerate_available():
            from accelerate import cpu_offload
        else:
            raise ImportError("Please install accelerate via `pip install accelerate`")

        device = torch.device("cuda")

        for cpu_offloaded_model in [self.unet, self.text_encoder, self.vae, self.safety_checker]:
            if cpu_offloaded_model is not None:
                cpu_offload(cpu_offloaded_model, device)
=======
    def enable_xformers_memory_efficient_attention(self):
        r"""
        Enable memory efficient attention as implemented in xformers.

        When this option is enabled, you should observe lower GPU memory usage and a potential speed up at inference
        time. Speed up at training time is not guaranteed.

        Warning: When Memory Efficient Attention and Sliced attention are both enabled, the Memory Efficient Attention
        is used.
        """
        self.unet.set_use_memory_efficient_attention_xformers(True)

    def disable_xformers_memory_efficient_attention(self):
        r"""
        Disable memory efficient attention as implemented in xformers.
        """
        self.unet.set_use_memory_efficient_attention_xformers(False)
>>>>>>> 0b61cea3

    @torch.no_grad()
    def __call__(
        self,
        prompt: Union[str, List[str]],
        init_image: Union[torch.FloatTensor, PIL.Image.Image],
        strength: float = 0.8,
        num_inference_steps: Optional[int] = 50,
        guidance_scale: Optional[float] = 7.5,
        negative_prompt: Optional[Union[str, List[str]]] = None,
        num_images_per_prompt: Optional[int] = 1,
        eta: Optional[float] = 0.0,
        generator: Optional[torch.Generator] = None,
        output_type: Optional[str] = "pil",
        return_dict: bool = True,
        callback: Optional[Callable[[int, int, torch.FloatTensor], None]] = None,
        callback_steps: Optional[int] = 1,
        **kwargs,
    ):
        r"""
        Function invoked when calling the pipeline for generation.

        Args:
            prompt (`str` or `List[str]`):
                The prompt or prompts to guide the image generation.
            init_image (`torch.FloatTensor` or `PIL.Image.Image`):
                `Image`, or tensor representing an image batch, that will be used as the starting point for the
                process.
            strength (`float`, *optional*, defaults to 0.8):
                Conceptually, indicates how much to transform the reference `init_image`. Must be between 0 and 1.
                `init_image` will be used as a starting point, adding more noise to it the larger the `strength`. The
                number of denoising steps depends on the amount of noise initially added. When `strength` is 1, added
                noise will be maximum and the denoising process will run for the full number of iterations specified in
                `num_inference_steps`. A value of 1, therefore, essentially ignores `init_image`.
            num_inference_steps (`int`, *optional*, defaults to 50):
                The number of denoising steps. More denoising steps usually lead to a higher quality image at the
                expense of slower inference. This parameter will be modulated by `strength`.
            guidance_scale (`float`, *optional*, defaults to 7.5):
                Guidance scale as defined in [Classifier-Free Diffusion Guidance](https://arxiv.org/abs/2207.12598).
                `guidance_scale` is defined as `w` of equation 2. of [Imagen
                Paper](https://arxiv.org/pdf/2205.11487.pdf). Guidance scale is enabled by setting `guidance_scale >
                1`. Higher guidance scale encourages to generate images that are closely linked to the text `prompt`,
                usually at the expense of lower image quality.
            negative_prompt (`str` or `List[str]`, *optional*):
                The prompt or prompts not to guide the image generation. Ignored when not using guidance (i.e., ignored
                if `guidance_scale` is less than `1`).
            num_images_per_prompt (`int`, *optional*, defaults to 1):
                The number of images to generate per prompt.
            eta (`float`, *optional*, defaults to 0.0):
                Corresponds to parameter eta (η) in the DDIM paper: https://arxiv.org/abs/2010.02502. Only applies to
                [`schedulers.DDIMScheduler`], will be ignored for others.
            generator (`torch.Generator`, *optional*):
                A [torch generator](https://pytorch.org/docs/stable/generated/torch.Generator.html) to make generation
                deterministic.
            output_type (`str`, *optional*, defaults to `"pil"`):
                The output format of the generate image. Choose between
                [PIL](https://pillow.readthedocs.io/en/stable/): `PIL.Image.Image` or `np.array`.
            return_dict (`bool`, *optional*, defaults to `True`):
                Whether or not to return a [`~pipelines.stable_diffusion.StableDiffusionPipelineOutput`] instead of a
                plain tuple.
            callback (`Callable`, *optional*):
                A function that will be called every `callback_steps` steps during inference. The function will be
                called with the following arguments: `callback(step: int, timestep: int, latents: torch.FloatTensor)`.
            callback_steps (`int`, *optional*, defaults to 1):
                The frequency at which the `callback` function will be called. If not specified, the callback will be
                called at every step.

        Returns:
            [`~pipelines.stable_diffusion.StableDiffusionPipelineOutput`] or `tuple`:
            [`~pipelines.stable_diffusion.StableDiffusionPipelineOutput`] if `return_dict` is True, otherwise a `tuple.
            When returning a tuple, the first element is a list with the generated images, and the second element is a
            list of `bool`s denoting whether the corresponding generated image likely represents "not-safe-for-work"
            (nsfw) content, according to the `safety_checker`.
        """
        if isinstance(prompt, str):
            batch_size = 1
        elif isinstance(prompt, list):
            batch_size = len(prompt)
        else:
            raise ValueError(f"`prompt` has to be of type `str` or `list` but is {type(prompt)}")

        if strength < 0 or strength > 1:
            raise ValueError(f"The value of strength should in [0.0, 1.0] but is {strength}")

        if (callback_steps is None) or (
            callback_steps is not None and (not isinstance(callback_steps, int) or callback_steps <= 0)
        ):
            raise ValueError(
                f"`callback_steps` has to be a positive integer but is {callback_steps} of type"
                f" {type(callback_steps)}."
            )

        # set timesteps
        self.scheduler.set_timesteps(num_inference_steps)

        if isinstance(init_image, PIL.Image.Image):
            init_image = preprocess(init_image)

        # get prompt text embeddings
        text_inputs = self.tokenizer(
            prompt,
            padding="max_length",
            max_length=self.tokenizer.model_max_length,
            return_tensors="pt",
        )
        text_input_ids = text_inputs.input_ids

        if text_input_ids.shape[-1] > self.tokenizer.model_max_length:
            removed_text = self.tokenizer.batch_decode(text_input_ids[:, self.tokenizer.model_max_length :])
            logger.warning(
                "The following part of your input was truncated because CLIP can only handle sequences up to"
                f" {self.tokenizer.model_max_length} tokens: {removed_text}"
            )
            text_input_ids = text_input_ids[:, : self.tokenizer.model_max_length]
        text_embeddings = self.text_encoder(text_input_ids.to(self.device))[0]

        # duplicate text embeddings for each generation per prompt
        text_embeddings = text_embeddings.repeat_interleave(num_images_per_prompt, dim=0)

        # here `guidance_scale` is defined analog to the guidance weight `w` of equation (2)
        # of the Imagen paper: https://arxiv.org/pdf/2205.11487.pdf . `guidance_scale = 1`
        # corresponds to doing no classifier free guidance.
        do_classifier_free_guidance = guidance_scale > 1.0
        # get unconditional embeddings for classifier free guidance
        if do_classifier_free_guidance:
            uncond_tokens: List[str]
            if negative_prompt is None:
                uncond_tokens = [""]
            elif type(prompt) is not type(negative_prompt):
                raise TypeError(
                    f"`negative_prompt` should be the same type to `prompt`, but got {type(negative_prompt)} !="
                    f" {type(prompt)}."
                )
            elif isinstance(negative_prompt, str):
                uncond_tokens = [negative_prompt]
            elif batch_size != len(negative_prompt):
                raise ValueError("The length of `negative_prompt` should be equal to batch_size.")
            else:
                uncond_tokens = negative_prompt

            max_length = text_input_ids.shape[-1]
            uncond_input = self.tokenizer(
                uncond_tokens,
                padding="max_length",
                max_length=max_length,
                truncation=True,
                return_tensors="pt",
            )
            uncond_embeddings = self.text_encoder(uncond_input.input_ids.to(self.device))[0]

            # duplicate unconditional embeddings for each generation per prompt
            uncond_embeddings = uncond_embeddings.repeat_interleave(batch_size * num_images_per_prompt, dim=0)

            # For classifier free guidance, we need to do two forward passes.
            # Here we concatenate the unconditional and text embeddings into a single batch
            # to avoid doing two forward passes
            text_embeddings = torch.cat([uncond_embeddings, text_embeddings])

        # encode the init image into latents and scale the latents
        latents_dtype = text_embeddings.dtype
        init_image = init_image.to(device=self.device, dtype=latents_dtype)
        init_latent_dist = self.vae.encode(init_image).latent_dist
        init_latents = init_latent_dist.sample(generator=generator)
        init_latents = 0.18215 * init_latents

        if isinstance(prompt, str):
            prompt = [prompt]
        if len(prompt) > init_latents.shape[0] and len(prompt) % init_latents.shape[0] == 0:
            # expand init_latents for batch_size
            deprecation_message = (
                f"You have passed {len(prompt)} text prompts (`prompt`), but only {init_latents.shape[0]} initial"
                " images (`init_image`). Initial images are now duplicating to match the number of text prompts. Note"
                " that this behavior is deprecated and will be removed in a version 1.0.0. Please make sure to update"
                " your script to pass as many init images as text prompts to suppress this warning."
            )
            deprecate("len(prompt) != len(init_image)", "1.0.0", deprecation_message, standard_warn=False)
            additional_image_per_prompt = len(prompt) // init_latents.shape[0]
            init_latents = torch.cat([init_latents] * additional_image_per_prompt * num_images_per_prompt, dim=0)
        elif len(prompt) > init_latents.shape[0] and len(prompt) % init_latents.shape[0] != 0:
            raise ValueError(
                f"Cannot duplicate `init_image` of batch size {init_latents.shape[0]} to {len(prompt)} text prompts."
            )
        else:
            init_latents = torch.cat([init_latents] * num_images_per_prompt, dim=0)

        # get the original timestep using init_timestep
        offset = self.scheduler.config.get("steps_offset", 0)
        init_timestep = int(num_inference_steps * strength) + offset
        init_timestep = min(init_timestep, num_inference_steps)

        timesteps = self.scheduler.timesteps[-init_timestep]
        timesteps = torch.tensor([timesteps] * batch_size * num_images_per_prompt, device=self.device)

        # add noise to latents using the timesteps
        noise = torch.randn(init_latents.shape, generator=generator, device=self.device, dtype=latents_dtype)
        init_latents = self.scheduler.add_noise(init_latents, noise, timesteps)

        # prepare extra kwargs for the scheduler step, since not all schedulers have the same signature
        # eta (η) is only used with the DDIMScheduler, it will be ignored for other schedulers.
        # eta corresponds to η in DDIM paper: https://arxiv.org/abs/2010.02502
        # and should be between [0, 1]
        accepts_eta = "eta" in set(inspect.signature(self.scheduler.step).parameters.keys())
        extra_step_kwargs = {}
        if accepts_eta:
            extra_step_kwargs["eta"] = eta

        # check if the scheduler accepts generator
        accepts_generator = "generator" in set(inspect.signature(self.scheduler.step).parameters.keys())
        if accepts_generator:
            extra_step_kwargs["generator"] = generator

        latents = init_latents

        t_start = max(num_inference_steps - init_timestep + offset, 0)

        # Some schedulers like PNDM have timesteps as arrays
        # It's more optimized to move all timesteps to correct device beforehand
        timesteps = self.scheduler.timesteps[t_start:].to(self.device)

        for i, t in enumerate(self.progress_bar(timesteps)):
            # expand the latents if we are doing classifier free guidance
            latent_model_input = torch.cat([latents] * 2) if do_classifier_free_guidance else latents
            latent_model_input = self.scheduler.scale_model_input(latent_model_input, t)

            # predict the noise residual
            noise_pred = self.unet(latent_model_input, t, encoder_hidden_states=text_embeddings).sample

            # perform guidance
            if do_classifier_free_guidance:
                noise_pred_uncond, noise_pred_text = noise_pred.chunk(2)
                noise_pred = noise_pred_uncond + guidance_scale * (noise_pred_text - noise_pred_uncond)

            # compute the previous noisy sample x_t -> x_t-1
            latents = self.scheduler.step(noise_pred, t, latents, **extra_step_kwargs).prev_sample

            # call the callback, if provided
            if callback is not None and i % callback_steps == 0:
                callback(i, t, latents)

        latents = 1 / 0.18215 * latents
        image = self.vae.decode(latents).sample

        image = (image / 2 + 0.5).clamp(0, 1)
        image = image.cpu().permute(0, 2, 3, 1).numpy()

        if self.safety_checker is not None:
            safety_checker_input = self.feature_extractor(self.numpy_to_pil(image), return_tensors="pt").to(
                self.device
            )
            image, has_nsfw_concept = self.safety_checker(
                images=image, clip_input=safety_checker_input.pixel_values.to(text_embeddings.dtype)
            )
        else:
            has_nsfw_concept = None

        if output_type == "pil":
            image = self.numpy_to_pil(image)

        if not return_dict:
            return (image, has_nsfw_concept)

        return StableDiffusionPipelineOutput(images=image, nsfw_content_detected=has_nsfw_concept)<|MERGE_RESOLUTION|>--- conflicted
+++ resolved
@@ -152,7 +152,6 @@
         # set slice_size = `None` to disable `set_attention_slice`
         self.enable_attention_slicing(None)
 
-<<<<<<< HEAD
     def enable_sequential_cpu_offload(self):
         r"""
         Offloads all models to CPU using accelerate, significantly reducing memory usage. When called, unet,
@@ -169,7 +168,7 @@
         for cpu_offloaded_model in [self.unet, self.text_encoder, self.vae, self.safety_checker]:
             if cpu_offloaded_model is not None:
                 cpu_offload(cpu_offloaded_model, device)
-=======
+
     def enable_xformers_memory_efficient_attention(self):
         r"""
         Enable memory efficient attention as implemented in xformers.
@@ -187,7 +186,6 @@
         Disable memory efficient attention as implemented in xformers.
         """
         self.unet.set_use_memory_efficient_attention_xformers(False)
->>>>>>> 0b61cea3
 
     @torch.no_grad()
     def __call__(

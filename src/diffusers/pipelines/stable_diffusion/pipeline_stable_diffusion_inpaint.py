import inspect
import warnings
from typing import List, Optional, Union

import numpy as np
import torch

import PIL
from tqdm.auto import tqdm
from transformers import CLIPFeatureExtractor, CLIPTextModel, CLIPTokenizer

from ...configuration_utils import FrozenDict
from ...models import AutoencoderKL, UNet2DConditionModel
from ...pipeline_utils import DiffusionPipeline
from ...schedulers import DDIMScheduler, PNDMScheduler
from ...utils import logging
from . import StableDiffusionPipelineOutput
from .safety_checker import StableDiffusionSafetyChecker


logger = logging.get_logger(__name__)


def preprocess_image(image):
    w, h = image.size
    w, h = map(lambda x: x - x % 32, (w, h))  # resize to integer multiple of 32
    image = image.resize((w, h), resample=PIL.Image.LANCZOS)
    image = np.array(image).astype(np.float32) / 255.0
    image = image[None].transpose(0, 3, 1, 2)
    image = torch.from_numpy(image)
    return 2.0 * image - 1.0


def preprocess_mask(mask):
    mask = mask.convert("L")
    w, h = mask.size
    w, h = map(lambda x: x - x % 32, (w, h))  # resize to integer multiple of 32
    mask = mask.resize((w // 8, h // 8), resample=PIL.Image.NEAREST)
    mask = np.array(mask).astype(np.float32) / 255.0
    mask = np.tile(mask, (4, 1, 1))
    mask = mask[None].transpose(0, 1, 2, 3)  # what does this step do?
    mask = 1 - mask  # repaint white, keep black
    mask = torch.from_numpy(mask)
    return mask


class StableDiffusionInpaintPipeline(DiffusionPipeline):
    r"""
    Pipeline for text-guided image inpainting using Stable Diffusion. *This is an experimental feature*.

    This model inherits from [`DiffusionPipeline`]. Check the superclass documentation for the generic methods the
    library implements for all the pipelines (such as downloading or saving, running on a particular device, etc.)

    Args:
        vae ([`AutoencoderKL`]):
            Variational Auto-Encoder (VAE) Model to encode and decode images to and from latent representations.
        text_encoder ([`CLIPTextModel`]):
            Frozen text-encoder. Stable Diffusion uses the text portion of
            [CLIP](https://huggingface.co/docs/transformers/model_doc/clip#transformers.CLIPTextModel), specifically
            the [clip-vit-large-patch14](https://huggingface.co/openai/clip-vit-large-patch14) variant.
        tokenizer (`CLIPTokenizer`):
            Tokenizer of class
            [CLIPTokenizer](https://huggingface.co/docs/transformers/v4.21.0/en/model_doc/clip#transformers.CLIPTokenizer).
        unet ([`UNet2DConditionModel`]): Conditional U-Net architecture to denoise the encoded image latents.
        scheduler ([`SchedulerMixin`]):
            A scheduler to be used in combination with `unet` to denoise the encoded image latens. Can be one of
            [`DDIMScheduler`], [`LMSDiscreteScheduler`], or [`PNDMScheduler`].
        safety_checker ([`StableDiffusionSafetyChecker`]):
            Classification module that estimates whether generated images could be considered offsensive or harmful.
            Please, refer to the [model card](https://huggingface.co/CompVis/stable-diffusion-v1-4) for details.
        feature_extractor ([`CLIPFeatureExtractor`]):
            Model that extracts features from generated images to be used as inputs for the `safety_checker`.
    """

    def __init__(
        self,
        vae: AutoencoderKL,
        text_encoder: CLIPTextModel,
        tokenizer: CLIPTokenizer,
        unet: UNet2DConditionModel,
        scheduler: Union[DDIMScheduler, PNDMScheduler],
        safety_checker: StableDiffusionSafetyChecker,
        feature_extractor: CLIPFeatureExtractor,
    ):
        super().__init__()
        scheduler = scheduler.set_format("pt")
        logger.info("`StableDiffusionInpaintPipeline` is experimental and will very likely change in the future.")

        if hasattr(scheduler.config, "steps_offset") and scheduler.config.steps_offset != 1:
            warnings.warn(
                f"The configuration file of this scheduler: {scheduler} is outdated. `steps_offset`"
                f" should be set to 1 istead of {scheduler.config.steps_offset}. Please make sure "
                "to update the config accordingly as leaving `steps_offset` might led to incorrect results"
                " in future versions. If you have downloaded this checkpoint from the Hugging Face Hub,"
                " it would be very nice if you could open a Pull request for the `scheduler/scheduler_config.json`"
                " file",
                DeprecationWarning,
            )
            new_config = dict(scheduler.config)
            new_config["steps_offset"] = 1
            scheduler._internal_dict = FrozenDict(new_config)

        self.register_modules(
            vae=vae,
            text_encoder=text_encoder,
            tokenizer=tokenizer,
            unet=unet,
            scheduler=scheduler,
            safety_checker=safety_checker,
            feature_extractor=feature_extractor,
        )

    def enable_attention_slicing(self, slice_size: Optional[Union[str, int]] = "auto"):
        r"""
        Enable sliced attention computation.

        When this option is enabled, the attention module will split the input tensor in slices, to compute attention
        in several steps. This is useful to save some memory in exchange for a small speed decrease.

        Args:
            slice_size (`str` or `int`, *optional*, defaults to `"auto"`):
                When `"auto"`, halves the input to the attention heads, so attention will be computed in two steps. If
                a number is provided, uses as many slices as `attention_head_dim // slice_size`. In this case,
                `attention_head_dim` must be a multiple of `slice_size`.
        """
        if slice_size == "auto":
            # half the attention head size is usually a good trade-off between
            # speed and memory
            slice_size = self.unet.config.attention_head_dim // 2
        self.unet.set_attention_slice(slice_size)

    def disable_attention_slicing(self):
        r"""
        Disable sliced attention computation. If `enable_attention_slicing` was previously invoked, this method will go
        back to computing attention in one step.
        """
        # set slice_size = `None` to disable `set_attention_slice`
        self.enable_attention_slicing(None)

    @torch.no_grad()
    def __call__(
        self,
        prompt: Union[str, List[str]],
        init_image: Union[torch.FloatTensor, PIL.Image.Image],
        mask_image: Union[torch.FloatTensor, PIL.Image.Image],
        strength: float = 0.8,
        num_inference_steps: Optional[int] = 50,
        guidance_scale: Optional[float] = 7.5,
        eta: Optional[float] = 0.0,
        generator: Optional[torch.Generator] = None,
        output_type: Optional[str] = "pil",
        return_dict: bool = True,
    ):
        r"""
        Function invoked when calling the pipeline for generation.

        Args:
            prompt (`str` or `List[str]`):
                The prompt or prompts to guide the image generation.
            init_image (`torch.FloatTensor` or `PIL.Image.Image`):
                `Image`, or tensor representing an image batch, that will be used as the starting point for the
                process. This is the image whose masked region will be inpainted.
            mask_image (`torch.FloatTensor` or `PIL.Image.Image`):
                `Image`, or tensor representing an image batch, to mask `init_image`. White pixels in the mask will be
                replaced by noise and therefore repainted, while black pixels will be preserved. If `mask_image` is a
                PIL image, it will be converted to a single channel (luminance) before use. If it's a tensor, it should
                contain one color channel (L) instead of 3, so the expected shape would be `(B, H, W, 1)`.
            strength (`float`, *optional*, defaults to 0.8):
                Conceptually, indicates how much to inpaint the masked area. Must be between 0 and 1. When `strength`
                is 1, the denoising process will be run on the masked area for the full number of iterations specified
                in `num_inference_steps`. `init_image` will be used as a reference for the masked area, adding more
                noise to that region the larger the `strength`. If `strength` is 0, no inpainting will occur.
            num_inference_steps (`int`, *optional*, defaults to 50):
                The reference number of denoising steps. More denoising steps usually lead to a higher quality image at
                the expense of slower inference. This parameter will be modulated by `strength`, as explained above.
            guidance_scale (`float`, *optional*, defaults to 7.5):
                Guidance scale as defined in [Classifier-Free Diffusion Guidance](https://arxiv.org/abs/2207.12598).
                `guidance_scale` is defined as `w` of equation 2. of [Imagen
                Paper](https://arxiv.org/pdf/2205.11487.pdf). Guidance scale is enabled by setting `guidance_scale >
                1`. Higher guidance scale encourages to generate images that are closely linked to the text `prompt`,
                usually at the expense of lower image quality.
            eta (`float`, *optional*, defaults to 0.0):
                Corresponds to parameter eta (η) in the DDIM paper: https://arxiv.org/abs/2010.02502. Only applies to
                [`schedulers.DDIMScheduler`], will be ignored for others.
            generator (`torch.Generator`, *optional*):
                A [torch generator](https://pytorch.org/docs/stable/generated/torch.Generator.html) to make generation
                deterministic.
            output_type (`str`, *optional*, defaults to `"pil"`):
                The output format of the generate image. Choose between
                [PIL](https://pillow.readthedocs.io/en/stable/): `PIL.Image.Image` or `np.array`.
            return_dict (`bool`, *optional*, defaults to `True`):
                Whether or not to return a [`~pipelines.stable_diffusion.StableDiffusionPipelineOutput`] instead of a
                plain tuple.

        Returns:
            [`~pipelines.stable_diffusion.StableDiffusionPipelineOutput`] or `tuple`:
            [`~pipelines.stable_diffusion.StableDiffusionPipelineOutput`] if `return_dict` is True, otherwise a `tuple.
            When returning a tuple, the first element is a list with the generated images, and the second element is a
            list of `bool`s denoting whether the corresponding generated image likely represents "not-safe-for-work"
            (nsfw) content, according to the `safety_checker`.
        """
        if isinstance(prompt, str):
            batch_size = 1
        elif isinstance(prompt, list):
            batch_size = len(prompt)
        else:
            raise ValueError(f"`prompt` has to be of type `str` or `list` but is {type(prompt)}")

        if strength < 0 or strength > 1:
            raise ValueError(f"The value of strength should in [0.0, 1.0] but is {strength}")

        # set timesteps
        self.scheduler.set_timesteps(num_inference_steps)

        # preprocess mask
        mask = preprocess_mask(mask_image).to(self.device)
        mask = torch.cat([mask] * batch_size)

        # preprocess image
        if not isinstance(init_image, torch.FloatTensor):
            init_image = preprocess_image(init_image)
        init_image = init_image.to(self.device)

        # encode the init image into latents and scale the latents
        init_latent_dist = self.vae.encode(init_image).latent_dist
        init_latents = init_latent_dist.sample(generator=generator)

        # adding noise to the masked areas depending on strength
        rand_latents = torch.randn(
            init_latents.shape,
            generator=generator,
            device=self.device,
        )
        init_latents_noised = init_latents * mask + rand_latents * (1 - mask)
        init_latents = init_latents * (1 - strength) + init_latents_noised * strength

        # multiply by scale_factor
        init_latents = 0.18215 * init_latents

        # Expand init_latents for batch_size
        init_latents = torch.cat([init_latents] * batch_size)
        init_latents_orig = init_latents

<<<<<<< HEAD
=======
        # preprocess mask
        if not isinstance(mask_image, torch.FloatTensor):
            mask_image = preprocess_mask(mask_image)
        mask_image = mask_image.to(self.device)
        mask = torch.cat([mask_image] * batch_size)

>>>>>>> 429dace1
        # check sizes
        if not mask.shape == init_latents.shape:
            raise ValueError("The mask and init_image should be the same size!")

        # get the original timestep using init_timestep
        offset = self.scheduler.config.get("steps_offset", 0)
        init_timestep = int(num_inference_steps * strength) + offset
        init_timestep = min(init_timestep, num_inference_steps)
        timesteps = self.scheduler.timesteps[-init_timestep]
        timesteps = torch.tensor([timesteps] * batch_size, dtype=torch.long, device=self.device)

        # add noise to latents using the timesteps
        noise = torch.randn(init_latents.shape, generator=generator, device=self.device)
        init_latents = self.scheduler.add_noise(init_latents, noise, timesteps)

        # get prompt text embeddings
        text_input = self.tokenizer(
            prompt,
            padding="max_length",
            max_length=self.tokenizer.model_max_length,
            truncation=True,
            return_tensors="pt",
        )
        text_embeddings = self.text_encoder(text_input.input_ids.to(self.device))[0]

        # here `guidance_scale` is defined analog to the guidance weight `w` of equation (2)
        # of the Imagen paper: https://arxiv.org/pdf/2205.11487.pdf . `guidance_scale = 1`
        # corresponds to doing no classifier free guidance.
        do_classifier_free_guidance = guidance_scale > 1.0
        # get unconditional embeddings for classifier free guidance
        if do_classifier_free_guidance:
            max_length = text_input.input_ids.shape[-1]
            uncond_input = self.tokenizer(
                [""] * batch_size, padding="max_length", max_length=max_length, return_tensors="pt"
            )
            uncond_embeddings = self.text_encoder(uncond_input.input_ids.to(self.device))[0]

            # For classifier free guidance, we need to do two forward passes.
            # Here we concatenate the unconditional and text embeddings into a single batch
            # to avoid doing two forward passes
            text_embeddings = torch.cat([uncond_embeddings, text_embeddings])

        # prepare extra kwargs for the scheduler step, since not all schedulers have the same signature
        # eta (η) is only used with the DDIMScheduler, it will be ignored for other schedulers.
        # eta corresponds to η in DDIM paper: https://arxiv.org/abs/2010.02502
        # and should be between [0, 1]
        accepts_eta = "eta" in set(inspect.signature(self.scheduler.step).parameters.keys())
        extra_step_kwargs = {}
        if accepts_eta:
            extra_step_kwargs["eta"] = eta

        latents = init_latents
        t_start = max(num_inference_steps - init_timestep + offset, 0)
        for i, t in tqdm(enumerate(self.scheduler.timesteps[t_start:])):
            # expand the latents if we are doing classifier free guidance
            latent_model_input = torch.cat([latents] * 2) if do_classifier_free_guidance else latents

            # predict the noise residual
            noise_pred = self.unet(latent_model_input, t, encoder_hidden_states=text_embeddings).sample

            # perform guidance
            if do_classifier_free_guidance:
                noise_pred_uncond, noise_pred_text = noise_pred.chunk(2)
                noise_pred = noise_pred_uncond + guidance_scale * (noise_pred_text - noise_pred_uncond)

            # compute the previous noisy sample x_t -> x_t-1
            latents = self.scheduler.step(noise_pred, t, latents, **extra_step_kwargs).prev_sample

            # masking
            init_latents_proper = self.scheduler.add_noise(init_latents_orig, noise, t)
            latents = (init_latents_proper * mask) + (latents * (1 - mask))

        # scale and decode the image latents with vae
        latents = 1 / 0.18215 * latents
        image = self.vae.decode(latents).sample

        image = (image / 2 + 0.5).clamp(0, 1)
        image = image.cpu().permute(0, 2, 3, 1).numpy()

        # run safety checker
        safety_cheker_input = self.feature_extractor(self.numpy_to_pil(image), return_tensors="pt").to(self.device)
        image, has_nsfw_concept = self.safety_checker(images=image, clip_input=safety_cheker_input.pixel_values)

        if output_type == "pil":
            image = self.numpy_to_pil(image)

        if not return_dict:
            return (image, has_nsfw_concept)

        return StableDiffusionPipelineOutput(images=image, nsfw_content_detected=has_nsfw_concept)<|MERGE_RESOLUTION|>--- conflicted
+++ resolved
@@ -213,7 +213,9 @@
         self.scheduler.set_timesteps(num_inference_steps)
 
         # preprocess mask
-        mask = preprocess_mask(mask_image).to(self.device)
+        if not isinstance(mask_image, torch.FloatTensor):
+            mask_image = preprocess_mask(mask_image)
+        mask_image = mask_image.to(self.device)
         mask = torch.cat([mask] * batch_size)
 
         # preprocess image
@@ -241,15 +243,6 @@
         init_latents = torch.cat([init_latents] * batch_size)
         init_latents_orig = init_latents
 
-<<<<<<< HEAD
-=======
-        # preprocess mask
-        if not isinstance(mask_image, torch.FloatTensor):
-            mask_image = preprocess_mask(mask_image)
-        mask_image = mask_image.to(self.device)
-        mask = torch.cat([mask_image] * batch_size)
-
->>>>>>> 429dace1
         # check sizes
         if not mask.shape == init_latents.shape:
             raise ValueError("The mask and init_image should be the same size!")

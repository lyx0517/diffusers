--- conflicted
+++ resolved
@@ -1594,7 +1594,11 @@
                 checkpoint, config_name, prefix="conditioner.embedders.1.model.", has_projection=True, **config_kwargs
             )
 
-<<<<<<< HEAD
+            if is_accelerate_available():  # SBM Now move model to cpu.
+                if model_type in ["SDXL", "SDXL-Refiner"]:
+                    for param_name, param in converted_unet_checkpoint.items():
+                        set_module_tensor_to_device(unet, param_name, "cpu", value=param)
+
             if controlnet:
                 pipe = pipeline_class(
                     vae=vae,
@@ -1618,23 +1622,6 @@
                     scheduler=scheduler,
                     force_zeros_for_empty_prompt=True,
                 )
-=======
-            if is_accelerate_available():  # SBM Now move model to cpu.
-                if model_type in ["SDXL", "SDXL-Refiner"]:
-                    for param_name, param in converted_unet_checkpoint.items():
-                        set_module_tensor_to_device(unet, param_name, "cpu", value=param)
-
-            pipe = pipeline_class(
-                vae=vae,
-                text_encoder=text_encoder,
-                tokenizer=tokenizer,
-                text_encoder_2=text_encoder_2,
-                tokenizer_2=tokenizer_2,
-                unet=unet,
-                scheduler=scheduler,
-                force_zeros_for_empty_prompt=True,
-            )
->>>>>>> c4d28236
         else:
             tokenizer = None
             text_encoder = None

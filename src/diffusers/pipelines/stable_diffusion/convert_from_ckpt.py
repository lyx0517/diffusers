# coding=utf-8
# Copyright 2023 The HuggingFace Inc. team.
#
# Licensed under the Apache License, Version 2.0 (the "License");
# you may not use this file except in compliance with the License.
# You may obtain a copy of the License at
#
#     http://www.apache.org/licenses/LICENSE-2.0
#
# Unless required by applicable law or agreed to in writing, software
# distributed under the License is distributed on an "AS IS" BASIS,
# WITHOUT WARRANTIES OR CONDITIONS OF ANY KIND, either express or implied.
# See the License for the specific language governing permissions and
# limitations under the License.
""" Conversion script for the Stable Diffusion checkpoints."""

import re
from contextlib import nullcontext
from io import BytesIO
from typing import Optional

import requests
import torch
from transformers import (
    AutoFeatureExtractor,
    BertTokenizerFast,
    CLIPImageProcessor,
    CLIPTextConfig,
    CLIPTextModel,
    CLIPTextModelWithProjection,
    CLIPTokenizer,
    CLIPVisionConfig,
    CLIPVisionModelWithProjection,
)

from ...models import (
    AutoencoderKL,
    ControlNetModel,
    PriorTransformer,
    UNet2DConditionModel,
)
from ...schedulers import (
    DDIMScheduler,
    DDPMScheduler,
    DPMSolverMultistepScheduler,
    EulerAncestralDiscreteScheduler,
    EulerDiscreteScheduler,
    HeunDiscreteScheduler,
    LMSDiscreteScheduler,
    PNDMScheduler,
    UnCLIPScheduler,
)
from ...utils import is_accelerate_available, is_omegaconf_available, is_safetensors_available, logging
from ...utils.import_utils import BACKENDS_MAPPING
from ..latent_diffusion.pipeline_latent_diffusion import LDMBertConfig, LDMBertModel
from ..paint_by_example import PaintByExampleImageEncoder
from ..pipeline_utils import DiffusionPipeline
from .safety_checker import StableDiffusionSafetyChecker
from .stable_unclip_image_normalizer import StableUnCLIPImageNormalizer


if is_accelerate_available():
    from accelerate import init_empty_weights
    from accelerate.utils import set_module_tensor_to_device

logger = logging.get_logger(__name__)  # pylint: disable=invalid-name


def shave_segments(path, n_shave_prefix_segments=1):
    """
    Removes segments. Positive values shave the first segments, negative shave the last segments.
    """
    if n_shave_prefix_segments >= 0:
        return ".".join(path.split(".")[n_shave_prefix_segments:])
    else:
        return ".".join(path.split(".")[:n_shave_prefix_segments])


def renew_resnet_paths(old_list, n_shave_prefix_segments=0):
    """
    Updates paths inside resnets to the new naming scheme (local renaming)
    """
    mapping = []
    for old_item in old_list:
        new_item = old_item.replace("in_layers.0", "norm1")
        new_item = new_item.replace("in_layers.2", "conv1")

        new_item = new_item.replace("out_layers.0", "norm2")
        new_item = new_item.replace("out_layers.3", "conv2")

        new_item = new_item.replace("emb_layers.1", "time_emb_proj")
        new_item = new_item.replace("skip_connection", "conv_shortcut")

        new_item = shave_segments(new_item, n_shave_prefix_segments=n_shave_prefix_segments)

        mapping.append({"old": old_item, "new": new_item})

    return mapping


def renew_vae_resnet_paths(old_list, n_shave_prefix_segments=0):
    """
    Updates paths inside resnets to the new naming scheme (local renaming)
    """
    mapping = []
    for old_item in old_list:
        new_item = old_item

        new_item = new_item.replace("nin_shortcut", "conv_shortcut")
        new_item = shave_segments(new_item, n_shave_prefix_segments=n_shave_prefix_segments)

        mapping.append({"old": old_item, "new": new_item})

    return mapping


def renew_attention_paths(old_list, n_shave_prefix_segments=0):
    """
    Updates paths inside attentions to the new naming scheme (local renaming)
    """
    mapping = []
    for old_item in old_list:
        new_item = old_item

        #         new_item = new_item.replace('norm.weight', 'group_norm.weight')
        #         new_item = new_item.replace('norm.bias', 'group_norm.bias')

        #         new_item = new_item.replace('proj_out.weight', 'proj_attn.weight')
        #         new_item = new_item.replace('proj_out.bias', 'proj_attn.bias')

        #         new_item = shave_segments(new_item, n_shave_prefix_segments=n_shave_prefix_segments)

        mapping.append({"old": old_item, "new": new_item})

    return mapping


def renew_vae_attention_paths(old_list, n_shave_prefix_segments=0):
    """
    Updates paths inside attentions to the new naming scheme (local renaming)
    """
    mapping = []
    for old_item in old_list:
        new_item = old_item

        new_item = new_item.replace("norm.weight", "group_norm.weight")
        new_item = new_item.replace("norm.bias", "group_norm.bias")

        new_item = new_item.replace("q.weight", "to_q.weight")
        new_item = new_item.replace("q.bias", "to_q.bias")

        new_item = new_item.replace("k.weight", "to_k.weight")
        new_item = new_item.replace("k.bias", "to_k.bias")

        new_item = new_item.replace("v.weight", "to_v.weight")
        new_item = new_item.replace("v.bias", "to_v.bias")

        new_item = new_item.replace("proj_out.weight", "to_out.0.weight")
        new_item = new_item.replace("proj_out.bias", "to_out.0.bias")

        new_item = shave_segments(new_item, n_shave_prefix_segments=n_shave_prefix_segments)

        mapping.append({"old": old_item, "new": new_item})

    return mapping


def assign_to_checkpoint(
    paths, checkpoint, old_checkpoint, attention_paths_to_split=None, additional_replacements=None, config=None
):
    """
    This does the final conversion step: take locally converted weights and apply a global renaming to them. It splits
    attention layers, and takes into account additional replacements that may arise.

    Assigns the weights to the new checkpoint.
    """
    assert isinstance(paths, list), "Paths should be a list of dicts containing 'old' and 'new' keys."

    # Splits the attention layers into three variables.
    if attention_paths_to_split is not None:
        for path, path_map in attention_paths_to_split.items():
            old_tensor = old_checkpoint[path]
            channels = old_tensor.shape[0] // 3

            target_shape = (-1, channels) if len(old_tensor.shape) == 3 else (-1)

            num_heads = old_tensor.shape[0] // config["num_head_channels"] // 3

            old_tensor = old_tensor.reshape((num_heads, 3 * channels // num_heads) + old_tensor.shape[1:])
            query, key, value = old_tensor.split(channels // num_heads, dim=1)

            checkpoint[path_map["query"]] = query.reshape(target_shape)
            checkpoint[path_map["key"]] = key.reshape(target_shape)
            checkpoint[path_map["value"]] = value.reshape(target_shape)

    for path in paths:
        new_path = path["new"]

        # These have already been assigned
        if attention_paths_to_split is not None and new_path in attention_paths_to_split:
            continue

        # Global renaming happens here
        new_path = new_path.replace("middle_block.0", "mid_block.resnets.0")
        new_path = new_path.replace("middle_block.1", "mid_block.attentions.0")
        new_path = new_path.replace("middle_block.2", "mid_block.resnets.1")

        if additional_replacements is not None:
            for replacement in additional_replacements:
                new_path = new_path.replace(replacement["old"], replacement["new"])

        # proj_attn.weight has to be converted from conv 1D to linear
        is_attn_weight = "proj_attn.weight" in new_path or ("attentions" in new_path and "to_" in new_path)
        shape = old_checkpoint[path["old"]].shape
        if is_attn_weight and len(shape) == 3:
            checkpoint[new_path] = old_checkpoint[path["old"]][:, :, 0]
        elif is_attn_weight and len(shape) == 4:
            checkpoint[new_path] = old_checkpoint[path["old"]][:, :, 0, 0]
        else:
            checkpoint[new_path] = old_checkpoint[path["old"]]


def conv_attn_to_linear(checkpoint):
    keys = list(checkpoint.keys())
    attn_keys = ["query.weight", "key.weight", "value.weight"]
    for key in keys:
        if ".".join(key.split(".")[-2:]) in attn_keys:
            if checkpoint[key].ndim > 2:
                checkpoint[key] = checkpoint[key][:, :, 0, 0]
        elif "proj_attn.weight" in key:
            if checkpoint[key].ndim > 2:
                checkpoint[key] = checkpoint[key][:, :, 0]


def create_unet_diffusers_config(original_config, image_size: int, controlnet=False):
    """
    Creates a config for the diffusers based on the config of the LDM model.
    """
    if controlnet:
        unet_params = original_config.model.params.control_stage_config.params
    else:
        if "unet_config" in original_config.model.params and original_config.model.params.unet_config is not None:
            unet_params = original_config.model.params.unet_config.params
        else:
            unet_params = original_config.model.params.network_config.params

    vae_params = original_config.model.params.first_stage_config.params.ddconfig

    block_out_channels = [unet_params.model_channels * mult for mult in unet_params.channel_mult]

    down_block_types = []
    resolution = 1
    for i in range(len(block_out_channels)):
        block_type = "CrossAttnDownBlock2D" if resolution in unet_params.attention_resolutions else "DownBlock2D"
        down_block_types.append(block_type)
        if i != len(block_out_channels) - 1:
            resolution *= 2

    up_block_types = []
    for i in range(len(block_out_channels)):
        block_type = "CrossAttnUpBlock2D" if resolution in unet_params.attention_resolutions else "UpBlock2D"
        up_block_types.append(block_type)
        resolution //= 2

    if unet_params.transformer_depth is not None:
        transformer_layers_per_block = (
            unet_params.transformer_depth
            if isinstance(unet_params.transformer_depth, int)
            else list(unet_params.transformer_depth)
        )
    else:
        transformer_layers_per_block = 1

    vae_scale_factor = 2 ** (len(vae_params.ch_mult) - 1)

    head_dim = unet_params.num_heads if "num_heads" in unet_params else None
    use_linear_projection = (
        unet_params.use_linear_in_transformer if "use_linear_in_transformer" in unet_params else False
    )
    if use_linear_projection:
        # stable diffusion 2-base-512 and 2-768
        if head_dim is None:
            head_dim_mult = unet_params.model_channels // unet_params.num_head_channels
            head_dim = [head_dim_mult * c for c in list(unet_params.channel_mult)]

    class_embed_type = None
    addition_embed_type = None
    addition_time_embed_dim = None
    projection_class_embeddings_input_dim = None
    context_dim = None

    if unet_params.context_dim is not None:
        context_dim = (
            unet_params.context_dim if isinstance(unet_params.context_dim, int) else unet_params.context_dim[0]
        )

    if "num_classes" in unet_params:
        if unet_params.num_classes == "sequential":
            if context_dim in [2048, 1280]:
                # SDXL
                addition_embed_type = "text_time"
                addition_time_embed_dim = 256
            else:
                class_embed_type = "projection"
            assert "adm_in_channels" in unet_params
            projection_class_embeddings_input_dim = unet_params.adm_in_channels
        else:
            raise NotImplementedError(f"Unknown conditional unet num_classes config: {unet_params.num_classes}")

    config = {
        "sample_size": image_size // vae_scale_factor,
        "in_channels": unet_params.in_channels,
        "down_block_types": tuple(down_block_types),
        "block_out_channels": tuple(block_out_channels),
        "layers_per_block": unet_params.num_res_blocks,
        "cross_attention_dim": context_dim,
        "attention_head_dim": head_dim,
        "use_linear_projection": use_linear_projection,
        "class_embed_type": class_embed_type,
        "addition_embed_type": addition_embed_type,
        "addition_time_embed_dim": addition_time_embed_dim,
        "projection_class_embeddings_input_dim": projection_class_embeddings_input_dim,
        "transformer_layers_per_block": transformer_layers_per_block,
    }

    if controlnet:
        config["conditioning_channels"] = unet_params.hint_channels
    else:
        config["out_channels"] = unet_params.out_channels
        config["up_block_types"] = tuple(up_block_types)

    return config


def create_vae_diffusers_config(original_config, image_size: int):
    """
    Creates a config for the diffusers based on the config of the LDM model.
    """
    vae_params = original_config.model.params.first_stage_config.params.ddconfig
    _ = original_config.model.params.first_stage_config.params.embed_dim

    block_out_channels = [vae_params.ch * mult for mult in vae_params.ch_mult]
    down_block_types = ["DownEncoderBlock2D"] * len(block_out_channels)
    up_block_types = ["UpDecoderBlock2D"] * len(block_out_channels)

    config = {
        "sample_size": image_size,
        "in_channels": vae_params.in_channels,
        "out_channels": vae_params.out_ch,
        "down_block_types": tuple(down_block_types),
        "up_block_types": tuple(up_block_types),
        "block_out_channels": tuple(block_out_channels),
        "latent_channels": vae_params.z_channels,
        "layers_per_block": vae_params.num_res_blocks,
    }
    return config


def create_diffusers_schedular(original_config):
    schedular = DDIMScheduler(
        num_train_timesteps=original_config.model.params.timesteps,
        beta_start=original_config.model.params.linear_start,
        beta_end=original_config.model.params.linear_end,
        beta_schedule="scaled_linear",
    )
    return schedular


def create_ldm_bert_config(original_config):
    bert_params = original_config.model.parms.cond_stage_config.params
    config = LDMBertConfig(
        d_model=bert_params.n_embed,
        encoder_layers=bert_params.n_layer,
        encoder_ffn_dim=bert_params.n_embed * 4,
    )
    return config


def convert_ldm_unet_checkpoint(
    checkpoint, config, path=None, extract_ema=False, controlnet=False, skip_extract_state_dict=False
):
    """
    Takes a state dict and a config, and returns a converted checkpoint.
    """

    if skip_extract_state_dict:
        unet_state_dict = checkpoint
    else:
        # extract state_dict for UNet
        unet_state_dict = {}
        keys = list(checkpoint.keys())

        if controlnet:
            unet_key = "control_model."
        else:
            unet_key = "model.diffusion_model."

        # at least a 100 parameters have to start with `model_ema` in order for the checkpoint to be EMA
        if sum(k.startswith("model_ema") for k in keys) > 100 and extract_ema:
            logger.warning(f"Checkpoint {path} has both EMA and non-EMA weights.")
            logger.warning(
                "In this conversion only the EMA weights are extracted. If you want to instead extract the non-EMA"
                " weights (useful to continue fine-tuning), please make sure to remove the `--extract_ema` flag."
            )
            for key in keys:
                if key.startswith("model.diffusion_model"):
                    flat_ema_key = "model_ema." + "".join(key.split(".")[1:])
                    unet_state_dict[key.replace(unet_key, "")] = checkpoint.pop(flat_ema_key)
        else:
            if sum(k.startswith("model_ema") for k in keys) > 100:
                logger.warning(
                    "In this conversion only the non-EMA weights are extracted. If you want to instead extract the EMA"
                    " weights (usually better for inference), please make sure to add the `--extract_ema` flag."
                )

            for key in keys:
                if key.startswith(unet_key):
                    unet_state_dict[key.replace(unet_key, "")] = checkpoint.pop(key)

    new_checkpoint = {}

    new_checkpoint["time_embedding.linear_1.weight"] = unet_state_dict["time_embed.0.weight"]
    new_checkpoint["time_embedding.linear_1.bias"] = unet_state_dict["time_embed.0.bias"]
    new_checkpoint["time_embedding.linear_2.weight"] = unet_state_dict["time_embed.2.weight"]
    new_checkpoint["time_embedding.linear_2.bias"] = unet_state_dict["time_embed.2.bias"]

    if config["class_embed_type"] is None:
        # No parameters to port
        ...
    elif config["class_embed_type"] == "timestep" or config["class_embed_type"] == "projection":
        new_checkpoint["class_embedding.linear_1.weight"] = unet_state_dict["label_emb.0.0.weight"]
        new_checkpoint["class_embedding.linear_1.bias"] = unet_state_dict["label_emb.0.0.bias"]
        new_checkpoint["class_embedding.linear_2.weight"] = unet_state_dict["label_emb.0.2.weight"]
        new_checkpoint["class_embedding.linear_2.bias"] = unet_state_dict["label_emb.0.2.bias"]
    else:
        raise NotImplementedError(f"Not implemented `class_embed_type`: {config['class_embed_type']}")

    if config["addition_embed_type"] == "text_time":
        new_checkpoint["add_embedding.linear_1.weight"] = unet_state_dict["label_emb.0.0.weight"]
        new_checkpoint["add_embedding.linear_1.bias"] = unet_state_dict["label_emb.0.0.bias"]
        new_checkpoint["add_embedding.linear_2.weight"] = unet_state_dict["label_emb.0.2.weight"]
        new_checkpoint["add_embedding.linear_2.bias"] = unet_state_dict["label_emb.0.2.bias"]

    new_checkpoint["conv_in.weight"] = unet_state_dict["input_blocks.0.0.weight"]
    new_checkpoint["conv_in.bias"] = unet_state_dict["input_blocks.0.0.bias"]

    if not controlnet:
        new_checkpoint["conv_norm_out.weight"] = unet_state_dict["out.0.weight"]
        new_checkpoint["conv_norm_out.bias"] = unet_state_dict["out.0.bias"]
        new_checkpoint["conv_out.weight"] = unet_state_dict["out.2.weight"]
        new_checkpoint["conv_out.bias"] = unet_state_dict["out.2.bias"]

    # Retrieves the keys for the input blocks only
    num_input_blocks = len({".".join(layer.split(".")[:2]) for layer in unet_state_dict if "input_blocks" in layer})
    input_blocks = {
        layer_id: [key for key in unet_state_dict if f"input_blocks.{layer_id}" in key]
        for layer_id in range(num_input_blocks)
    }

    # Retrieves the keys for the middle blocks only
    num_middle_blocks = len({".".join(layer.split(".")[:2]) for layer in unet_state_dict if "middle_block" in layer})
    middle_blocks = {
        layer_id: [key for key in unet_state_dict if f"middle_block.{layer_id}" in key]
        for layer_id in range(num_middle_blocks)
    }

    # Retrieves the keys for the output blocks only
    num_output_blocks = len({".".join(layer.split(".")[:2]) for layer in unet_state_dict if "output_blocks" in layer})
    output_blocks = {
        layer_id: [key for key in unet_state_dict if f"output_blocks.{layer_id}" in key]
        for layer_id in range(num_output_blocks)
    }

    for i in range(1, num_input_blocks):
        block_id = (i - 1) // (config["layers_per_block"] + 1)
        layer_in_block_id = (i - 1) % (config["layers_per_block"] + 1)

        resnets = [
            key for key in input_blocks[i] if f"input_blocks.{i}.0" in key and f"input_blocks.{i}.0.op" not in key
        ]
        attentions = [key for key in input_blocks[i] if f"input_blocks.{i}.1" in key]

        if f"input_blocks.{i}.0.op.weight" in unet_state_dict:
            new_checkpoint[f"down_blocks.{block_id}.downsamplers.0.conv.weight"] = unet_state_dict.pop(
                f"input_blocks.{i}.0.op.weight"
            )
            new_checkpoint[f"down_blocks.{block_id}.downsamplers.0.conv.bias"] = unet_state_dict.pop(
                f"input_blocks.{i}.0.op.bias"
            )

        paths = renew_resnet_paths(resnets)
        meta_path = {"old": f"input_blocks.{i}.0", "new": f"down_blocks.{block_id}.resnets.{layer_in_block_id}"}
        assign_to_checkpoint(
            paths, new_checkpoint, unet_state_dict, additional_replacements=[meta_path], config=config
        )

        if len(attentions):
            paths = renew_attention_paths(attentions)
            meta_path = {"old": f"input_blocks.{i}.1", "new": f"down_blocks.{block_id}.attentions.{layer_in_block_id}"}
            assign_to_checkpoint(
                paths, new_checkpoint, unet_state_dict, additional_replacements=[meta_path], config=config
            )

    resnet_0 = middle_blocks[0]
    attentions = middle_blocks[1]
    resnet_1 = middle_blocks[2]

    resnet_0_paths = renew_resnet_paths(resnet_0)
    assign_to_checkpoint(resnet_0_paths, new_checkpoint, unet_state_dict, config=config)

    resnet_1_paths = renew_resnet_paths(resnet_1)
    assign_to_checkpoint(resnet_1_paths, new_checkpoint, unet_state_dict, config=config)

    attentions_paths = renew_attention_paths(attentions)
    meta_path = {"old": "middle_block.1", "new": "mid_block.attentions.0"}
    assign_to_checkpoint(
        attentions_paths, new_checkpoint, unet_state_dict, additional_replacements=[meta_path], config=config
    )

    for i in range(num_output_blocks):
        block_id = i // (config["layers_per_block"] + 1)
        layer_in_block_id = i % (config["layers_per_block"] + 1)
        output_block_layers = [shave_segments(name, 2) for name in output_blocks[i]]
        output_block_list = {}

        for layer in output_block_layers:
            layer_id, layer_name = layer.split(".")[0], shave_segments(layer, 1)
            if layer_id in output_block_list:
                output_block_list[layer_id].append(layer_name)
            else:
                output_block_list[layer_id] = [layer_name]

        if len(output_block_list) > 1:
            resnets = [key for key in output_blocks[i] if f"output_blocks.{i}.0" in key]
            attentions = [key for key in output_blocks[i] if f"output_blocks.{i}.1" in key]

            resnet_0_paths = renew_resnet_paths(resnets)
            paths = renew_resnet_paths(resnets)

            meta_path = {"old": f"output_blocks.{i}.0", "new": f"up_blocks.{block_id}.resnets.{layer_in_block_id}"}
            assign_to_checkpoint(
                paths, new_checkpoint, unet_state_dict, additional_replacements=[meta_path], config=config
            )

            output_block_list = {k: sorted(v) for k, v in output_block_list.items()}
            if ["conv.bias", "conv.weight"] in output_block_list.values():
                index = list(output_block_list.values()).index(["conv.bias", "conv.weight"])
                new_checkpoint[f"up_blocks.{block_id}.upsamplers.0.conv.weight"] = unet_state_dict[
                    f"output_blocks.{i}.{index}.conv.weight"
                ]
                new_checkpoint[f"up_blocks.{block_id}.upsamplers.0.conv.bias"] = unet_state_dict[
                    f"output_blocks.{i}.{index}.conv.bias"
                ]

                # Clear attentions as they have been attributed above.
                if len(attentions) == 2:
                    attentions = []

            if len(attentions):
                paths = renew_attention_paths(attentions)
                meta_path = {
                    "old": f"output_blocks.{i}.1",
                    "new": f"up_blocks.{block_id}.attentions.{layer_in_block_id}",
                }
                assign_to_checkpoint(
                    paths, new_checkpoint, unet_state_dict, additional_replacements=[meta_path], config=config
                )
        else:
            resnet_0_paths = renew_resnet_paths(output_block_layers, n_shave_prefix_segments=1)
            for path in resnet_0_paths:
                old_path = ".".join(["output_blocks", str(i), path["old"]])
                new_path = ".".join(["up_blocks", str(block_id), "resnets", str(layer_in_block_id), path["new"]])

                new_checkpoint[new_path] = unet_state_dict[old_path]

    if controlnet:
        # conditioning embedding

        orig_index = 0

        new_checkpoint["controlnet_cond_embedding.conv_in.weight"] = unet_state_dict.pop(
            f"input_hint_block.{orig_index}.weight"
        )
        new_checkpoint["controlnet_cond_embedding.conv_in.bias"] = unet_state_dict.pop(
            f"input_hint_block.{orig_index}.bias"
        )

        orig_index += 2

        diffusers_index = 0

        while diffusers_index < 6:
            new_checkpoint[f"controlnet_cond_embedding.blocks.{diffusers_index}.weight"] = unet_state_dict.pop(
                f"input_hint_block.{orig_index}.weight"
            )
            new_checkpoint[f"controlnet_cond_embedding.blocks.{diffusers_index}.bias"] = unet_state_dict.pop(
                f"input_hint_block.{orig_index}.bias"
            )
            diffusers_index += 1
            orig_index += 2

        new_checkpoint["controlnet_cond_embedding.conv_out.weight"] = unet_state_dict.pop(
            f"input_hint_block.{orig_index}.weight"
        )
        new_checkpoint["controlnet_cond_embedding.conv_out.bias"] = unet_state_dict.pop(
            f"input_hint_block.{orig_index}.bias"
        )

        # down blocks
        for i in range(num_input_blocks):
            new_checkpoint[f"controlnet_down_blocks.{i}.weight"] = unet_state_dict.pop(f"zero_convs.{i}.0.weight")
            new_checkpoint[f"controlnet_down_blocks.{i}.bias"] = unet_state_dict.pop(f"zero_convs.{i}.0.bias")

        # mid block
        new_checkpoint["controlnet_mid_block.weight"] = unet_state_dict.pop("middle_block_out.0.weight")
        new_checkpoint["controlnet_mid_block.bias"] = unet_state_dict.pop("middle_block_out.0.bias")

    return new_checkpoint


def convert_ldm_vae_checkpoint(checkpoint, config):
    # extract state dict for VAE
    vae_state_dict = {}
    keys = list(checkpoint.keys())
    vae_key = "first_stage_model." if any(k.startswith("first_stage_model.") for k in keys) else ""
    for key in keys:
        if key.startswith(vae_key):
            vae_state_dict[key.replace(vae_key, "")] = checkpoint.get(key)

    new_checkpoint = {}

    new_checkpoint["encoder.conv_in.weight"] = vae_state_dict["encoder.conv_in.weight"]
    new_checkpoint["encoder.conv_in.bias"] = vae_state_dict["encoder.conv_in.bias"]
    new_checkpoint["encoder.conv_out.weight"] = vae_state_dict["encoder.conv_out.weight"]
    new_checkpoint["encoder.conv_out.bias"] = vae_state_dict["encoder.conv_out.bias"]
    new_checkpoint["encoder.conv_norm_out.weight"] = vae_state_dict["encoder.norm_out.weight"]
    new_checkpoint["encoder.conv_norm_out.bias"] = vae_state_dict["encoder.norm_out.bias"]

    new_checkpoint["decoder.conv_in.weight"] = vae_state_dict["decoder.conv_in.weight"]
    new_checkpoint["decoder.conv_in.bias"] = vae_state_dict["decoder.conv_in.bias"]
    new_checkpoint["decoder.conv_out.weight"] = vae_state_dict["decoder.conv_out.weight"]
    new_checkpoint["decoder.conv_out.bias"] = vae_state_dict["decoder.conv_out.bias"]
    new_checkpoint["decoder.conv_norm_out.weight"] = vae_state_dict["decoder.norm_out.weight"]
    new_checkpoint["decoder.conv_norm_out.bias"] = vae_state_dict["decoder.norm_out.bias"]

    new_checkpoint["quant_conv.weight"] = vae_state_dict["quant_conv.weight"]
    new_checkpoint["quant_conv.bias"] = vae_state_dict["quant_conv.bias"]
    new_checkpoint["post_quant_conv.weight"] = vae_state_dict["post_quant_conv.weight"]
    new_checkpoint["post_quant_conv.bias"] = vae_state_dict["post_quant_conv.bias"]

    # Retrieves the keys for the encoder down blocks only
    num_down_blocks = len({".".join(layer.split(".")[:3]) for layer in vae_state_dict if "encoder.down" in layer})
    down_blocks = {
        layer_id: [key for key in vae_state_dict if f"down.{layer_id}" in key] for layer_id in range(num_down_blocks)
    }

    # Retrieves the keys for the decoder up blocks only
    num_up_blocks = len({".".join(layer.split(".")[:3]) for layer in vae_state_dict if "decoder.up" in layer})
    up_blocks = {
        layer_id: [key for key in vae_state_dict if f"up.{layer_id}" in key] for layer_id in range(num_up_blocks)
    }

    for i in range(num_down_blocks):
        resnets = [key for key in down_blocks[i] if f"down.{i}" in key and f"down.{i}.downsample" not in key]

        if f"encoder.down.{i}.downsample.conv.weight" in vae_state_dict:
            new_checkpoint[f"encoder.down_blocks.{i}.downsamplers.0.conv.weight"] = vae_state_dict.pop(
                f"encoder.down.{i}.downsample.conv.weight"
            )
            new_checkpoint[f"encoder.down_blocks.{i}.downsamplers.0.conv.bias"] = vae_state_dict.pop(
                f"encoder.down.{i}.downsample.conv.bias"
            )

        paths = renew_vae_resnet_paths(resnets)
        meta_path = {"old": f"down.{i}.block", "new": f"down_blocks.{i}.resnets"}
        assign_to_checkpoint(paths, new_checkpoint, vae_state_dict, additional_replacements=[meta_path], config=config)

    mid_resnets = [key for key in vae_state_dict if "encoder.mid.block" in key]
    num_mid_res_blocks = 2
    for i in range(1, num_mid_res_blocks + 1):
        resnets = [key for key in mid_resnets if f"encoder.mid.block_{i}" in key]

        paths = renew_vae_resnet_paths(resnets)
        meta_path = {"old": f"mid.block_{i}", "new": f"mid_block.resnets.{i - 1}"}
        assign_to_checkpoint(paths, new_checkpoint, vae_state_dict, additional_replacements=[meta_path], config=config)

    mid_attentions = [key for key in vae_state_dict if "encoder.mid.attn" in key]
    paths = renew_vae_attention_paths(mid_attentions)
    meta_path = {"old": "mid.attn_1", "new": "mid_block.attentions.0"}
    assign_to_checkpoint(paths, new_checkpoint, vae_state_dict, additional_replacements=[meta_path], config=config)
    conv_attn_to_linear(new_checkpoint)

    for i in range(num_up_blocks):
        block_id = num_up_blocks - 1 - i
        resnets = [
            key for key in up_blocks[block_id] if f"up.{block_id}" in key and f"up.{block_id}.upsample" not in key
        ]

        if f"decoder.up.{block_id}.upsample.conv.weight" in vae_state_dict:
            new_checkpoint[f"decoder.up_blocks.{i}.upsamplers.0.conv.weight"] = vae_state_dict[
                f"decoder.up.{block_id}.upsample.conv.weight"
            ]
            new_checkpoint[f"decoder.up_blocks.{i}.upsamplers.0.conv.bias"] = vae_state_dict[
                f"decoder.up.{block_id}.upsample.conv.bias"
            ]

        paths = renew_vae_resnet_paths(resnets)
        meta_path = {"old": f"up.{block_id}.block", "new": f"up_blocks.{i}.resnets"}
        assign_to_checkpoint(paths, new_checkpoint, vae_state_dict, additional_replacements=[meta_path], config=config)

    mid_resnets = [key for key in vae_state_dict if "decoder.mid.block" in key]
    num_mid_res_blocks = 2
    for i in range(1, num_mid_res_blocks + 1):
        resnets = [key for key in mid_resnets if f"decoder.mid.block_{i}" in key]

        paths = renew_vae_resnet_paths(resnets)
        meta_path = {"old": f"mid.block_{i}", "new": f"mid_block.resnets.{i - 1}"}
        assign_to_checkpoint(paths, new_checkpoint, vae_state_dict, additional_replacements=[meta_path], config=config)

    mid_attentions = [key for key in vae_state_dict if "decoder.mid.attn" in key]
    paths = renew_vae_attention_paths(mid_attentions)
    meta_path = {"old": "mid.attn_1", "new": "mid_block.attentions.0"}
    assign_to_checkpoint(paths, new_checkpoint, vae_state_dict, additional_replacements=[meta_path], config=config)
    conv_attn_to_linear(new_checkpoint)
    return new_checkpoint


def convert_ldm_bert_checkpoint(checkpoint, config):
    def _copy_attn_layer(hf_attn_layer, pt_attn_layer):
        hf_attn_layer.q_proj.weight.data = pt_attn_layer.to_q.weight
        hf_attn_layer.k_proj.weight.data = pt_attn_layer.to_k.weight
        hf_attn_layer.v_proj.weight.data = pt_attn_layer.to_v.weight

        hf_attn_layer.out_proj.weight = pt_attn_layer.to_out.weight
        hf_attn_layer.out_proj.bias = pt_attn_layer.to_out.bias

    def _copy_linear(hf_linear, pt_linear):
        hf_linear.weight = pt_linear.weight
        hf_linear.bias = pt_linear.bias

    def _copy_layer(hf_layer, pt_layer):
        # copy layer norms
        _copy_linear(hf_layer.self_attn_layer_norm, pt_layer[0][0])
        _copy_linear(hf_layer.final_layer_norm, pt_layer[1][0])

        # copy attn
        _copy_attn_layer(hf_layer.self_attn, pt_layer[0][1])

        # copy MLP
        pt_mlp = pt_layer[1][1]
        _copy_linear(hf_layer.fc1, pt_mlp.net[0][0])
        _copy_linear(hf_layer.fc2, pt_mlp.net[2])

    def _copy_layers(hf_layers, pt_layers):
        for i, hf_layer in enumerate(hf_layers):
            if i != 0:
                i += i
            pt_layer = pt_layers[i : i + 2]
            _copy_layer(hf_layer, pt_layer)

    hf_model = LDMBertModel(config).eval()

    # copy  embeds
    hf_model.model.embed_tokens.weight = checkpoint.transformer.token_emb.weight
    hf_model.model.embed_positions.weight.data = checkpoint.transformer.pos_emb.emb.weight

    # copy layer norm
    _copy_linear(hf_model.model.layer_norm, checkpoint.transformer.norm)

    # copy hidden layers
    _copy_layers(hf_model.model.layers, checkpoint.transformer.attn_layers.layers)

    _copy_linear(hf_model.to_logits, checkpoint.transformer.to_logits)

    return hf_model


def convert_ldm_clip_checkpoint(checkpoint, local_files_only=False, text_encoder=None):
    if text_encoder is None:
        config_name = "openai/clip-vit-large-patch14"
        config = CLIPTextConfig.from_pretrained(config_name)

        ctx = init_empty_weights if is_accelerate_available() else nullcontext
        with ctx():
            text_model = CLIPTextModel(config)

    keys = list(checkpoint.keys())

    text_model_dict = {}

    remove_prefixes = ["cond_stage_model.transformer", "conditioner.embedders.0.transformer"]

    for key in keys:
        for prefix in remove_prefixes:
            if key.startswith(prefix):
                text_model_dict[key[len(prefix + ".") :]] = checkpoint[key]

    if is_accelerate_available():
        for param_name, param in text_model_dict.items():
            set_module_tensor_to_device(text_model, param_name, "cpu", value=param)
    else:
        text_model.load_state_dict(text_model_dict)

    return text_model


textenc_conversion_lst = [
    ("positional_embedding", "text_model.embeddings.position_embedding.weight"),
    ("token_embedding.weight", "text_model.embeddings.token_embedding.weight"),
    ("ln_final.weight", "text_model.final_layer_norm.weight"),
    ("ln_final.bias", "text_model.final_layer_norm.bias"),
    ("text_projection", "text_projection.weight"),
]
textenc_conversion_map = {x[0]: x[1] for x in textenc_conversion_lst}

textenc_transformer_conversion_lst = [
    # (stable-diffusion, HF Diffusers)
    ("resblocks.", "text_model.encoder.layers."),
    ("ln_1", "layer_norm1"),
    ("ln_2", "layer_norm2"),
    (".c_fc.", ".fc1."),
    (".c_proj.", ".fc2."),
    (".attn", ".self_attn"),
    ("ln_final.", "transformer.text_model.final_layer_norm."),
    ("token_embedding.weight", "transformer.text_model.embeddings.token_embedding.weight"),
    ("positional_embedding", "transformer.text_model.embeddings.position_embedding.weight"),
]
protected = {re.escape(x[0]): x[1] for x in textenc_transformer_conversion_lst}
textenc_pattern = re.compile("|".join(protected.keys()))


def convert_paint_by_example_checkpoint(checkpoint):
    config = CLIPVisionConfig.from_pretrained("openai/clip-vit-large-patch14")
    model = PaintByExampleImageEncoder(config)

    keys = list(checkpoint.keys())

    text_model_dict = {}

    for key in keys:
        if key.startswith("cond_stage_model.transformer"):
            text_model_dict[key[len("cond_stage_model.transformer.") :]] = checkpoint[key]

    # load clip vision
    model.model.load_state_dict(text_model_dict)

    # load mapper
    keys_mapper = {
        k[len("cond_stage_model.mapper.res") :]: v
        for k, v in checkpoint.items()
        if k.startswith("cond_stage_model.mapper")
    }

    MAPPING = {
        "attn.c_qkv": ["attn1.to_q", "attn1.to_k", "attn1.to_v"],
        "attn.c_proj": ["attn1.to_out.0"],
        "ln_1": ["norm1"],
        "ln_2": ["norm3"],
        "mlp.c_fc": ["ff.net.0.proj"],
        "mlp.c_proj": ["ff.net.2"],
    }

    mapped_weights = {}
    for key, value in keys_mapper.items():
        prefix = key[: len("blocks.i")]
        suffix = key.split(prefix)[-1].split(".")[-1]
        name = key.split(prefix)[-1].split(suffix)[0][1:-1]
        mapped_names = MAPPING[name]

        num_splits = len(mapped_names)
        for i, mapped_name in enumerate(mapped_names):
            new_name = ".".join([prefix, mapped_name, suffix])
            shape = value.shape[0] // num_splits
            mapped_weights[new_name] = value[i * shape : (i + 1) * shape]

    model.mapper.load_state_dict(mapped_weights)

    # load final layer norm
    model.final_layer_norm.load_state_dict(
        {
            "bias": checkpoint["cond_stage_model.final_ln.bias"],
            "weight": checkpoint["cond_stage_model.final_ln.weight"],
        }
    )

    # load final proj
    model.proj_out.load_state_dict(
        {
            "bias": checkpoint["proj_out.bias"],
            "weight": checkpoint["proj_out.weight"],
        }
    )

    # load uncond vector
    model.uncond_vector.data = torch.nn.Parameter(checkpoint["learnable_vector"])
    return model


def convert_open_clip_checkpoint(
    checkpoint, config_name, prefix="cond_stage_model.model.", has_projection=False, **config_kwargs
):
    # text_model = CLIPTextModel.from_pretrained("stabilityai/stable-diffusion-2", subfolder="text_encoder")
    # text_model = CLIPTextModelWithProjection.from_pretrained(
    #    "laion/CLIP-ViT-bigG-14-laion2B-39B-b160k", projection_dim=1280
    # )
    config = CLIPTextConfig.from_pretrained(config_name, **config_kwargs)

    ctx = init_empty_weights if is_accelerate_available() else nullcontext
    with ctx():
        text_model = CLIPTextModelWithProjection(config) if has_projection else CLIPTextModel(config)

    keys = list(checkpoint.keys())

    keys_to_ignore = []
    if config_name == "stabilityai/stable-diffusion-2" and config.num_hidden_layers == 23:
        # make sure to remove all keys > 22
        keys_to_ignore += [k for k in keys if k.startswith("cond_stage_model.model.transformer.resblocks.23")]
        keys_to_ignore += ["cond_stage_model.model.text_projection"]

    text_model_dict = {}

    if prefix + "text_projection" in checkpoint:
        d_model = int(checkpoint[prefix + "text_projection"].shape[0])
    else:
        d_model = 1024

    text_model_dict["text_model.embeddings.position_ids"] = text_model.text_model.embeddings.get_buffer("position_ids")

    for key in keys:
        if key in keys_to_ignore:
            continue
        if key[len(prefix) :] in textenc_conversion_map:
            if key.endswith("text_projection"):
                value = checkpoint[key].T.contiguous()
            else:
                value = checkpoint[key]

            text_model_dict[textenc_conversion_map[key[len(prefix) :]]] = value

        if key.startswith(prefix + "transformer."):
            new_key = key[len(prefix + "transformer.") :]
            if new_key.endswith(".in_proj_weight"):
                new_key = new_key[: -len(".in_proj_weight")]
                new_key = textenc_pattern.sub(lambda m: protected[re.escape(m.group(0))], new_key)
                text_model_dict[new_key + ".q_proj.weight"] = checkpoint[key][:d_model, :]
                text_model_dict[new_key + ".k_proj.weight"] = checkpoint[key][d_model : d_model * 2, :]
                text_model_dict[new_key + ".v_proj.weight"] = checkpoint[key][d_model * 2 :, :]
            elif new_key.endswith(".in_proj_bias"):
                new_key = new_key[: -len(".in_proj_bias")]
                new_key = textenc_pattern.sub(lambda m: protected[re.escape(m.group(0))], new_key)
                text_model_dict[new_key + ".q_proj.bias"] = checkpoint[key][:d_model]
                text_model_dict[new_key + ".k_proj.bias"] = checkpoint[key][d_model : d_model * 2]
                text_model_dict[new_key + ".v_proj.bias"] = checkpoint[key][d_model * 2 :]
            else:
                new_key = textenc_pattern.sub(lambda m: protected[re.escape(m.group(0))], new_key)

                text_model_dict[new_key] = checkpoint[key]

    if is_accelerate_available():
        for param_name, param in text_model_dict.items():
            set_module_tensor_to_device(text_model, param_name, "cpu", value=param)
    else:
        text_model.load_state_dict(text_model_dict)

    return text_model


def stable_unclip_image_encoder(original_config):
    """
    Returns the image processor and clip image encoder for the img2img unclip pipeline.

    We currently know of two types of stable unclip models which separately use the clip and the openclip image
    encoders.
    """

    image_embedder_config = original_config.model.params.embedder_config

    sd_clip_image_embedder_class = image_embedder_config.target
    sd_clip_image_embedder_class = sd_clip_image_embedder_class.split(".")[-1]

    if sd_clip_image_embedder_class == "ClipImageEmbedder":
        clip_model_name = image_embedder_config.params.model

        if clip_model_name == "ViT-L/14":
            feature_extractor = CLIPImageProcessor()
            image_encoder = CLIPVisionModelWithProjection.from_pretrained("openai/clip-vit-large-patch14")
        else:
            raise NotImplementedError(f"Unknown CLIP checkpoint name in stable diffusion checkpoint {clip_model_name}")

    elif sd_clip_image_embedder_class == "FrozenOpenCLIPImageEmbedder":
        feature_extractor = CLIPImageProcessor()
        image_encoder = CLIPVisionModelWithProjection.from_pretrained("laion/CLIP-ViT-H-14-laion2B-s32B-b79K")
    else:
        raise NotImplementedError(
            f"Unknown CLIP image embedder class in stable diffusion checkpoint {sd_clip_image_embedder_class}"
        )

    return feature_extractor, image_encoder


def stable_unclip_image_noising_components(
    original_config, clip_stats_path: Optional[str] = None, device: Optional[str] = None
):
    """
    Returns the noising components for the img2img and txt2img unclip pipelines.

    Converts the stability noise augmentor into
    1. a `StableUnCLIPImageNormalizer` for holding the CLIP stats
    2. a `DDPMScheduler` for holding the noise schedule

    If the noise augmentor config specifies a clip stats path, the `clip_stats_path` must be provided.
    """
    noise_aug_config = original_config.model.params.noise_aug_config
    noise_aug_class = noise_aug_config.target
    noise_aug_class = noise_aug_class.split(".")[-1]

    if noise_aug_class == "CLIPEmbeddingNoiseAugmentation":
        noise_aug_config = noise_aug_config.params
        embedding_dim = noise_aug_config.timestep_dim
        max_noise_level = noise_aug_config.noise_schedule_config.timesteps
        beta_schedule = noise_aug_config.noise_schedule_config.beta_schedule

        image_normalizer = StableUnCLIPImageNormalizer(embedding_dim=embedding_dim)
        image_noising_scheduler = DDPMScheduler(num_train_timesteps=max_noise_level, beta_schedule=beta_schedule)

        if "clip_stats_path" in noise_aug_config:
            if clip_stats_path is None:
                raise ValueError("This stable unclip config requires a `clip_stats_path`")

            clip_mean, clip_std = torch.load(clip_stats_path, map_location=device)
            clip_mean = clip_mean[None, :]
            clip_std = clip_std[None, :]

            clip_stats_state_dict = {
                "mean": clip_mean,
                "std": clip_std,
            }

            image_normalizer.load_state_dict(clip_stats_state_dict)
    else:
        raise NotImplementedError(f"Unknown noise augmentor class: {noise_aug_class}")

    return image_normalizer, image_noising_scheduler


def convert_controlnet_checkpoint(
    checkpoint,
    original_config,
    checkpoint_path,
    image_size,
    upcast_attention,
    extract_ema,
    use_linear_projection=None,
    cross_attention_dim=None,
):
    ctrlnet_config = create_unet_diffusers_config(original_config, image_size=image_size, controlnet=True)
    ctrlnet_config["upcast_attention"] = upcast_attention

    ctrlnet_config.pop("sample_size")

    if use_linear_projection is not None:
        ctrlnet_config["use_linear_projection"] = use_linear_projection

    if cross_attention_dim is not None:
        ctrlnet_config["cross_attention_dim"] = cross_attention_dim

<<<<<<< HEAD
    ctrlnet_config_unet = dict(ctrlnet_config)

    # remove the fields that aren't in ControlNetModel's constructor
    for key in ("addition_embed_type", "addition_time_embed_dim", "transformer_layers_per_block"):
        if key in ctrlnet_config:
            del ctrlnet_config[key]

    controlnet_model = ControlNetModel(**ctrlnet_config)
=======
    controlnet = ControlNetModel(**ctrlnet_config)
>>>>>>> 3dd33937

    # Some controlnet ckpt files are distributed independently from the rest of the
    # model components i.e. https://huggingface.co/thibaud/controlnet-sd21/
    if "time_embed.0.weight" in checkpoint:
        skip_extract_state_dict = True
    else:
        skip_extract_state_dict = False

    converted_ctrl_checkpoint = convert_ldm_unet_checkpoint(
        checkpoint,
        ctrlnet_config_unet,
        path=checkpoint_path,
        extract_ema=extract_ema,
        controlnet=True,
        skip_extract_state_dict=skip_extract_state_dict,
    )

    controlnet.load_state_dict(converted_ctrl_checkpoint)

    return controlnet


def download_from_original_stable_diffusion_ckpt(
    checkpoint_path: str,
    original_config_file: str = None,
    image_size: Optional[int] = None,
    prediction_type: str = None,
    model_type: str = None,
    extract_ema: bool = False,
    scheduler_type: str = "pndm",
    num_in_channels: Optional[int] = None,
    upcast_attention: Optional[bool] = None,
    device: str = None,
    from_safetensors: bool = False,
    stable_unclip: Optional[str] = None,
    stable_unclip_prior: Optional[str] = None,
    clip_stats_path: Optional[str] = None,
    controlnet: Optional[bool] = None,
    load_safety_checker: bool = True,
    pipeline_class: DiffusionPipeline = None,
    local_files_only=False,
    vae_path=None,
    text_encoder=None,
    tokenizer=None,
) -> DiffusionPipeline:
    """
    Load a Stable Diffusion pipeline object from a CompVis-style `.ckpt`/`.safetensors` file and (ideally) a `.yaml`
    config file.

    Although many of the arguments can be automatically inferred, some of these rely on brittle checks against the
    global step count, which will likely fail for models that have undergone further fine-tuning. Therefore, it is
    recommended that you override the default values and/or supply an `original_config_file` wherever possible.

    Args:
        checkpoint_path (`str`): Path to `.ckpt` file.
        original_config_file (`str`):
            Path to `.yaml` config file corresponding to the original architecture. If `None`, will be automatically
            inferred by looking for a key that only exists in SD2.0 models.
        image_size (`int`, *optional*, defaults to 512):
            The image size that the model was trained on. Use 512 for Stable Diffusion v1.X and Stable Diffusion v2
            Base. Use 768 for Stable Diffusion v2.
        prediction_type (`str`, *optional*):
            The prediction type that the model was trained on. Use `'epsilon'` for Stable Diffusion v1.X and Stable
            Diffusion v2 Base. Use `'v_prediction'` for Stable Diffusion v2.
        num_in_channels (`int`, *optional*, defaults to None):
            The number of input channels. If `None`, it will be automatically inferred.
        scheduler_type (`str`, *optional*, defaults to 'pndm'):
            Type of scheduler to use. Should be one of `["pndm", "lms", "heun", "euler", "euler-ancestral", "dpm",
            "ddim"]`.
        model_type (`str`, *optional*, defaults to `None`):
            The pipeline type. `None` to automatically infer, or one of `["FrozenOpenCLIPEmbedder",
            "FrozenCLIPEmbedder", "PaintByExample"]`.
        is_img2img (`bool`, *optional*, defaults to `False`):
            Whether the model should be loaded as an img2img pipeline.
        extract_ema (`bool`, *optional*, defaults to `False`): Only relevant for
            checkpoints that have both EMA and non-EMA weights. Whether to extract the EMA weights or not. Defaults to
            `False`. Pass `True` to extract the EMA weights. EMA weights usually yield higher quality images for
            inference. Non-EMA weights are usually better to continue fine-tuning.
        upcast_attention (`bool`, *optional*, defaults to `None`):
            Whether the attention computation should always be upcasted. This is necessary when running stable
            diffusion 2.1.
        device (`str`, *optional*, defaults to `None`):
            The device to use. Pass `None` to determine automatically.
        from_safetensors (`str`, *optional*, defaults to `False`):
            If `checkpoint_path` is in `safetensors` format, load checkpoint with safetensors instead of PyTorch.
        load_safety_checker (`bool`, *optional*, defaults to `True`):
            Whether to load the safety checker or not. Defaults to `True`.
        pipeline_class (`str`, *optional*, defaults to `None`):
            The pipeline class to use. Pass `None` to determine automatically.
        local_files_only (`bool`, *optional*, defaults to `False`):
            Whether or not to only look at local files (i.e., do not try to download the model).
        text_encoder (`CLIPTextModel`, *optional*, defaults to `None`):
            An instance of [CLIP](https://huggingface.co/docs/transformers/model_doc/clip#transformers.CLIPTextModel)
            to use, specifically the [clip-vit-large-patch14](https://huggingface.co/openai/clip-vit-large-patch14)
            variant. If this parameter is `None`, the function will load a new instance of [CLIP] by itself, if needed.
        tokenizer (`CLIPTokenizer`, *optional*, defaults to `None`):
            An instance of
            [CLIPTokenizer](https://huggingface.co/docs/transformers/v4.21.0/en/model_doc/clip#transformers.CLIPTokenizer)
            to use. If this parameter is `None`, the function will load a new instance of [CLIPTokenizer] by itself, if
            needed.
        return: A StableDiffusionPipeline object representing the passed-in `.ckpt`/`.safetensors` file.
    """

    # import pipelines here to avoid circular import error when using from_single_file method
    from diffusers import (
        LDMTextToImagePipeline,
        PaintByExamplePipeline,
        StableDiffusionControlNetPipeline,
        StableDiffusionInpaintPipeline,
        StableDiffusionPipeline,
        StableDiffusionXLImg2ImgPipeline,
        StableUnCLIPImg2ImgPipeline,
        StableUnCLIPPipeline,
    )

    if pipeline_class is None:
        pipeline_class = StableDiffusionPipeline if not controlnet else StableDiffusionControlNetPipeline

    if prediction_type == "v-prediction":
        prediction_type = "v_prediction"

    if not is_omegaconf_available():
        raise ValueError(BACKENDS_MAPPING["omegaconf"][1])

    from omegaconf import OmegaConf

    if from_safetensors:
        if not is_safetensors_available():
            raise ValueError(BACKENDS_MAPPING["safetensors"][1])

        from safetensors.torch import load_file as safe_load

        checkpoint = safe_load(checkpoint_path, device="cpu")
    else:
        if device is None:
            device = "cuda" if torch.cuda.is_available() else "cpu"
            checkpoint = torch.load(checkpoint_path, map_location=device)
        else:
            checkpoint = torch.load(checkpoint_path, map_location=device)

    # Sometimes models don't have the global_step item
    if "global_step" in checkpoint:
        global_step = checkpoint["global_step"]
    else:
        logger.debug("global_step key not found in model")
        global_step = None

    # NOTE: this while loop isn't great but this controlnet checkpoint has one additional
    # "state_dict" key https://huggingface.co/thibaud/controlnet-canny-sd21
    while "state_dict" in checkpoint:
        checkpoint = checkpoint["state_dict"]

    if original_config_file is None:
        key_name_v2_1 = "model.diffusion_model.input_blocks.2.1.transformer_blocks.0.attn2.to_k.weight"
        key_name_sd_xl_base = "conditioner.embedders.1.model.transformer.resblocks.9.mlp.c_proj.bias"
        key_name_sd_xl_refiner = "conditioner.embedders.0.model.transformer.resblocks.9.mlp.c_proj.bias"

        # model_type = "v1"
        config_url = "https://raw.githubusercontent.com/CompVis/stable-diffusion/main/configs/stable-diffusion/v1-inference.yaml"

        if key_name_v2_1 in checkpoint and checkpoint[key_name_v2_1].shape[-1] == 1024:
            # model_type = "v2"
            config_url = "https://raw.githubusercontent.com/Stability-AI/stablediffusion/main/configs/stable-diffusion/v2-inference-v.yaml"

            if global_step == 110000:
                # v2.1 needs to upcast attention
                upcast_attention = True
        elif key_name_sd_xl_base in checkpoint:
            # only base xl has two text embedders
            config_url = "https://raw.githubusercontent.com/Stability-AI/generative-models/main/configs/inference/sd_xl_base.yaml"
        elif key_name_sd_xl_refiner in checkpoint:
            # only refiner xl has embedder and one text embedders
            config_url = "https://raw.githubusercontent.com/Stability-AI/generative-models/main/configs/inference/sd_xl_refiner.yaml"

        original_config_file = BytesIO(requests.get(config_url).content)

    original_config = OmegaConf.load(original_config_file)

    # Convert the text model.
    if (
        model_type is None
        and "cond_stage_config" in original_config.model.params
        and original_config.model.params.cond_stage_config is not None
    ):
        model_type = original_config.model.params.cond_stage_config.target.split(".")[-1]
        logger.debug(f"no `model_type` given, `model_type` inferred as: {model_type}")
    elif model_type is None and original_config.model.params.network_config is not None:
        if original_config.model.params.network_config.params.context_dim == 2048:
            model_type = "SDXL"
        else:
            model_type = "SDXL-Refiner"
        if image_size is None:
            image_size = 1024

    if num_in_channels is None and pipeline_class == StableDiffusionInpaintPipeline:
        num_in_channels = 9
    elif num_in_channels is None:
        num_in_channels = 4

    if "unet_config" in original_config.model.params:
        original_config["model"]["params"]["unet_config"]["params"]["in_channels"] = num_in_channels

    if (
        "parameterization" in original_config["model"]["params"]
        and original_config["model"]["params"]["parameterization"] == "v"
    ):
        if prediction_type is None:
            # NOTE: For stable diffusion 2 base it is recommended to pass `prediction_type=="epsilon"`
            # as it relies on a brittle global step parameter here
            prediction_type = "epsilon" if global_step == 875000 else "v_prediction"
        if image_size is None:
            # NOTE: For stable diffusion 2 base one has to pass `image_size==512`
            # as it relies on a brittle global step parameter here
            image_size = 512 if global_step == 875000 else 768
    else:
        if prediction_type is None:
            prediction_type = "epsilon"
        if image_size is None:
            image_size = 512

    if controlnet is None and "control_stage_config" in original_config.model.params:
        controlnet = convert_controlnet_checkpoint(
            checkpoint, original_config, checkpoint_path, image_size, upcast_attention, extract_ema
        )

    num_train_timesteps = getattr(original_config.model.params, "timesteps", None) or 1000

    if model_type in ["SDXL", "SDXL-Refiner"]:
        scheduler_dict = {
            "beta_schedule": "scaled_linear",
            "beta_start": 0.00085,
            "beta_end": 0.012,
            "interpolation_type": "linear",
            "num_train_timesteps": num_train_timesteps,
            "prediction_type": "epsilon",
            "sample_max_value": 1.0,
            "set_alpha_to_one": False,
            "skip_prk_steps": True,
            "steps_offset": 1,
            "timestep_spacing": "leading",
        }
        scheduler = EulerDiscreteScheduler.from_config(scheduler_dict)
        scheduler_type = "euler"
    else:
        beta_start = getattr(original_config.model.params, "linear_start", None) or 0.02
        beta_end = getattr(original_config.model.params, "linear_end", None) or 0.085
        scheduler = DDIMScheduler(
            beta_end=beta_end,
            beta_schedule="scaled_linear",
            beta_start=beta_start,
            num_train_timesteps=num_train_timesteps,
            steps_offset=1,
            clip_sample=False,
            set_alpha_to_one=False,
            prediction_type=prediction_type,
        )
    # make sure scheduler works correctly with DDIM
    scheduler.register_to_config(clip_sample=False)

    if scheduler_type == "pndm":
        config = dict(scheduler.config)
        config["skip_prk_steps"] = True
        scheduler = PNDMScheduler.from_config(config)
    elif scheduler_type == "lms":
        scheduler = LMSDiscreteScheduler.from_config(scheduler.config)
    elif scheduler_type == "heun":
        scheduler = HeunDiscreteScheduler.from_config(scheduler.config)
    elif scheduler_type == "euler":
        scheduler = EulerDiscreteScheduler.from_config(scheduler.config)
    elif scheduler_type == "euler-ancestral":
        scheduler = EulerAncestralDiscreteScheduler.from_config(scheduler.config)
    elif scheduler_type == "dpm":
        scheduler = DPMSolverMultistepScheduler.from_config(scheduler.config)
    elif scheduler_type == "ddim":
        scheduler = scheduler
    else:
        raise ValueError(f"Scheduler of type {scheduler_type} doesn't exist!")

    # Convert the UNet2DConditionModel model.
    unet_config = create_unet_diffusers_config(original_config, image_size=image_size)
    unet_config["upcast_attention"] = upcast_attention
    converted_unet_checkpoint = convert_ldm_unet_checkpoint(
        checkpoint, unet_config, path=checkpoint_path, extract_ema=extract_ema
    )

    ctx = init_empty_weights if is_accelerate_available() else nullcontext
    with ctx():
        unet = UNet2DConditionModel(**unet_config)

    if is_accelerate_available():
        for param_name, param in converted_unet_checkpoint.items():
            set_module_tensor_to_device(unet, param_name, "cpu", value=param)
    else:
        unet.load_state_dict(converted_unet_checkpoint)

    # Convert the VAE model.
    if vae_path is None:
        vae_config = create_vae_diffusers_config(original_config, image_size=image_size)
        converted_vae_checkpoint = convert_ldm_vae_checkpoint(checkpoint, vae_config)

        if (
            "model" in original_config
            and "params" in original_config.model
            and "scale_factor" in original_config.model.params
        ):
            vae_scaling_factor = original_config.model.params.scale_factor
        else:
            vae_scaling_factor = 0.18215  # default SD scaling factor

        vae_config["scaling_factor"] = vae_scaling_factor

        ctx = init_empty_weights if is_accelerate_available() else nullcontext
        with ctx():
            vae = AutoencoderKL(**vae_config)

        if is_accelerate_available():
            for param_name, param in converted_vae_checkpoint.items():
                set_module_tensor_to_device(vae, param_name, "cpu", value=param)
        else:
            vae.load_state_dict(converted_vae_checkpoint)
    else:
        vae = AutoencoderKL.from_pretrained(vae_path)

    if model_type == "FrozenOpenCLIPEmbedder":
        config_name = "stabilityai/stable-diffusion-2"
        config_kwargs = {"subfolder": "text_encoder"}

        text_model = convert_open_clip_checkpoint(checkpoint, config_name, **config_kwargs)
        tokenizer = CLIPTokenizer.from_pretrained("stabilityai/stable-diffusion-2", subfolder="tokenizer")

        if stable_unclip is None:
            if controlnet:
                pipe = pipeline_class(
                    vae=vae,
                    text_encoder=text_model,
                    tokenizer=tokenizer,
                    unet=unet,
                    scheduler=scheduler,
                    controlnet=controlnet,
                    safety_checker=None,
                    feature_extractor=None,
                    requires_safety_checker=False,
                )
            else:
                pipe = pipeline_class(
                    vae=vae,
                    text_encoder=text_model,
                    tokenizer=tokenizer,
                    unet=unet,
                    scheduler=scheduler,
                    safety_checker=None,
                    feature_extractor=None,
                    requires_safety_checker=False,
                )
        else:
            image_normalizer, image_noising_scheduler = stable_unclip_image_noising_components(
                original_config, clip_stats_path=clip_stats_path, device=device
            )

            if stable_unclip == "img2img":
                feature_extractor, image_encoder = stable_unclip_image_encoder(original_config)

                pipe = StableUnCLIPImg2ImgPipeline(
                    # image encoding components
                    feature_extractor=feature_extractor,
                    image_encoder=image_encoder,
                    # image noising components
                    image_normalizer=image_normalizer,
                    image_noising_scheduler=image_noising_scheduler,
                    # regular denoising components
                    tokenizer=tokenizer,
                    text_encoder=text_model,
                    unet=unet,
                    scheduler=scheduler,
                    # vae
                    vae=vae,
                )
            elif stable_unclip == "txt2img":
                if stable_unclip_prior is None or stable_unclip_prior == "karlo":
                    karlo_model = "kakaobrain/karlo-v1-alpha"
                    prior = PriorTransformer.from_pretrained(karlo_model, subfolder="prior")

                    prior_tokenizer = CLIPTokenizer.from_pretrained("openai/clip-vit-large-patch14")
                    prior_text_model = CLIPTextModelWithProjection.from_pretrained("openai/clip-vit-large-patch14")

                    prior_scheduler = UnCLIPScheduler.from_pretrained(karlo_model, subfolder="prior_scheduler")
                    prior_scheduler = DDPMScheduler.from_config(prior_scheduler.config)
                else:
                    raise NotImplementedError(f"unknown prior for stable unclip model: {stable_unclip_prior}")

                pipe = StableUnCLIPPipeline(
                    # prior components
                    prior_tokenizer=prior_tokenizer,
                    prior_text_encoder=prior_text_model,
                    prior=prior,
                    prior_scheduler=prior_scheduler,
                    # image noising components
                    image_normalizer=image_normalizer,
                    image_noising_scheduler=image_noising_scheduler,
                    # regular denoising components
                    tokenizer=tokenizer,
                    text_encoder=text_model,
                    unet=unet,
                    scheduler=scheduler,
                    # vae
                    vae=vae,
                )
            else:
                raise NotImplementedError(f"unknown `stable_unclip` type: {stable_unclip}")
    elif model_type == "PaintByExample":
        vision_model = convert_paint_by_example_checkpoint(checkpoint)
        tokenizer = CLIPTokenizer.from_pretrained("openai/clip-vit-large-patch14")
        feature_extractor = AutoFeatureExtractor.from_pretrained("CompVis/stable-diffusion-safety-checker")
        pipe = PaintByExamplePipeline(
            vae=vae,
            image_encoder=vision_model,
            unet=unet,
            scheduler=scheduler,
            safety_checker=None,
            feature_extractor=feature_extractor,
        )
    elif model_type == "FrozenCLIPEmbedder":
        text_model = convert_ldm_clip_checkpoint(
            checkpoint, local_files_only=local_files_only, text_encoder=text_encoder
        )
        tokenizer = CLIPTokenizer.from_pretrained("openai/clip-vit-large-patch14") if tokenizer is None else tokenizer

        if load_safety_checker:
            safety_checker = StableDiffusionSafetyChecker.from_pretrained("CompVis/stable-diffusion-safety-checker")
            feature_extractor = AutoFeatureExtractor.from_pretrained("CompVis/stable-diffusion-safety-checker")
        else:
            safety_checker = None
            feature_extractor = None

        if controlnet:
            pipe = pipeline_class(
                vae=vae,
                text_encoder=text_model,
                tokenizer=tokenizer,
                unet=unet,
                controlnet=controlnet,
                scheduler=scheduler,
                safety_checker=safety_checker,
                feature_extractor=feature_extractor,
            )
        else:
            pipe = pipeline_class(
                vae=vae,
                text_encoder=text_model,
                tokenizer=tokenizer,
                unet=unet,
                scheduler=scheduler,
                safety_checker=safety_checker,
                feature_extractor=feature_extractor,
            )
    elif model_type in ["SDXL", "SDXL-Refiner"]:
        if model_type == "SDXL":
            tokenizer = CLIPTokenizer.from_pretrained("openai/clip-vit-large-patch14")
            text_encoder = convert_ldm_clip_checkpoint(checkpoint, local_files_only=local_files_only)
            tokenizer_2 = CLIPTokenizer.from_pretrained("laion/CLIP-ViT-bigG-14-laion2B-39B-b160k", pad_token="!")

            config_name = "laion/CLIP-ViT-bigG-14-laion2B-39B-b160k"
            config_kwargs = {"projection_dim": 1280}
            text_encoder_2 = convert_open_clip_checkpoint(
                checkpoint, config_name, prefix="conditioner.embedders.1.model.", has_projection=True, **config_kwargs
            )

            pipe = pipeline_class(
                vae=vae,
                text_encoder=text_encoder,
                tokenizer=tokenizer,
                text_encoder_2=text_encoder_2,
                tokenizer_2=tokenizer_2,
                unet=unet,
                scheduler=scheduler,
                force_zeros_for_empty_prompt=True,
            )
        else:
            tokenizer = None
            text_encoder = None
            tokenizer_2 = CLIPTokenizer.from_pretrained("laion/CLIP-ViT-bigG-14-laion2B-39B-b160k", pad_token="!")

            config_name = "laion/CLIP-ViT-bigG-14-laion2B-39B-b160k"
            config_kwargs = {"projection_dim": 1280}
            text_encoder_2 = convert_open_clip_checkpoint(
                checkpoint, config_name, prefix="conditioner.embedders.0.model.", has_projection=True, **config_kwargs
            )

            pipe = StableDiffusionXLImg2ImgPipeline(
                vae=vae,
                text_encoder=text_encoder,
                tokenizer=tokenizer,
                text_encoder_2=text_encoder_2,
                tokenizer_2=tokenizer_2,
                unet=unet,
                scheduler=scheduler,
                requires_aesthetics_score=True,
                force_zeros_for_empty_prompt=False,
            )
    else:
        text_config = create_ldm_bert_config(original_config)
        text_model = convert_ldm_bert_checkpoint(checkpoint, text_config)
        tokenizer = BertTokenizerFast.from_pretrained("bert-base-uncased")
        pipe = LDMTextToImagePipeline(vqvae=vae, bert=text_model, tokenizer=tokenizer, unet=unet, scheduler=scheduler)

    return pipe


def download_controlnet_from_original_ckpt(
    checkpoint_path: str,
    original_config_file: str,
    image_size: int = 512,
    extract_ema: bool = False,
    num_in_channels: Optional[int] = None,
    upcast_attention: Optional[bool] = None,
    device: str = None,
    from_safetensors: bool = False,
    use_linear_projection: Optional[bool] = None,
    cross_attention_dim: Optional[bool] = None,
) -> DiffusionPipeline:
    if not is_omegaconf_available():
        raise ValueError(BACKENDS_MAPPING["omegaconf"][1])

    from omegaconf import OmegaConf

    if from_safetensors:
        if not is_safetensors_available():
            raise ValueError(BACKENDS_MAPPING["safetensors"][1])

        from safetensors import safe_open

        checkpoint = {}
        with safe_open(checkpoint_path, framework="pt", device="cpu") as f:
            for key in f.keys():
                checkpoint[key] = f.get_tensor(key)
    else:
        if device is None:
            device = "cuda" if torch.cuda.is_available() else "cpu"
            checkpoint = torch.load(checkpoint_path, map_location=device)
        else:
            checkpoint = torch.load(checkpoint_path, map_location=device)

    # NOTE: this while loop isn't great but this controlnet checkpoint has one additional
    # "state_dict" key https://huggingface.co/thibaud/controlnet-canny-sd21
    while "state_dict" in checkpoint:
        checkpoint = checkpoint["state_dict"]

    original_config = OmegaConf.load(original_config_file)

    if num_in_channels is not None:
        original_config["model"]["params"]["unet_config"]["params"]["in_channels"] = num_in_channels

    if "control_stage_config" not in original_config.model.params:
        raise ValueError("`control_stage_config` not present in original config")

    controlnet = convert_controlnet_checkpoint(
        checkpoint,
        original_config,
        checkpoint_path,
        image_size,
        upcast_attention,
        extract_ema,
        use_linear_projection=use_linear_projection,
        cross_attention_dim=cross_attention_dim,
    )

    return controlnet<|MERGE_RESOLUTION|>--- conflicted
+++ resolved
@@ -1064,7 +1064,6 @@
     if cross_attention_dim is not None:
         ctrlnet_config["cross_attention_dim"] = cross_attention_dim
 
-<<<<<<< HEAD
     ctrlnet_config_unet = dict(ctrlnet_config)
 
     # remove the fields that aren't in ControlNetModel's constructor
@@ -1072,10 +1071,7 @@
         if key in ctrlnet_config:
             del ctrlnet_config[key]
 
-    controlnet_model = ControlNetModel(**ctrlnet_config)
-=======
     controlnet = ControlNetModel(**ctrlnet_config)
->>>>>>> 3dd33937
 
     # Some controlnet ckpt files are distributed independently from the rest of the
     # model components i.e. https://huggingface.co/thibaud/controlnet-sd21/

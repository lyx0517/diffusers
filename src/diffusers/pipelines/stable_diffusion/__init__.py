from dataclasses import dataclass
from typing import List, Optional, Union

import numpy as np

import PIL
from PIL import Image

from ...utils import BaseOutput, is_flax_available, is_onnx_available, is_torch_available, is_transformers_available


@dataclass
class StableDiffusionPipelineOutput(BaseOutput):
    """
    Output class for Stable Diffusion pipelines.

    Args:
        images (`List[PIL.Image.Image]` or `np.ndarray`)
            List of denoised PIL images of length `batch_size` or numpy array of shape `(batch_size, height, width,
            num_channels)`. PIL images or numpy array present the denoised images of the diffusion pipeline.
        nsfw_content_detected (`List[bool]`)
            List of flags denoting whether the corresponding generated image likely represents "not-safe-for-work"
            (nsfw) content, or `None` if safety checking could not be performed.
    """

    images: Union[List[PIL.Image.Image], np.ndarray]
    nsfw_content_detected: Optional[List[bool]]


if is_transformers_available() and is_torch_available():
    from .pipeline_stable_diffusion import StableDiffusionPipeline
    from .pipeline_stable_diffusion_img2img import StableDiffusionImg2ImgPipeline
    from .pipeline_stable_diffusion_inpaint import StableDiffusionInpaintPipeline
    from .safety_checker import StableDiffusionSafetyChecker

if is_transformers_available() and is_onnx_available():
    from .pipeline_stable_diffusion_onnx import StableDiffusionOnnxPipeline
<<<<<<< HEAD
    from .pipeline_stable_diffusion_img2img_onnx import StableDiffusionImg2ImgOnnxPipeline
    from .pipeline_stable_diffusion_inpaint_onnx import StableDiffusionInpaintOnnxPipeline
=======

if is_transformers_available() and is_flax_available():
    import flax

    @flax.struct.dataclass
    class FlaxStableDiffusionPipelineOutput(BaseOutput):
        """
        Output class for Stable Diffusion pipelines.

        Args:
            images (`List[PIL.Image.Image]` or `np.ndarray`)
                List of denoised PIL images of length `batch_size` or numpy array of shape `(batch_size, height, width,
                num_channels)`. PIL images or numpy array present the denoised images of the diffusion pipeline.
            nsfw_content_detected (`List[bool]`)
                List of flags denoting whether the corresponding generated image likely represents "not-safe-for-work"
                (nsfw) content.
        """

        images: Union[List[PIL.Image.Image], np.ndarray]
        nsfw_content_detected: List[bool]

    from ...schedulers.scheduling_pndm_flax import PNDMSchedulerState
    from .pipeline_flax_stable_diffusion import FlaxStableDiffusionPipeline
    from .safety_checker_flax import FlaxStableDiffusionSafetyChecker
>>>>>>> ee9875ee
<|MERGE_RESOLUTION|>--- conflicted
+++ resolved
@@ -35,10 +35,8 @@
 
 if is_transformers_available() and is_onnx_available():
     from .pipeline_stable_diffusion_onnx import StableDiffusionOnnxPipeline
-<<<<<<< HEAD
     from .pipeline_stable_diffusion_img2img_onnx import StableDiffusionImg2ImgOnnxPipeline
     from .pipeline_stable_diffusion_inpaint_onnx import StableDiffusionInpaintOnnxPipeline
-=======
 
 if is_transformers_available() and is_flax_available():
     import flax
@@ -62,5 +60,4 @@
 
     from ...schedulers.scheduling_pndm_flax import PNDMSchedulerState
     from .pipeline_flax_stable_diffusion import FlaxStableDiffusionPipeline
-    from .safety_checker_flax import FlaxStableDiffusionSafetyChecker
->>>>>>> ee9875ee
+    from .safety_checker_flax import FlaxStableDiffusionSafetyChecker
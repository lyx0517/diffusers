from typing import TYPE_CHECKING

from ...utils import (
    DIFFUSERS_SLOW_IMPORT,
    OptionalDependencyNotAvailable,
    _LazyModule,
    get_objects_from_module,
    is_flax_available,
    is_k_diffusion_available,
    is_k_diffusion_version,
    is_onnx_available,
    is_torch_available,
    is_transformers_available,
    is_transformers_version,
)


_dummy_objects = {}
_additional_imports = {}
_import_structure = {"pipeline_output": ["StableDiffusionPipelineOutput"]}

if is_transformers_available() and is_flax_available():
    _import_structure["pipeline_output"].extend(["FlaxStableDiffusionPipelineOutput"])
try:
    if not (is_transformers_available() and is_torch_available()):
        raise OptionalDependencyNotAvailable()
except OptionalDependencyNotAvailable:
    from ...utils import dummy_torch_and_transformers_objects  # noqa F403

    _dummy_objects.update(get_objects_from_module(dummy_torch_and_transformers_objects))
else:
    _import_structure["clip_image_project_model"] = ["CLIPImageProjection"]
    _import_structure["pipeline_cycle_diffusion"] = ["CycleDiffusionPipeline"]
    _import_structure["pipeline_stable_diffusion"] = ["StableDiffusionPipeline"]
<<<<<<< HEAD
    _import_structure["pipeline_stable_diffusion_gligen"] = ["StableDiffusionGLIGENPipeline"]
    _import_structure["pipeline_stable_diffusion_gligen_text_image"] = ["StableDiffusionGLIGENTextImagePipeline"]
=======
    _import_structure["pipeline_stable_diffusion_attend_and_excite"] = ["StableDiffusionAttendAndExcitePipeline"]
>>>>>>> 2c34c7d6
    _import_structure["pipeline_stable_diffusion_img2img"] = ["StableDiffusionImg2ImgPipeline"]
    _import_structure["pipeline_stable_diffusion_inpaint"] = ["StableDiffusionInpaintPipeline"]
    _import_structure["pipeline_stable_diffusion_inpaint_legacy"] = ["StableDiffusionInpaintPipelineLegacy"]
    _import_structure["pipeline_stable_diffusion_instruct_pix2pix"] = ["StableDiffusionInstructPix2PixPipeline"]
    _import_structure["pipeline_stable_diffusion_latent_upscale"] = ["StableDiffusionLatentUpscalePipeline"]
    _import_structure["pipeline_stable_diffusion_ldm3d"] = ["StableDiffusionLDM3DPipeline"]
    _import_structure["pipeline_stable_diffusion_model_editing"] = ["StableDiffusionModelEditingPipeline"]
    _import_structure["pipeline_stable_diffusion_panorama"] = ["StableDiffusionPanoramaPipeline"]
    _import_structure["pipeline_stable_diffusion_paradigms"] = ["StableDiffusionParadigmsPipeline"]
    _import_structure["pipeline_stable_diffusion_sag"] = ["StableDiffusionSAGPipeline"]
    _import_structure["pipeline_stable_diffusion_upscale"] = ["StableDiffusionUpscalePipeline"]
    _import_structure["pipeline_stable_unclip"] = ["StableUnCLIPPipeline"]
    _import_structure["pipeline_stable_unclip_img2img"] = ["StableUnCLIPImg2ImgPipeline"]
    _import_structure["safety_checker"] = ["StableDiffusionSafetyChecker"]
    _import_structure["stable_unclip_image_normalizer"] = ["StableUnCLIPImageNormalizer"]
try:
    if not (is_transformers_available() and is_torch_available() and is_transformers_version(">=", "4.25.0")):
        raise OptionalDependencyNotAvailable()
except OptionalDependencyNotAvailable:
    from ...utils.dummy_torch_and_transformers_objects import (
        StableDiffusionImageVariationPipeline,
    )

    _dummy_objects.update({"StableDiffusionImageVariationPipeline": StableDiffusionImageVariationPipeline})
else:
    _import_structure["pipeline_stable_diffusion_image_variation"] = ["StableDiffusionImageVariationPipeline"]
try:
    if not (is_transformers_available() and is_torch_available() and is_transformers_version(">=", "4.26.0")):
        raise OptionalDependencyNotAvailable()
except OptionalDependencyNotAvailable:
    from ...utils.dummy_torch_and_transformers_objects import (
        StableDiffusionDepth2ImgPipeline,
        StableDiffusionPix2PixZeroPipeline,
    )

    _dummy_objects.update(
        {
            "StableDiffusionDepth2ImgPipeline": StableDiffusionDepth2ImgPipeline,
            "StableDiffusionPix2PixZeroPipeline": StableDiffusionPix2PixZeroPipeline,
        }
    )
else:
    _import_structure["pipeline_stable_diffusion_depth2img"] = ["StableDiffusionDepth2ImgPipeline"]
    _import_structure["pipeline_stable_diffusion_pix2pix_zero"] = ["StableDiffusionPix2PixZeroPipeline"]

try:
    if not (is_transformers_available() and is_onnx_available()):
        raise OptionalDependencyNotAvailable()
except OptionalDependencyNotAvailable:
    from ...utils import dummy_onnx_objects  # noqa F403

    _dummy_objects.update(get_objects_from_module(dummy_onnx_objects))
else:
    _import_structure["pipeline_onnx_stable_diffusion"] = [
        "OnnxStableDiffusionPipeline",
        "StableDiffusionOnnxPipeline",
    ]
    _import_structure["pipeline_onnx_stable_diffusion_img2img"] = ["OnnxStableDiffusionImg2ImgPipeline"]
    _import_structure["pipeline_onnx_stable_diffusion_inpaint"] = ["OnnxStableDiffusionInpaintPipeline"]
    _import_structure["pipeline_onnx_stable_diffusion_inpaint_legacy"] = ["OnnxStableDiffusionInpaintPipelineLegacy"]
    _import_structure["pipeline_onnx_stable_diffusion_upscale"] = ["OnnxStableDiffusionUpscalePipeline"]

if is_transformers_available() and is_flax_available():
    from ...schedulers.scheduling_pndm_flax import PNDMSchedulerState

    _additional_imports.update({"PNDMSchedulerState": PNDMSchedulerState})
    _import_structure["pipeline_flax_stable_diffusion"] = ["FlaxStableDiffusionPipeline"]
    _import_structure["pipeline_flax_stable_diffusion_img2img"] = ["FlaxStableDiffusionImg2ImgPipeline"]
    _import_structure["pipeline_flax_stable_diffusion_inpaint"] = ["FlaxStableDiffusionInpaintPipeline"]
    _import_structure["safety_checker_flax"] = ["FlaxStableDiffusionSafetyChecker"]

if TYPE_CHECKING or DIFFUSERS_SLOW_IMPORT:
    try:
        if not (is_transformers_available() and is_torch_available()):
            raise OptionalDependencyNotAvailable()

    except OptionalDependencyNotAvailable:
        from ...utils.dummy_torch_and_transformers_objects import *

    else:
        from .clip_image_project_model import CLIPImageProjection
        from .pipeline_stable_diffusion import (
            StableDiffusionPipeline,
            StableDiffusionPipelineOutput,
            StableDiffusionSafetyChecker,
        )
<<<<<<< HEAD
        from .pipeline_stable_diffusion_gligen import StableDiffusionGLIGENPipeline
        from .pipeline_stable_diffusion_gligen_text_image import (
            StableDiffusionGLIGENTextImagePipeline,
=======
        from .pipeline_stable_diffusion_attend_and_excite import (
            StableDiffusionAttendAndExcitePipeline,
>>>>>>> 2c34c7d6
        )
        from .pipeline_stable_diffusion_img2img import StableDiffusionImg2ImgPipeline
        from .pipeline_stable_diffusion_inpaint import StableDiffusionInpaintPipeline
        from .pipeline_stable_diffusion_instruct_pix2pix import (
            StableDiffusionInstructPix2PixPipeline,
        )
        from .pipeline_stable_diffusion_latent_upscale import (
            StableDiffusionLatentUpscalePipeline,
        )
        from .pipeline_stable_diffusion_ldm3d import StableDiffusionLDM3DPipeline
        from .pipeline_stable_diffusion_panorama import StableDiffusionPanoramaPipeline
        from .pipeline_stable_diffusion_sag import StableDiffusionSAGPipeline
        from .pipeline_stable_diffusion_upscale import StableDiffusionUpscalePipeline
        from .pipeline_stable_unclip import StableUnCLIPPipeline
        from .pipeline_stable_unclip_img2img import StableUnCLIPImg2ImgPipeline
        from .safety_checker import StableDiffusionSafetyChecker
        from .stable_unclip_image_normalizer import StableUnCLIPImageNormalizer

    try:
        if not (is_transformers_available() and is_torch_available() and is_transformers_version(">=", "4.25.0")):
            raise OptionalDependencyNotAvailable()
    except OptionalDependencyNotAvailable:
        from ...utils.dummy_torch_and_transformers_objects import (
            StableDiffusionImageVariationPipeline,
        )
    else:
        from .pipeline_stable_diffusion_image_variation import (
            StableDiffusionImageVariationPipeline,
        )

    try:
        if not (is_transformers_available() and is_torch_available() and is_transformers_version(">=", "4.26.0")):
            raise OptionalDependencyNotAvailable()
    except OptionalDependencyNotAvailable:
        from ...utils.dummy_torch_and_transformers_objects import (
            StableDiffusionDepth2ImgPipeline,
            StableDiffusionPix2PixZeroPipeline,
        )
    else:
        from .pipeline_stable_diffusion_depth2img import (
            StableDiffusionDepth2ImgPipeline,
        )

    try:
        if not (is_transformers_available() and is_onnx_available()):
            raise OptionalDependencyNotAvailable()
    except OptionalDependencyNotAvailable:
        from ...utils.dummy_onnx_objects import *
    else:
        from .pipeline_onnx_stable_diffusion import (
            OnnxStableDiffusionPipeline,
            StableDiffusionOnnxPipeline,
        )
        from .pipeline_onnx_stable_diffusion_img2img import (
            OnnxStableDiffusionImg2ImgPipeline,
        )
        from .pipeline_onnx_stable_diffusion_inpaint import (
            OnnxStableDiffusionInpaintPipeline,
        )
        from .pipeline_onnx_stable_diffusion_upscale import (
            OnnxStableDiffusionUpscalePipeline,
        )

    try:
        if not (is_transformers_available() and is_flax_available()):
            raise OptionalDependencyNotAvailable()
    except OptionalDependencyNotAvailable:
        from ...utils.dummy_flax_objects import *
    else:
        from .pipeline_flax_stable_diffusion import FlaxStableDiffusionPipeline
        from .pipeline_flax_stable_diffusion_img2img import (
            FlaxStableDiffusionImg2ImgPipeline,
        )
        from .pipeline_flax_stable_diffusion_inpaint import (
            FlaxStableDiffusionInpaintPipeline,
        )
        from .pipeline_output import FlaxStableDiffusionPipelineOutput
        from .safety_checker_flax import FlaxStableDiffusionSafetyChecker

else:
    import sys

    sys.modules[__name__] = _LazyModule(
        __name__,
        globals()["__file__"],
        _import_structure,
        module_spec=__spec__,
    )

    for name, value in _dummy_objects.items():
        setattr(sys.modules[__name__], name, value)
    for name, value in _additional_imports.items():
        setattr(sys.modules[__name__], name, value)<|MERGE_RESOLUTION|>--- conflicted
+++ resolved
@@ -32,12 +32,9 @@
     _import_structure["clip_image_project_model"] = ["CLIPImageProjection"]
     _import_structure["pipeline_cycle_diffusion"] = ["CycleDiffusionPipeline"]
     _import_structure["pipeline_stable_diffusion"] = ["StableDiffusionPipeline"]
-<<<<<<< HEAD
+    _import_structure["pipeline_stable_diffusion_attend_and_excite"] = ["StableDiffusionAttendAndExcitePipeline"]
     _import_structure["pipeline_stable_diffusion_gligen"] = ["StableDiffusionGLIGENPipeline"]
     _import_structure["pipeline_stable_diffusion_gligen_text_image"] = ["StableDiffusionGLIGENTextImagePipeline"]
-=======
-    _import_structure["pipeline_stable_diffusion_attend_and_excite"] = ["StableDiffusionAttendAndExcitePipeline"]
->>>>>>> 2c34c7d6
     _import_structure["pipeline_stable_diffusion_img2img"] = ["StableDiffusionImg2ImgPipeline"]
     _import_structure["pipeline_stable_diffusion_inpaint"] = ["StableDiffusionInpaintPipeline"]
     _import_structure["pipeline_stable_diffusion_inpaint_legacy"] = ["StableDiffusionInpaintPipelineLegacy"]
@@ -124,15 +121,6 @@
             StableDiffusionPipelineOutput,
             StableDiffusionSafetyChecker,
         )
-<<<<<<< HEAD
-        from .pipeline_stable_diffusion_gligen import StableDiffusionGLIGENPipeline
-        from .pipeline_stable_diffusion_gligen_text_image import (
-            StableDiffusionGLIGENTextImagePipeline,
-=======
-        from .pipeline_stable_diffusion_attend_and_excite import (
-            StableDiffusionAttendAndExcitePipeline,
->>>>>>> 2c34c7d6
-        )
         from .pipeline_stable_diffusion_img2img import StableDiffusionImg2ImgPipeline
         from .pipeline_stable_diffusion_inpaint import StableDiffusionInpaintPipeline
         from .pipeline_stable_diffusion_instruct_pix2pix import (

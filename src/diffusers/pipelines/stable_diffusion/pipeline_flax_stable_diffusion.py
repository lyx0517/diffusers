--- conflicted
+++ resolved
@@ -187,11 +187,7 @@
         width: Optional[int] = None,
         guidance_scale: float = 7.5,
         latents: Optional[jnp.array] = None,
-<<<<<<< HEAD
-=======
-        debug: bool = False,
         neg_prompt_ids: jnp.array = None,
->>>>>>> ae4112d2
     ):
         # 0. Default height and width to unet
         height = height or self.unet.config.sample_size * self.vae_scale_factor
@@ -284,12 +280,7 @@
         latents: jnp.array = None,
         return_dict: bool = True,
         jit: bool = False,
-<<<<<<< HEAD
-        **kwargs,
-=======
-        debug: bool = False,
         neg_prompt_ids: jnp.array = None,
->>>>>>> ae4112d2
     ):
         r"""
         Function invoked when calling the pipeline for generation.
@@ -337,13 +328,6 @@
 
         if jit:
             images = _p_generate(
-<<<<<<< HEAD
-                self, prompt_ids, params, prng_seed, num_inference_steps, height, width, guidance_scale, latents
-            )
-        else:
-            images = self._generate(
-                prompt_ids, params, prng_seed, num_inference_steps, height, width, guidance_scale, latents
-=======
                 self,
                 prompt_ids,
                 params,
@@ -353,7 +337,6 @@
                 width,
                 guidance_scale,
                 latents,
-                debug,
                 neg_prompt_ids,
             )
         else:
@@ -366,9 +349,7 @@
                 width,
                 guidance_scale,
                 latents,
-                debug,
                 neg_prompt_ids,
->>>>>>> ae4112d2
             )
 
         if self.safety_checker is not None:
@@ -397,13 +378,8 @@
         return FlaxStableDiffusionPipelineOutput(images=images, nsfw_content_detected=has_nsfw_concept)
 
 
-<<<<<<< HEAD
-@partial(jax.pmap, in_axes=(None, 0, 0, 0, None, None, None, None, 0), static_broadcasted_argnums=(0, 4, 5, 6))
-def _p_generate(pipe, prompt_ids, params, prng_seed, num_inference_steps, height, width, guidance_scale, latents):
-    return pipe._generate(prompt_ids, params, prng_seed, num_inference_steps, height, width, guidance_scale, latents)
-=======
 # TODO: maybe use a config dict instead of so many static argnums
-@partial(jax.pmap, static_broadcasted_argnums=(0, 4, 5, 6, 7, 9))
+@partial(jax.pmap, in_axes=(None, 0, 0, 0, None, None, None, None, 0, 0), static_broadcasted_argnums=(0, 4, 5, 6))
 def _p_generate(
     pipe,
     prompt_ids,
@@ -414,7 +390,6 @@
     width,
     guidance_scale,
     latents,
-    debug,
     neg_prompt_ids,
 ):
     return pipe._generate(
@@ -426,10 +401,8 @@
         width,
         guidance_scale,
         latents,
-        debug,
         neg_prompt_ids,
     )
->>>>>>> ae4112d2
 
 
 @partial(jax.pmap, static_broadcasted_argnums=(0,))

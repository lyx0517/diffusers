--- conflicted
+++ resolved
@@ -24,11 +24,8 @@
     "deprecated": [],
     "latent_diffusion": [],
     "ledits_pp": [],
-<<<<<<< HEAD
     "pag": [],
-=======
     "marigold": [],
->>>>>>> 83bc6c94
     "stable_diffusion": [],
     "stable_diffusion_xl": [],
 }

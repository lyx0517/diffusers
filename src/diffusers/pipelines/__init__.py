from ..utils import (
    OptionalDependencyNotAvailable,
    is_flax_available,
    is_k_diffusion_available,
    is_librosa_available,
    is_note_seq_available,
    is_onnx_available,
    is_torch_available,
    is_transformers_available,
)


try:
    if not is_torch_available():
        raise OptionalDependencyNotAvailable()
except OptionalDependencyNotAvailable:
    from ..utils.dummy_pt_objects import *  # noqa F403
else:
    from .dance_diffusion import DanceDiffusionPipeline
    from .ddim import DDIMPipeline
    from .ddpm import DDPMPipeline
    from .dit import DiTPipeline
    from .latent_diffusion import LDMSuperResolutionPipeline
    from .latent_diffusion_uncond import LDMPipeline
    from .pipeline_utils import AudioPipelineOutput, DiffusionPipeline, ImagePipelineOutput
    from .pndm import PNDMPipeline
    from .repaint import RePaintPipeline
    from .score_sde_ve import ScoreSdeVePipeline
    from .spectrogram_diffusion import SpectrogramDiffusionPipeline
    from .stochastic_karras_ve import KarrasVePipeline

try:
    if not (is_torch_available() and is_librosa_available()):
        raise OptionalDependencyNotAvailable()
except OptionalDependencyNotAvailable:
    from ..utils.dummy_torch_and_librosa_objects import *  # noqa F403
else:
    from .audio_diffusion import AudioDiffusionPipeline, Mel

try:
    if not (is_torch_available() and is_transformers_available()):
        raise OptionalDependencyNotAvailable()
except OptionalDependencyNotAvailable:
    from ..utils.dummy_torch_and_transformers_objects import *  # noqa F403
else:
    from .alt_diffusion import AltDiffusionImg2ImgPipeline, AltDiffusionPipeline
    from .audioldm import AudioLDMPipeline
    from .latent_diffusion import LDMTextToImagePipeline
    from .paint_by_example import PaintByExamplePipeline
    from .semantic_stable_diffusion import SemanticStableDiffusionPipeline
    from .stable_diffusion import (
        CycleDiffusionPipeline,
        StableDiffusionAttendAndExcitePipeline,
        StableDiffusionControlNetPipeline,
        StableDiffusionDepth2ImgPipeline,
        StableDiffusionImageVariationPipeline,
        StableDiffusionImg2ImgPipeline,
        StableDiffusionInpaintPipeline,
        StableDiffusionInpaintPipelineLegacy,
        StableDiffusionInstructPix2PixPipeline,
        StableDiffusionLatentUpscalePipeline,
        StableDiffusionModelEditingPipeline,
        StableDiffusionPanoramaPipeline,
        StableDiffusionPipeline,
        StableDiffusionPix2PixZeroPipeline,
        StableDiffusionSAGPipeline,
        StableDiffusionUpscalePipeline,
        StableUnCLIPImg2ImgPipeline,
        StableUnCLIPPipeline,
    )
    from .stable_diffusion_safe import StableDiffusionPipelineSafe
<<<<<<< HEAD
    from .text_to_video_synthesis import TextToVideoSDPipeline
    from .tune_a_video import TuneAVideoPipeline
=======
    from .text_to_video_synthesis import TextToVideoSDPipeline, TextToVideoZeroPipeline
>>>>>>> ba49272d
    from .unclip import UnCLIPImageVariationPipeline, UnCLIPPipeline
    from .versatile_diffusion import (
        VersatileDiffusionDualGuidedPipeline,
        VersatileDiffusionImageVariationPipeline,
        VersatileDiffusionPipeline,
        VersatileDiffusionTextToImagePipeline,
    )
    from .vq_diffusion import VQDiffusionPipeline

try:
    if not is_onnx_available():
        raise OptionalDependencyNotAvailable()
except OptionalDependencyNotAvailable:
    from ..utils.dummy_onnx_objects import *  # noqa F403
else:
    from .onnx_utils import OnnxRuntimeModel

try:
    if not (is_torch_available() and is_transformers_available() and is_onnx_available()):
        raise OptionalDependencyNotAvailable()
except OptionalDependencyNotAvailable:
    from ..utils.dummy_torch_and_transformers_and_onnx_objects import *  # noqa F403
else:
    from .stable_diffusion import (
        OnnxStableDiffusionImg2ImgPipeline,
        OnnxStableDiffusionInpaintPipeline,
        OnnxStableDiffusionInpaintPipelineLegacy,
        OnnxStableDiffusionPipeline,
        OnnxStableDiffusionUpscalePipeline,
        StableDiffusionOnnxPipeline,
    )

try:
    if not (is_torch_available() and is_transformers_available() and is_k_diffusion_available()):
        raise OptionalDependencyNotAvailable()
except OptionalDependencyNotAvailable:
    from ..utils.dummy_torch_and_transformers_and_k_diffusion_objects import *  # noqa F403
else:
    from .stable_diffusion import StableDiffusionKDiffusionPipeline

try:
    if not is_flax_available():
        raise OptionalDependencyNotAvailable()
except OptionalDependencyNotAvailable:
    from ..utils.dummy_flax_objects import *  # noqa F403
else:
    from .pipeline_flax_utils import FlaxDiffusionPipeline


try:
    if not (is_flax_available() and is_transformers_available()):
        raise OptionalDependencyNotAvailable()
except OptionalDependencyNotAvailable:
    from ..utils.dummy_flax_and_transformers_objects import *  # noqa F403
else:
    from .stable_diffusion import (
        FlaxStableDiffusionControlNetPipeline,
        FlaxStableDiffusionImg2ImgPipeline,
        FlaxStableDiffusionInpaintPipeline,
        FlaxStableDiffusionPipeline,
    )
try:
    if not (is_transformers_available() and is_torch_available() and is_note_seq_available()):
        raise OptionalDependencyNotAvailable()
except OptionalDependencyNotAvailable:
    from ..utils.dummy_transformers_and_torch_and_note_seq_objects import *  # noqa F403
else:
    from .spectrogram_diffusion import MidiProcessor, SpectrogramDiffusionPipeline<|MERGE_RESOLUTION|>--- conflicted
+++ resolved
@@ -69,12 +69,8 @@
         StableUnCLIPPipeline,
     )
     from .stable_diffusion_safe import StableDiffusionPipelineSafe
-<<<<<<< HEAD
-    from .text_to_video_synthesis import TextToVideoSDPipeline
+    from .text_to_video_synthesis import TextToVideoSDPipeline, TextToVideoZeroPipeline
     from .tune_a_video import TuneAVideoPipeline
-=======
-    from .text_to_video_synthesis import TextToVideoSDPipeline, TextToVideoZeroPipeline
->>>>>>> ba49272d
     from .unclip import UnCLIPImageVariationPipeline, UnCLIPPipeline
     from .versatile_diffusion import (
         VersatileDiffusionDualGuidedPipeline,

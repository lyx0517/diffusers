--- conflicted
+++ resolved
@@ -19,10 +19,7 @@
 _dummy_objects = {}
 _import_structure = {
     "controlnet": [],
-<<<<<<< HEAD
     "controlnet_xs": [],
-=======
->>>>>>> 141cd52d
     "latent_diffusion": [],
     "stable_diffusion": [],
     "stable_diffusion_xl": [],

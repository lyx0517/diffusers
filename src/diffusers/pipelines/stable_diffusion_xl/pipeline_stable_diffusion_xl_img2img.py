# Copyright 2023 The HuggingFace Team. All rights reserved.
#
# Licensed under the Apache License, Version 2.0 (the "License");
# you may not use this file except in compliance with the License.
# You may obtain a copy of the License at
#
#     http://www.apache.org/licenses/LICENSE-2.0
#
# Unless required by applicable law or agreed to in writing, software
# distributed under the License is distributed on an "AS IS" BASIS,
# WITHOUT WARRANTIES OR CONDITIONS OF ANY KIND, either express or implied.
# See the License for the specific language governing permissions and
# limitations under the License.

import inspect
from typing import Any, Callable, Dict, List, Optional, Tuple, Union

import PIL.Image
import torch
from transformers import CLIPTextModel, CLIPTextModelWithProjection, CLIPTokenizer

from ...image_processor import PipelineImageInput, VaeImageProcessor
from ...loaders import FromSingleFileMixin, StableDiffusionXLLoraLoaderMixin, TextualInversionLoaderMixin
from ...models import AutoencoderKL, UNet2DConditionModel
from ...models.attention_processor import (
    AttnProcessor2_0,
    LoRAAttnProcessor2_0,
    LoRAXFormersAttnProcessor,
    XFormersAttnProcessor,
)
from ...models.lora import adjust_lora_scale_text_encoder
from ...schedulers import KarrasDiffusionSchedulers
from ...utils import (
    USE_PEFT_BACKEND,
    is_invisible_watermark_available,
    is_torch_xla_available,
    logging,
    replace_example_docstring,
    scale_lora_layers,
    unscale_lora_layers,
)
from ...utils.torch_utils import randn_tensor
from ..pipeline_utils import DiffusionPipeline
from .pipeline_output import StableDiffusionXLPipelineOutput


if is_invisible_watermark_available():
    from .watermark import StableDiffusionXLWatermarker

if is_torch_xla_available():
    import torch_xla.core.xla_model as xm

    XLA_AVAILABLE = True
else:
    XLA_AVAILABLE = False


logger = logging.get_logger(__name__)  # pylint: disable=invalid-name

EXAMPLE_DOC_STRING = """
    Examples:
        ```py
        >>> import torch
        >>> from diffusers import StableDiffusionXLImg2ImgPipeline
        >>> from diffusers.utils import load_image

        >>> pipe = StableDiffusionXLImg2ImgPipeline.from_pretrained(
        ...     "stabilityai/stable-diffusion-xl-refiner-1.0", torch_dtype=torch.float16
        ... )
        >>> pipe = pipe.to("cuda")
        >>> url = "https://huggingface.co/datasets/patrickvonplaten/images/resolve/main/aa_xl/000000009.png"

        >>> init_image = load_image(url).convert("RGB")
        >>> prompt = "a photo of an astronaut riding a horse on mars"
        >>> image = pipe(prompt, image=init_image).images[0]
        ```
"""


# Copied from diffusers.pipelines.stable_diffusion.pipeline_stable_diffusion.rescale_noise_cfg
def rescale_noise_cfg(noise_cfg, noise_pred_text, guidance_rescale=0.0):
    """
    Rescale `noise_cfg` according to `guidance_rescale`. Based on findings of [Common Diffusion Noise Schedules and
    Sample Steps are Flawed](https://arxiv.org/pdf/2305.08891.pdf). See Section 3.4
    """
    std_text = noise_pred_text.std(dim=list(range(1, noise_pred_text.ndim)), keepdim=True)
    std_cfg = noise_cfg.std(dim=list(range(1, noise_cfg.ndim)), keepdim=True)
    # rescale the results from guidance (fixes overexposure)
    noise_pred_rescaled = noise_cfg * (std_text / std_cfg)
    # mix with the original results from guidance by factor guidance_rescale to avoid "plain looking" images
    noise_cfg = guidance_rescale * noise_pred_rescaled + (1 - guidance_rescale) * noise_cfg
    return noise_cfg


class StableDiffusionXLImg2ImgPipeline(
    DiffusionPipeline, TextualInversionLoaderMixin, FromSingleFileMixin, StableDiffusionXLLoraLoaderMixin
):
    r"""
    Pipeline for text-to-image generation using Stable Diffusion XL.

    This model inherits from [`DiffusionPipeline`]. Check the superclass documentation for the generic methods the
    library implements for all the pipelines (such as downloading or saving, running on a particular device, etc.)

    In addition the pipeline inherits the following loading methods:
        - *LoRA*: [`loaders.StableDiffusionXLLoraLoaderMixin.load_lora_weights`]
        - *Ckpt*: [`loaders.FromSingleFileMixin.from_single_file`]

    as well as the following saving methods:
        - *LoRA*: [`loaders.StableDiffusionXLLoraLoaderMixin.save_lora_weights`]

    Args:
        vae ([`AutoencoderKL`]):
            Variational Auto-Encoder (VAE) Model to encode and decode images to and from latent representations.
        text_encoder ([`CLIPTextModel`]):
            Frozen text-encoder. Stable Diffusion XL uses the text portion of
            [CLIP](https://huggingface.co/docs/transformers/model_doc/clip#transformers.CLIPTextModel), specifically
            the [clip-vit-large-patch14](https://huggingface.co/openai/clip-vit-large-patch14) variant.
        text_encoder_2 ([` CLIPTextModelWithProjection`]):
            Second frozen text-encoder. Stable Diffusion XL uses the text and pool portion of
            [CLIP](https://huggingface.co/docs/transformers/model_doc/clip#transformers.CLIPTextModelWithProjection),
            specifically the
            [laion/CLIP-ViT-bigG-14-laion2B-39B-b160k](https://huggingface.co/laion/CLIP-ViT-bigG-14-laion2B-39B-b160k)
            variant.
        tokenizer (`CLIPTokenizer`):
            Tokenizer of class
            [CLIPTokenizer](https://huggingface.co/docs/transformers/v4.21.0/en/model_doc/clip#transformers.CLIPTokenizer).
        tokenizer_2 (`CLIPTokenizer`):
            Second Tokenizer of class
            [CLIPTokenizer](https://huggingface.co/docs/transformers/v4.21.0/en/model_doc/clip#transformers.CLIPTokenizer).
        unet ([`UNet2DConditionModel`]): Conditional U-Net architecture to denoise the encoded image latents.
        scheduler ([`SchedulerMixin`]):
            A scheduler to be used in combination with `unet` to denoise the encoded image latents. Can be one of
            [`DDIMScheduler`], [`LMSDiscreteScheduler`], or [`PNDMScheduler`].
        requires_aesthetics_score (`bool`, *optional*, defaults to `"False"`):
            Whether the `unet` requires an `aesthetic_score` condition to be passed during inference. Also see the
            config of `stabilityai/stable-diffusion-xl-refiner-1-0`.
        force_zeros_for_empty_prompt (`bool`, *optional*, defaults to `"True"`):
            Whether the negative prompt embeddings shall be forced to always be set to 0. Also see the config of
            `stabilityai/stable-diffusion-xl-base-1-0`.
        add_watermarker (`bool`, *optional*):
            Whether to use the [invisible_watermark library](https://github.com/ShieldMnt/invisible-watermark/) to
            watermark output images. If not defined, it will default to True if the package is installed, otherwise no
            watermarker will be used.
    """
    model_cpu_offload_seq = "text_encoder->text_encoder_2->unet->vae"
    _optional_components = ["tokenizer", "tokenizer_2", "text_encoder", "text_encoder_2"]

    def __init__(
        self,
        vae: AutoencoderKL,
        text_encoder: CLIPTextModel,
        text_encoder_2: CLIPTextModelWithProjection,
        tokenizer: CLIPTokenizer,
        tokenizer_2: CLIPTokenizer,
        unet: UNet2DConditionModel,
        scheduler: KarrasDiffusionSchedulers,
        requires_aesthetics_score: bool = False,
        force_zeros_for_empty_prompt: bool = True,
        add_watermarker: Optional[bool] = None,
    ):
        super().__init__()

        self.register_modules(
            vae=vae,
            text_encoder=text_encoder,
            text_encoder_2=text_encoder_2,
            tokenizer=tokenizer,
            tokenizer_2=tokenizer_2,
            unet=unet,
            scheduler=scheduler,
        )
        self.register_to_config(force_zeros_for_empty_prompt=force_zeros_for_empty_prompt)
        self.register_to_config(requires_aesthetics_score=requires_aesthetics_score)
        self.vae_scale_factor = 2 ** (len(self.vae.config.block_out_channels) - 1)
        self.image_processor = VaeImageProcessor(vae_scale_factor=self.vae_scale_factor)

        add_watermarker = add_watermarker if add_watermarker is not None else is_invisible_watermark_available()

        if add_watermarker:
            self.watermark = StableDiffusionXLWatermarker()
        else:
            self.watermark = None

    # Copied from diffusers.pipelines.stable_diffusion.pipeline_stable_diffusion.StableDiffusionPipeline.enable_vae_slicing
    def enable_vae_slicing(self):
        r"""
        Enable sliced VAE decoding. When this option is enabled, the VAE will split the input tensor in slices to
        compute decoding in several steps. This is useful to save some memory and allow larger batch sizes.
        """
        self.vae.enable_slicing()

    # Copied from diffusers.pipelines.stable_diffusion.pipeline_stable_diffusion.StableDiffusionPipeline.disable_vae_slicing
    def disable_vae_slicing(self):
        r"""
        Disable sliced VAE decoding. If `enable_vae_slicing` was previously enabled, this method will go back to
        computing decoding in one step.
        """
        self.vae.disable_slicing()

    # Copied from diffusers.pipelines.stable_diffusion.pipeline_stable_diffusion.StableDiffusionPipeline.enable_vae_tiling
    def enable_vae_tiling(self):
        r"""
        Enable tiled VAE decoding. When this option is enabled, the VAE will split the input tensor into tiles to
        compute decoding and encoding in several steps. This is useful for saving a large amount of memory and to allow
        processing larger images.
        """
        self.vae.enable_tiling()

    # Copied from diffusers.pipelines.stable_diffusion.pipeline_stable_diffusion.StableDiffusionPipeline.disable_vae_tiling
    def disable_vae_tiling(self):
        r"""
        Disable tiled VAE decoding. If `enable_vae_tiling` was previously enabled, this method will go back to
        computing decoding in one step.
        """
        self.vae.disable_tiling()

    # Copied from diffusers.pipelines.stable_diffusion_xl.pipeline_stable_diffusion_xl.StableDiffusionXLPipeline.encode_prompt
    def encode_prompt(
        self,
        prompt: str,
        prompt_2: Optional[str] = None,
        device: Optional[torch.device] = None,
        num_images_per_prompt: int = 1,
        do_classifier_free_guidance: bool = True,
        negative_prompt: Optional[str] = None,
        negative_prompt_2: Optional[str] = None,
        prompt_embeds: Optional[torch.FloatTensor] = None,
        negative_prompt_embeds: Optional[torch.FloatTensor] = None,
        pooled_prompt_embeds: Optional[torch.FloatTensor] = None,
        negative_pooled_prompt_embeds: Optional[torch.FloatTensor] = None,
        lora_scale: Optional[float] = None,
        clip_skip: Optional[int] = None,
    ):
        r"""
        Encodes the prompt into text encoder hidden states.

        Args:
            prompt (`str` or `List[str]`, *optional*):
                prompt to be encoded
            prompt_2 (`str` or `List[str]`, *optional*):
                The prompt or prompts to be sent to the `tokenizer_2` and `text_encoder_2`. If not defined, `prompt` is
                used in both text-encoders
            device: (`torch.device`):
                torch device
            num_images_per_prompt (`int`):
                number of images that should be generated per prompt
            do_classifier_free_guidance (`bool`):
                whether to use classifier free guidance or not
            negative_prompt (`str` or `List[str]`, *optional*):
                The prompt or prompts not to guide the image generation. If not defined, one has to pass
                `negative_prompt_embeds` instead. Ignored when not using guidance (i.e., ignored if `guidance_scale` is
                less than `1`).
            negative_prompt_2 (`str` or `List[str]`, *optional*):
                The prompt or prompts not to guide the image generation to be sent to `tokenizer_2` and
                `text_encoder_2`. If not defined, `negative_prompt` is used in both text-encoders
            prompt_embeds (`torch.FloatTensor`, *optional*):
                Pre-generated text embeddings. Can be used to easily tweak text inputs, *e.g.* prompt weighting. If not
                provided, text embeddings will be generated from `prompt` input argument.
            negative_prompt_embeds (`torch.FloatTensor`, *optional*):
                Pre-generated negative text embeddings. Can be used to easily tweak text inputs, *e.g.* prompt
                weighting. If not provided, negative_prompt_embeds will be generated from `negative_prompt` input
                argument.
            pooled_prompt_embeds (`torch.FloatTensor`, *optional*):
                Pre-generated pooled text embeddings. Can be used to easily tweak text inputs, *e.g.* prompt weighting.
                If not provided, pooled text embeddings will be generated from `prompt` input argument.
            negative_pooled_prompt_embeds (`torch.FloatTensor`, *optional*):
                Pre-generated negative pooled text embeddings. Can be used to easily tweak text inputs, *e.g.* prompt
                weighting. If not provided, pooled negative_prompt_embeds will be generated from `negative_prompt`
                input argument.
            lora_scale (`float`, *optional*):
                A lora scale that will be applied to all LoRA layers of the text encoder if LoRA layers are loaded.
            clip_skip (`int`, *optional*):
                Number of layers to be skipped from CLIP while computing the prompt embeddings. A value of 1 means that
                the output of the pre-final layer will be used for computing the prompt embeddings.
        """
        device = device or self._execution_device

        # set lora scale so that monkey patched LoRA
        # function of text encoder can correctly access it
        if lora_scale is not None and isinstance(self, StableDiffusionXLLoraLoaderMixin):
            self._lora_scale = lora_scale

            # dynamically adjust the LoRA scale
<<<<<<< HEAD
            if self.text_encoder is not None:
                if not self.use_peft_backend:
                    adjust_lora_scale_text_encoder(self.text_encoder, lora_scale)
                else:
                    scale_lora_layers(self.text_encoder, lora_scale)

            if self.text_encoder_2 is not None:
                if not self.use_peft_backend:
                    adjust_lora_scale_text_encoder(self.text_encoder_2, lora_scale)
                else:
                    scale_lora_layers(self.text_encoder_2, lora_scale)
=======
            if not USE_PEFT_BACKEND:
                adjust_lora_scale_text_encoder(self.text_encoder, lora_scale)
                adjust_lora_scale_text_encoder(self.text_encoder_2, lora_scale)
            else:
                scale_lora_layers(self.text_encoder, lora_scale)
                scale_lora_layers(self.text_encoder_2, lora_scale)
>>>>>>> 2bfa55f4

        prompt = [prompt] if isinstance(prompt, str) else prompt

        if prompt is not None:
            batch_size = len(prompt)
        else:
            batch_size = prompt_embeds.shape[0]

        # Define tokenizers and text encoders
        tokenizers = [self.tokenizer, self.tokenizer_2] if self.tokenizer is not None else [self.tokenizer_2]
        text_encoders = (
            [self.text_encoder, self.text_encoder_2] if self.text_encoder is not None else [self.text_encoder_2]
        )

        if prompt_embeds is None:
            prompt_2 = prompt_2 or prompt
            prompt_2 = [prompt_2] if isinstance(prompt_2, str) else prompt_2

            # textual inversion: procecss multi-vector tokens if necessary
            prompt_embeds_list = []
            prompts = [prompt, prompt_2]
            for prompt, tokenizer, text_encoder in zip(prompts, tokenizers, text_encoders):
                if isinstance(self, TextualInversionLoaderMixin):
                    prompt = self.maybe_convert_prompt(prompt, tokenizer)

                text_inputs = tokenizer(
                    prompt,
                    padding="max_length",
                    max_length=tokenizer.model_max_length,
                    truncation=True,
                    return_tensors="pt",
                )

                text_input_ids = text_inputs.input_ids
                untruncated_ids = tokenizer(prompt, padding="longest", return_tensors="pt").input_ids

                if untruncated_ids.shape[-1] >= text_input_ids.shape[-1] and not torch.equal(
                    text_input_ids, untruncated_ids
                ):
                    removed_text = tokenizer.batch_decode(untruncated_ids[:, tokenizer.model_max_length - 1 : -1])
                    logger.warning(
                        "The following part of your input was truncated because CLIP can only handle sequences up to"
                        f" {tokenizer.model_max_length} tokens: {removed_text}"
                    )

                prompt_embeds = text_encoder(text_input_ids.to(device), output_hidden_states=True)

                # We are only ALWAYS interested in the pooled output of the final text encoder
                pooled_prompt_embeds = prompt_embeds[0]
                if clip_skip is None:
                    prompt_embeds = prompt_embeds.hidden_states[-2]
                else:
                    # "2" because SDXL always indexes from the penultimate layer.
                    prompt_embeds = prompt_embeds.hidden_states[-(clip_skip + 2)]

                prompt_embeds_list.append(prompt_embeds)

            prompt_embeds = torch.concat(prompt_embeds_list, dim=-1)

        # get unconditional embeddings for classifier free guidance
        zero_out_negative_prompt = negative_prompt is None and self.config.force_zeros_for_empty_prompt
        if do_classifier_free_guidance and negative_prompt_embeds is None and zero_out_negative_prompt:
            negative_prompt_embeds = torch.zeros_like(prompt_embeds)
            negative_pooled_prompt_embeds = torch.zeros_like(pooled_prompt_embeds)
        elif do_classifier_free_guidance and negative_prompt_embeds is None:
            negative_prompt = negative_prompt or ""
            negative_prompt_2 = negative_prompt_2 or negative_prompt

            # normalize str to list
            negative_prompt = batch_size * [negative_prompt] if isinstance(negative_prompt, str) else negative_prompt
            negative_prompt_2 = (
                batch_size * [negative_prompt_2] if isinstance(negative_prompt_2, str) else negative_prompt_2
            )

            uncond_tokens: List[str]
            if prompt is not None and type(prompt) is not type(negative_prompt):
                raise TypeError(
                    f"`negative_prompt` should be the same type to `prompt`, but got {type(negative_prompt)} !="
                    f" {type(prompt)}."
                )
            elif batch_size != len(negative_prompt):
                raise ValueError(
                    f"`negative_prompt`: {negative_prompt} has batch size {len(negative_prompt)}, but `prompt`:"
                    f" {prompt} has batch size {batch_size}. Please make sure that passed `negative_prompt` matches"
                    " the batch size of `prompt`."
                )
            else:
                uncond_tokens = [negative_prompt, negative_prompt_2]

            negative_prompt_embeds_list = []
            for negative_prompt, tokenizer, text_encoder in zip(uncond_tokens, tokenizers, text_encoders):
                if isinstance(self, TextualInversionLoaderMixin):
                    negative_prompt = self.maybe_convert_prompt(negative_prompt, tokenizer)

                max_length = prompt_embeds.shape[1]
                uncond_input = tokenizer(
                    negative_prompt,
                    padding="max_length",
                    max_length=max_length,
                    truncation=True,
                    return_tensors="pt",
                )

                negative_prompt_embeds = text_encoder(
                    uncond_input.input_ids.to(device),
                    output_hidden_states=True,
                )
                # We are only ALWAYS interested in the pooled output of the final text encoder
                negative_pooled_prompt_embeds = negative_prompt_embeds[0]
                negative_prompt_embeds = negative_prompt_embeds.hidden_states[-2]

                negative_prompt_embeds_list.append(negative_prompt_embeds)

            negative_prompt_embeds = torch.concat(negative_prompt_embeds_list, dim=-1)

        if self.text_encoder_2 is not None:
            prompt_embeds = prompt_embeds.to(dtype=self.text_encoder_2.dtype, device=device)
        else:
            prompt_embeds = prompt_embeds.to(dtype=self.unet.dtype, device=device)

        bs_embed, seq_len, _ = prompt_embeds.shape
        # duplicate text embeddings for each generation per prompt, using mps friendly method
        prompt_embeds = prompt_embeds.repeat(1, num_images_per_prompt, 1)
        prompt_embeds = prompt_embeds.view(bs_embed * num_images_per_prompt, seq_len, -1)

        if do_classifier_free_guidance:
            # duplicate unconditional embeddings for each generation per prompt, using mps friendly method
            seq_len = negative_prompt_embeds.shape[1]

            if self.text_encoder_2 is not None:
                negative_prompt_embeds = negative_prompt_embeds.to(dtype=self.text_encoder_2.dtype, device=device)
            else:
                negative_prompt_embeds = negative_prompt_embeds.to(dtype=self.unet.dtype, device=device)

            negative_prompt_embeds = negative_prompt_embeds.repeat(1, num_images_per_prompt, 1)
            negative_prompt_embeds = negative_prompt_embeds.view(batch_size * num_images_per_prompt, seq_len, -1)

        pooled_prompt_embeds = pooled_prompt_embeds.repeat(1, num_images_per_prompt).view(
            bs_embed * num_images_per_prompt, -1
        )
        if do_classifier_free_guidance:
            negative_pooled_prompt_embeds = negative_pooled_prompt_embeds.repeat(1, num_images_per_prompt).view(
                bs_embed * num_images_per_prompt, -1
            )

<<<<<<< HEAD
        if self.text_encoder is not None:
            if isinstance(self, StableDiffusionXLLoraLoaderMixin) and self.use_peft_backend:
                # Retrieve the original scale by scaling back the LoRA layers
                unscale_lora_layers(self.text_encoder)

        if self.text_encoder_2 is not None:
            if isinstance(self, StableDiffusionXLLoraLoaderMixin) and self.use_peft_backend:
                # Retrieve the original scale by scaling back the LoRA layers
                unscale_lora_layers(self.text_encoder_2)
=======
        if isinstance(self, StableDiffusionXLLoraLoaderMixin) and USE_PEFT_BACKEND:
            # Retrieve the original scale by scaling back the LoRA layers
            unscale_lora_layers(self.text_encoder)
            unscale_lora_layers(self.text_encoder_2)
>>>>>>> 2bfa55f4

        return prompt_embeds, negative_prompt_embeds, pooled_prompt_embeds, negative_pooled_prompt_embeds

    # Copied from diffusers.pipelines.stable_diffusion.pipeline_stable_diffusion.StableDiffusionPipeline.prepare_extra_step_kwargs
    def prepare_extra_step_kwargs(self, generator, eta):
        # prepare extra kwargs for the scheduler step, since not all schedulers have the same signature
        # eta (η) is only used with the DDIMScheduler, it will be ignored for other schedulers.
        # eta corresponds to η in DDIM paper: https://arxiv.org/abs/2010.02502
        # and should be between [0, 1]

        accepts_eta = "eta" in set(inspect.signature(self.scheduler.step).parameters.keys())
        extra_step_kwargs = {}
        if accepts_eta:
            extra_step_kwargs["eta"] = eta

        # check if the scheduler accepts generator
        accepts_generator = "generator" in set(inspect.signature(self.scheduler.step).parameters.keys())
        if accepts_generator:
            extra_step_kwargs["generator"] = generator
        return extra_step_kwargs

    def check_inputs(
        self,
        prompt,
        prompt_2,
        strength,
        num_inference_steps,
        callback_steps,
        negative_prompt=None,
        negative_prompt_2=None,
        prompt_embeds=None,
        negative_prompt_embeds=None,
    ):
        if strength < 0 or strength > 1:
            raise ValueError(f"The value of strength should in [0.0, 1.0] but is {strength}")
        if num_inference_steps is None:
            raise ValueError("`num_inference_steps` cannot be None.")
        elif not isinstance(num_inference_steps, int) or num_inference_steps <= 0:
            raise ValueError(
                f"`num_inference_steps` has to be a positive integer but is {num_inference_steps} of type"
                f" {type(num_inference_steps)}."
            )
        if (callback_steps is None) or (
            callback_steps is not None and (not isinstance(callback_steps, int) or callback_steps <= 0)
        ):
            raise ValueError(
                f"`callback_steps` has to be a positive integer but is {callback_steps} of type"
                f" {type(callback_steps)}."
            )

        if prompt is not None and prompt_embeds is not None:
            raise ValueError(
                f"Cannot forward both `prompt`: {prompt} and `prompt_embeds`: {prompt_embeds}. Please make sure to"
                " only forward one of the two."
            )
        elif prompt_2 is not None and prompt_embeds is not None:
            raise ValueError(
                f"Cannot forward both `prompt_2`: {prompt_2} and `prompt_embeds`: {prompt_embeds}. Please make sure to"
                " only forward one of the two."
            )
        elif prompt is None and prompt_embeds is None:
            raise ValueError(
                "Provide either `prompt` or `prompt_embeds`. Cannot leave both `prompt` and `prompt_embeds` undefined."
            )
        elif prompt is not None and (not isinstance(prompt, str) and not isinstance(prompt, list)):
            raise ValueError(f"`prompt` has to be of type `str` or `list` but is {type(prompt)}")
        elif prompt_2 is not None and (not isinstance(prompt_2, str) and not isinstance(prompt_2, list)):
            raise ValueError(f"`prompt_2` has to be of type `str` or `list` but is {type(prompt_2)}")

        if negative_prompt is not None and negative_prompt_embeds is not None:
            raise ValueError(
                f"Cannot forward both `negative_prompt`: {negative_prompt} and `negative_prompt_embeds`:"
                f" {negative_prompt_embeds}. Please make sure to only forward one of the two."
            )
        elif negative_prompt_2 is not None and negative_prompt_embeds is not None:
            raise ValueError(
                f"Cannot forward both `negative_prompt_2`: {negative_prompt_2} and `negative_prompt_embeds`:"
                f" {negative_prompt_embeds}. Please make sure to only forward one of the two."
            )

        if prompt_embeds is not None and negative_prompt_embeds is not None:
            if prompt_embeds.shape != negative_prompt_embeds.shape:
                raise ValueError(
                    "`prompt_embeds` and `negative_prompt_embeds` must have the same shape when passed directly, but"
                    f" got: `prompt_embeds` {prompt_embeds.shape} != `negative_prompt_embeds`"
                    f" {negative_prompt_embeds.shape}."
                )

    def get_timesteps(self, num_inference_steps, strength, device, denoising_start=None):
        # get the original timestep using init_timestep
        if denoising_start is None:
            init_timestep = min(int(num_inference_steps * strength), num_inference_steps)
            t_start = max(num_inference_steps - init_timestep, 0)
        else:
            t_start = 0

        timesteps = self.scheduler.timesteps[t_start * self.scheduler.order :]

        # Strength is irrelevant if we directly request a timestep to start at;
        # that is, strength is determined by the denoising_start instead.
        if denoising_start is not None:
            discrete_timestep_cutoff = int(
                round(
                    self.scheduler.config.num_train_timesteps
                    - (denoising_start * self.scheduler.config.num_train_timesteps)
                )
            )
            timesteps = list(filter(lambda ts: ts < discrete_timestep_cutoff, timesteps))
            return torch.tensor(timesteps), len(timesteps)

        return timesteps, num_inference_steps - t_start

    def prepare_latents(
        self, image, timestep, batch_size, num_images_per_prompt, dtype, device, generator=None, add_noise=True
    ):
        if not isinstance(image, (torch.Tensor, PIL.Image.Image, list)):
            raise ValueError(
                f"`image` has to be of type `torch.Tensor`, `PIL.Image.Image` or list but is {type(image)}"
            )

        # Offload text encoder if `enable_model_cpu_offload` was enabled
        if hasattr(self, "final_offload_hook") and self.final_offload_hook is not None:
            self.text_encoder_2.to("cpu")
            torch.cuda.empty_cache()

        image = image.to(device=device, dtype=dtype)

        batch_size = batch_size * num_images_per_prompt

        if image.shape[1] == 4:
            init_latents = image

        else:
            # make sure the VAE is in float32 mode, as it overflows in float16
            if self.vae.config.force_upcast:
                image = image.float()
                self.vae.to(dtype=torch.float32)

            if isinstance(generator, list) and len(generator) != batch_size:
                raise ValueError(
                    f"You have passed a list of generators of length {len(generator)}, but requested an effective batch"
                    f" size of {batch_size}. Make sure the batch size matches the length of the generators."
                )

            elif isinstance(generator, list):
                init_latents = [
                    self.vae.encode(image[i : i + 1]).latent_dist.sample(generator[i]) for i in range(batch_size)
                ]
                init_latents = torch.cat(init_latents, dim=0)
            else:
                init_latents = self.vae.encode(image).latent_dist.sample(generator)

            if self.vae.config.force_upcast:
                self.vae.to(dtype)

            init_latents = init_latents.to(dtype)
            init_latents = self.vae.config.scaling_factor * init_latents

        if batch_size > init_latents.shape[0] and batch_size % init_latents.shape[0] == 0:
            # expand init_latents for batch_size
            additional_image_per_prompt = batch_size // init_latents.shape[0]
            init_latents = torch.cat([init_latents] * additional_image_per_prompt, dim=0)
        elif batch_size > init_latents.shape[0] and batch_size % init_latents.shape[0] != 0:
            raise ValueError(
                f"Cannot duplicate `image` of batch size {init_latents.shape[0]} to {batch_size} text prompts."
            )
        else:
            init_latents = torch.cat([init_latents], dim=0)

        if add_noise:
            shape = init_latents.shape
            noise = randn_tensor(shape, generator=generator, device=device, dtype=dtype)
            # get latents
            init_latents = self.scheduler.add_noise(init_latents, noise, timestep)

        latents = init_latents

        return latents

    def _get_add_time_ids(
        self,
        original_size,
        crops_coords_top_left,
        target_size,
        aesthetic_score,
        negative_aesthetic_score,
        negative_original_size,
        negative_crops_coords_top_left,
        negative_target_size,
        dtype,
        text_encoder_projection_dim=None,
    ):
        if self.config.requires_aesthetics_score:
            add_time_ids = list(original_size + crops_coords_top_left + (aesthetic_score,))
            add_neg_time_ids = list(
                negative_original_size + negative_crops_coords_top_left + (negative_aesthetic_score,)
            )
        else:
            add_time_ids = list(original_size + crops_coords_top_left + target_size)
            add_neg_time_ids = list(negative_original_size + crops_coords_top_left + negative_target_size)

        passed_add_embed_dim = (
            self.unet.config.addition_time_embed_dim * len(add_time_ids) + text_encoder_projection_dim
        )
        expected_add_embed_dim = self.unet.add_embedding.linear_1.in_features

        if (
            expected_add_embed_dim > passed_add_embed_dim
            and (expected_add_embed_dim - passed_add_embed_dim) == self.unet.config.addition_time_embed_dim
        ):
            raise ValueError(
                f"Model expects an added time embedding vector of length {expected_add_embed_dim}, but a vector of {passed_add_embed_dim} was created. Please make sure to enable `requires_aesthetics_score` with `pipe.register_to_config(requires_aesthetics_score=True)` to make sure `aesthetic_score` {aesthetic_score} and `negative_aesthetic_score` {negative_aesthetic_score} is correctly used by the model."
            )
        elif (
            expected_add_embed_dim < passed_add_embed_dim
            and (passed_add_embed_dim - expected_add_embed_dim) == self.unet.config.addition_time_embed_dim
        ):
            raise ValueError(
                f"Model expects an added time embedding vector of length {expected_add_embed_dim}, but a vector of {passed_add_embed_dim} was created. Please make sure to disable `requires_aesthetics_score` with `pipe.register_to_config(requires_aesthetics_score=False)` to make sure `target_size` {target_size} is correctly used by the model."
            )
        elif expected_add_embed_dim != passed_add_embed_dim:
            raise ValueError(
                f"Model expects an added time embedding vector of length {expected_add_embed_dim}, but a vector of {passed_add_embed_dim} was created. The model has an incorrect config. Please check `unet.config.time_embedding_type` and `text_encoder_2.config.projection_dim`."
            )

        add_time_ids = torch.tensor([add_time_ids], dtype=dtype)
        add_neg_time_ids = torch.tensor([add_neg_time_ids], dtype=dtype)

        return add_time_ids, add_neg_time_ids

    # Copied from diffusers.pipelines.stable_diffusion.pipeline_stable_diffusion_upscale.StableDiffusionUpscalePipeline.upcast_vae
    def upcast_vae(self):
        dtype = self.vae.dtype
        self.vae.to(dtype=torch.float32)
        use_torch_2_0_or_xformers = isinstance(
            self.vae.decoder.mid_block.attentions[0].processor,
            (
                AttnProcessor2_0,
                XFormersAttnProcessor,
                LoRAXFormersAttnProcessor,
                LoRAAttnProcessor2_0,
            ),
        )
        # if xformers or torch_2_0 is used attention block does not need
        # to be in float32 which can save lots of memory
        if use_torch_2_0_or_xformers:
            self.vae.post_quant_conv.to(dtype)
            self.vae.decoder.conv_in.to(dtype)
            self.vae.decoder.mid_block.to(dtype)

    # Copied from diffusers.pipelines.stable_diffusion.pipeline_stable_diffusion.StableDiffusionPipeline.enable_freeu
    def enable_freeu(self, s1: float, s2: float, b1: float, b2: float):
        r"""Enables the FreeU mechanism as in https://arxiv.org/abs/2309.11497.

        The suffixes after the scaling factors represent the stages where they are being applied.

        Please refer to the [official repository](https://github.com/ChenyangSi/FreeU) for combinations of the values
        that are known to work well for different pipelines such as Stable Diffusion v1, v2, and Stable Diffusion XL.

        Args:
            s1 (`float`):
                Scaling factor for stage 1 to attenuate the contributions of the skip features. This is done to
                mitigate "oversmoothing effect" in the enhanced denoising process.
            s2 (`float`):
                Scaling factor for stage 2 to attenuate the contributions of the skip features. This is done to
                mitigate "oversmoothing effect" in the enhanced denoising process.
            b1 (`float`): Scaling factor for stage 1 to amplify the contributions of backbone features.
            b2 (`float`): Scaling factor for stage 2 to amplify the contributions of backbone features.
        """
        if not hasattr(self, "unet"):
            raise ValueError("The pipeline must have `unet` for using FreeU.")
        self.unet.enable_freeu(s1=s1, s2=s2, b1=b1, b2=b2)

    # Copied from diffusers.pipelines.stable_diffusion.pipeline_stable_diffusion.StableDiffusionPipeline.disable_freeu
    def disable_freeu(self):
        """Disables the FreeU mechanism if enabled."""
        self.unet.disable_freeu()

    @torch.no_grad()
    @replace_example_docstring(EXAMPLE_DOC_STRING)
    def __call__(
        self,
        prompt: Union[str, List[str]] = None,
        prompt_2: Optional[Union[str, List[str]]] = None,
        image: PipelineImageInput = None,
        strength: float = 0.3,
        num_inference_steps: int = 50,
        denoising_start: Optional[float] = None,
        denoising_end: Optional[float] = None,
        guidance_scale: float = 5.0,
        negative_prompt: Optional[Union[str, List[str]]] = None,
        negative_prompt_2: Optional[Union[str, List[str]]] = None,
        num_images_per_prompt: Optional[int] = 1,
        eta: float = 0.0,
        generator: Optional[Union[torch.Generator, List[torch.Generator]]] = None,
        latents: Optional[torch.FloatTensor] = None,
        prompt_embeds: Optional[torch.FloatTensor] = None,
        negative_prompt_embeds: Optional[torch.FloatTensor] = None,
        pooled_prompt_embeds: Optional[torch.FloatTensor] = None,
        negative_pooled_prompt_embeds: Optional[torch.FloatTensor] = None,
        output_type: Optional[str] = "pil",
        return_dict: bool = True,
        callback: Optional[Callable[[int, int, torch.FloatTensor], None]] = None,
        callback_steps: int = 1,
        cross_attention_kwargs: Optional[Dict[str, Any]] = None,
        guidance_rescale: float = 0.0,
        original_size: Tuple[int, int] = None,
        crops_coords_top_left: Tuple[int, int] = (0, 0),
        target_size: Tuple[int, int] = None,
        negative_original_size: Optional[Tuple[int, int]] = None,
        negative_crops_coords_top_left: Tuple[int, int] = (0, 0),
        negative_target_size: Optional[Tuple[int, int]] = None,
        aesthetic_score: float = 6.0,
        negative_aesthetic_score: float = 2.5,
        clip_skip: Optional[int] = None,
    ):
        r"""
        Function invoked when calling the pipeline for generation.

        Args:
            prompt (`str` or `List[str]`, *optional*):
                The prompt or prompts to guide the image generation. If not defined, one has to pass `prompt_embeds`.
                instead.
            prompt_2 (`str` or `List[str]`, *optional*):
                The prompt or prompts to be sent to the `tokenizer_2` and `text_encoder_2`. If not defined, `prompt` is
                used in both text-encoders
            image (`torch.FloatTensor` or `PIL.Image.Image` or `np.ndarray` or `List[torch.FloatTensor]` or `List[PIL.Image.Image]` or `List[np.ndarray]`):
                The image(s) to modify with the pipeline.
            strength (`float`, *optional*, defaults to 0.3):
                Conceptually, indicates how much to transform the reference `image`. Must be between 0 and 1. `image`
                will be used as a starting point, adding more noise to it the larger the `strength`. The number of
                denoising steps depends on the amount of noise initially added. When `strength` is 1, added noise will
                be maximum and the denoising process will run for the full number of iterations specified in
                `num_inference_steps`. A value of 1, therefore, essentially ignores `image`. Note that in the case of
                `denoising_start` being declared as an integer, the value of `strength` will be ignored.
            num_inference_steps (`int`, *optional*, defaults to 50):
                The number of denoising steps. More denoising steps usually lead to a higher quality image at the
                expense of slower inference.
            denoising_start (`float`, *optional*):
                When specified, indicates the fraction (between 0.0 and 1.0) of the total denoising process to be
                bypassed before it is initiated. Consequently, the initial part of the denoising process is skipped and
                it is assumed that the passed `image` is a partly denoised image. Note that when this is specified,
                strength will be ignored. The `denoising_start` parameter is particularly beneficial when this pipeline
                is integrated into a "Mixture of Denoisers" multi-pipeline setup, as detailed in [**Refine Image
                Quality**](https://huggingface.co/docs/diffusers/using-diffusers/sdxl#refine-image-quality).
            denoising_end (`float`, *optional*):
                When specified, determines the fraction (between 0.0 and 1.0) of the total denoising process to be
                completed before it is intentionally prematurely terminated. As a result, the returned sample will
                still retain a substantial amount of noise (ca. final 20% of timesteps still needed) and should be
                denoised by a successor pipeline that has `denoising_start` set to 0.8 so that it only denoises the
                final 20% of the scheduler. The denoising_end parameter should ideally be utilized when this pipeline
                forms a part of a "Mixture of Denoisers" multi-pipeline setup, as elaborated in [**Refine Image
                Quality**](https://huggingface.co/docs/diffusers/using-diffusers/sdxl#refine-image-quality).
            guidance_scale (`float`, *optional*, defaults to 7.5):
                Guidance scale as defined in [Classifier-Free Diffusion Guidance](https://arxiv.org/abs/2207.12598).
                `guidance_scale` is defined as `w` of equation 2. of [Imagen
                Paper](https://arxiv.org/pdf/2205.11487.pdf). Guidance scale is enabled by setting `guidance_scale >
                1`. Higher guidance scale encourages to generate images that are closely linked to the text `prompt`,
                usually at the expense of lower image quality.
            negative_prompt (`str` or `List[str]`, *optional*):
                The prompt or prompts not to guide the image generation. If not defined, one has to pass
                `negative_prompt_embeds` instead. Ignored when not using guidance (i.e., ignored if `guidance_scale` is
                less than `1`).
            negative_prompt_2 (`str` or `List[str]`, *optional*):
                The prompt or prompts not to guide the image generation to be sent to `tokenizer_2` and
                `text_encoder_2`. If not defined, `negative_prompt` is used in both text-encoders
            num_images_per_prompt (`int`, *optional*, defaults to 1):
                The number of images to generate per prompt.
            eta (`float`, *optional*, defaults to 0.0):
                Corresponds to parameter eta (η) in the DDIM paper: https://arxiv.org/abs/2010.02502. Only applies to
                [`schedulers.DDIMScheduler`], will be ignored for others.
            generator (`torch.Generator` or `List[torch.Generator]`, *optional*):
                One or a list of [torch generator(s)](https://pytorch.org/docs/stable/generated/torch.Generator.html)
                to make generation deterministic.
            latents (`torch.FloatTensor`, *optional*):
                Pre-generated noisy latents, sampled from a Gaussian distribution, to be used as inputs for image
                generation. Can be used to tweak the same generation with different prompts. If not provided, a latents
                tensor will ge generated by sampling using the supplied random `generator`.
            prompt_embeds (`torch.FloatTensor`, *optional*):
                Pre-generated text embeddings. Can be used to easily tweak text inputs, *e.g.* prompt weighting. If not
                provided, text embeddings will be generated from `prompt` input argument.
            negative_prompt_embeds (`torch.FloatTensor`, *optional*):
                Pre-generated negative text embeddings. Can be used to easily tweak text inputs, *e.g.* prompt
                weighting. If not provided, negative_prompt_embeds will be generated from `negative_prompt` input
                argument.
            pooled_prompt_embeds (`torch.FloatTensor`, *optional*):
                Pre-generated pooled text embeddings. Can be used to easily tweak text inputs, *e.g.* prompt weighting.
                If not provided, pooled text embeddings will be generated from `prompt` input argument.
            negative_pooled_prompt_embeds (`torch.FloatTensor`, *optional*):
                Pre-generated negative pooled text embeddings. Can be used to easily tweak text inputs, *e.g.* prompt
                weighting. If not provided, pooled negative_prompt_embeds will be generated from `negative_prompt`
                input argument.
            output_type (`str`, *optional*, defaults to `"pil"`):
                The output format of the generate image. Choose between
                [PIL](https://pillow.readthedocs.io/en/stable/): `PIL.Image.Image` or `np.array`.
            return_dict (`bool`, *optional*, defaults to `True`):
                Whether or not to return a [`~pipelines.stable_diffusion.StableDiffusionXLPipelineOutput`] instead of a
                plain tuple.
            callback (`Callable`, *optional*):
                A function that will be called every `callback_steps` steps during inference. The function will be
                called with the following arguments: `callback(step: int, timestep: int, latents: torch.FloatTensor)`.
            callback_steps (`int`, *optional*, defaults to 1):
                The frequency at which the `callback` function will be called. If not specified, the callback will be
                called at every step.
            cross_attention_kwargs (`dict`, *optional*):
                A kwargs dictionary that if specified is passed along to the `AttentionProcessor` as defined under
                `self.processor` in
                [diffusers.models.attention_processor](https://github.com/huggingface/diffusers/blob/main/src/diffusers/models/attention_processor.py).
            guidance_rescale (`float`, *optional*, defaults to 0.0):
                Guidance rescale factor proposed by [Common Diffusion Noise Schedules and Sample Steps are
                Flawed](https://arxiv.org/pdf/2305.08891.pdf) `guidance_scale` is defined as `φ` in equation 16. of
                [Common Diffusion Noise Schedules and Sample Steps are Flawed](https://arxiv.org/pdf/2305.08891.pdf).
                Guidance rescale factor should fix overexposure when using zero terminal SNR.
            original_size (`Tuple[int]`, *optional*, defaults to (1024, 1024)):
                If `original_size` is not the same as `target_size` the image will appear to be down- or upsampled.
                `original_size` defaults to `(height, width)` if not specified. Part of SDXL's micro-conditioning as
                explained in section 2.2 of
                [https://huggingface.co/papers/2307.01952](https://huggingface.co/papers/2307.01952).
            crops_coords_top_left (`Tuple[int]`, *optional*, defaults to (0, 0)):
                `crops_coords_top_left` can be used to generate an image that appears to be "cropped" from the position
                `crops_coords_top_left` downwards. Favorable, well-centered images are usually achieved by setting
                `crops_coords_top_left` to (0, 0). Part of SDXL's micro-conditioning as explained in section 2.2 of
                [https://huggingface.co/papers/2307.01952](https://huggingface.co/papers/2307.01952).
            target_size (`Tuple[int]`, *optional*, defaults to (1024, 1024)):
                For most cases, `target_size` should be set to the desired height and width of the generated image. If
                not specified it will default to `(height, width)`. Part of SDXL's micro-conditioning as explained in
                section 2.2 of [https://huggingface.co/papers/2307.01952](https://huggingface.co/papers/2307.01952).
            negative_original_size (`Tuple[int]`, *optional*, defaults to (1024, 1024)):
                To negatively condition the generation process based on a specific image resolution. Part of SDXL's
                micro-conditioning as explained in section 2.2 of
                [https://huggingface.co/papers/2307.01952](https://huggingface.co/papers/2307.01952). For more
                information, refer to this issue thread: https://github.com/huggingface/diffusers/issues/4208.
            negative_crops_coords_top_left (`Tuple[int]`, *optional*, defaults to (0, 0)):
                To negatively condition the generation process based on a specific crop coordinates. Part of SDXL's
                micro-conditioning as explained in section 2.2 of
                [https://huggingface.co/papers/2307.01952](https://huggingface.co/papers/2307.01952). For more
                information, refer to this issue thread: https://github.com/huggingface/diffusers/issues/4208.
            negative_target_size (`Tuple[int]`, *optional*, defaults to (1024, 1024)):
                To negatively condition the generation process based on a target image resolution. It should be as same
                as the `target_size` for most cases. Part of SDXL's micro-conditioning as explained in section 2.2 of
                [https://huggingface.co/papers/2307.01952](https://huggingface.co/papers/2307.01952). For more
                information, refer to this issue thread: https://github.com/huggingface/diffusers/issues/4208.
            aesthetic_score (`float`, *optional*, defaults to 6.0):
                Used to simulate an aesthetic score of the generated image by influencing the positive text condition.
                Part of SDXL's micro-conditioning as explained in section 2.2 of
                [https://huggingface.co/papers/2307.01952](https://huggingface.co/papers/2307.01952).
            negative_aesthetic_score (`float`, *optional*, defaults to 2.5):
                Part of SDXL's micro-conditioning as explained in section 2.2 of
                [https://huggingface.co/papers/2307.01952](https://huggingface.co/papers/2307.01952). Can be used to
                simulate an aesthetic score of the generated image by influencing the negative text condition.
            clip_skip (`int`, *optional*):
                Number of layers to be skipped from CLIP while computing the prompt embeddings. A value of 1 means that
                the output of the pre-final layer will be used for computing the prompt embeddings.

        Examples:

        Returns:
            [`~pipelines.stable_diffusion.StableDiffusionXLPipelineOutput`] or `tuple`:
            [`~pipelines.stable_diffusion.StableDiffusionXLPipelineOutput`] if `return_dict` is True, otherwise a
            `tuple. When returning a tuple, the first element is a list with the generated images.
        """
        # 1. Check inputs. Raise error if not correct
        self.check_inputs(
            prompt,
            prompt_2,
            strength,
            num_inference_steps,
            callback_steps,
            negative_prompt,
            negative_prompt_2,
            prompt_embeds,
            negative_prompt_embeds,
        )

        # 2. Define call parameters
        if prompt is not None and isinstance(prompt, str):
            batch_size = 1
        elif prompt is not None and isinstance(prompt, list):
            batch_size = len(prompt)
        else:
            batch_size = prompt_embeds.shape[0]

        device = self._execution_device

        # here `guidance_scale` is defined analog to the guidance weight `w` of equation (2)
        # of the Imagen paper: https://arxiv.org/pdf/2205.11487.pdf . `guidance_scale = 1`
        # corresponds to doing no classifier free guidance.
        do_classifier_free_guidance = guidance_scale > 1.0

        # 3. Encode input prompt
        text_encoder_lora_scale = (
            cross_attention_kwargs.get("scale", None) if cross_attention_kwargs is not None else None
        )
        (
            prompt_embeds,
            negative_prompt_embeds,
            pooled_prompt_embeds,
            negative_pooled_prompt_embeds,
        ) = self.encode_prompt(
            prompt=prompt,
            prompt_2=prompt_2,
            device=device,
            num_images_per_prompt=num_images_per_prompt,
            do_classifier_free_guidance=do_classifier_free_guidance,
            negative_prompt=negative_prompt,
            negative_prompt_2=negative_prompt_2,
            prompt_embeds=prompt_embeds,
            negative_prompt_embeds=negative_prompt_embeds,
            pooled_prompt_embeds=pooled_prompt_embeds,
            negative_pooled_prompt_embeds=negative_pooled_prompt_embeds,
            lora_scale=text_encoder_lora_scale,
            clip_skip=clip_skip,
        )

        # 4. Preprocess image
        image = self.image_processor.preprocess(image)

        # 5. Prepare timesteps
        def denoising_value_valid(dnv):
            return isinstance(denoising_end, float) and 0 < dnv < 1

        self.scheduler.set_timesteps(num_inference_steps, device=device)
        timesteps, num_inference_steps = self.get_timesteps(
            num_inference_steps, strength, device, denoising_start=denoising_start if denoising_value_valid else None
        )
        latent_timestep = timesteps[:1].repeat(batch_size * num_images_per_prompt)

        add_noise = True if denoising_start is None else False
        # 6. Prepare latent variables
        latents = self.prepare_latents(
            image,
            latent_timestep,
            batch_size,
            num_images_per_prompt,
            prompt_embeds.dtype,
            device,
            generator,
            add_noise,
        )
        # 7. Prepare extra step kwargs.
        extra_step_kwargs = self.prepare_extra_step_kwargs(generator, eta)

        height, width = latents.shape[-2:]
        height = height * self.vae_scale_factor
        width = width * self.vae_scale_factor

        original_size = original_size or (height, width)
        target_size = target_size or (height, width)

        # 8. Prepare added time ids & embeddings
        if negative_original_size is None:
            negative_original_size = original_size
        if negative_target_size is None:
            negative_target_size = target_size

        add_text_embeds = pooled_prompt_embeds
        if self.text_encoder_2 is None:
            text_encoder_projection_dim = int(pooled_prompt_embeds.shape[-1])
        else:
            text_encoder_projection_dim = self.text_encoder_2.config.projection_dim

        add_time_ids, add_neg_time_ids = self._get_add_time_ids(
            original_size,
            crops_coords_top_left,
            target_size,
            aesthetic_score,
            negative_aesthetic_score,
            negative_original_size,
            negative_crops_coords_top_left,
            negative_target_size,
            dtype=prompt_embeds.dtype,
            text_encoder_projection_dim=text_encoder_projection_dim,
        )
        add_time_ids = add_time_ids.repeat(batch_size * num_images_per_prompt, 1)

        if do_classifier_free_guidance:
            prompt_embeds = torch.cat([negative_prompt_embeds, prompt_embeds], dim=0)
            add_text_embeds = torch.cat([negative_pooled_prompt_embeds, add_text_embeds], dim=0)
            add_neg_time_ids = add_neg_time_ids.repeat(batch_size * num_images_per_prompt, 1)
            add_time_ids = torch.cat([add_neg_time_ids, add_time_ids], dim=0)

        prompt_embeds = prompt_embeds.to(device)
        add_text_embeds = add_text_embeds.to(device)
        add_time_ids = add_time_ids.to(device)

        # 9. Denoising loop
        num_warmup_steps = max(len(timesteps) - num_inference_steps * self.scheduler.order, 0)

        # 9.1 Apply denoising_end
        if (
            denoising_end is not None
            and denoising_start is not None
            and denoising_value_valid(denoising_end)
            and denoising_value_valid(denoising_start)
            and denoising_start >= denoising_end
        ):
            raise ValueError(
                f"`denoising_start`: {denoising_start} cannot be larger than or equal to `denoising_end`: "
                + f" {denoising_end} when using type float."
            )
        elif denoising_end is not None and denoising_value_valid(denoising_end):
            discrete_timestep_cutoff = int(
                round(
                    self.scheduler.config.num_train_timesteps
                    - (denoising_end * self.scheduler.config.num_train_timesteps)
                )
            )
            num_inference_steps = len(list(filter(lambda ts: ts >= discrete_timestep_cutoff, timesteps)))
            timesteps = timesteps[:num_inference_steps]

        with self.progress_bar(total=num_inference_steps) as progress_bar:
            for i, t in enumerate(timesteps):
                # expand the latents if we are doing classifier free guidance
                latent_model_input = torch.cat([latents] * 2) if do_classifier_free_guidance else latents

                latent_model_input = self.scheduler.scale_model_input(latent_model_input, t)

                # predict the noise residual
                added_cond_kwargs = {"text_embeds": add_text_embeds, "time_ids": add_time_ids}
                noise_pred = self.unet(
                    latent_model_input,
                    t,
                    encoder_hidden_states=prompt_embeds,
                    cross_attention_kwargs=cross_attention_kwargs,
                    added_cond_kwargs=added_cond_kwargs,
                    return_dict=False,
                )[0]

                # perform guidance
                if do_classifier_free_guidance:
                    noise_pred_uncond, noise_pred_text = noise_pred.chunk(2)
                    noise_pred = noise_pred_uncond + guidance_scale * (noise_pred_text - noise_pred_uncond)

                if do_classifier_free_guidance and guidance_rescale > 0.0:
                    # Based on 3.4. in https://arxiv.org/pdf/2305.08891.pdf
                    noise_pred = rescale_noise_cfg(noise_pred, noise_pred_text, guidance_rescale=guidance_rescale)

                # compute the previous noisy sample x_t -> x_t-1
                latents = self.scheduler.step(noise_pred, t, latents, **extra_step_kwargs, return_dict=False)[0]

                # call the callback, if provided
                if i == len(timesteps) - 1 or ((i + 1) > num_warmup_steps and (i + 1) % self.scheduler.order == 0):
                    progress_bar.update()
                    if callback is not None and i % callback_steps == 0:
                        step_idx = i // getattr(self.scheduler, "order", 1)
                        callback(step_idx, t, latents)

                if XLA_AVAILABLE:
                    xm.mark_step()

        if not output_type == "latent":
            # make sure the VAE is in float32 mode, as it overflows in float16
            needs_upcasting = self.vae.dtype == torch.float16 and self.vae.config.force_upcast

            if needs_upcasting:
                self.upcast_vae()
                latents = latents.to(next(iter(self.vae.post_quant_conv.parameters())).dtype)

            image = self.vae.decode(latents / self.vae.config.scaling_factor, return_dict=False)[0]

            # cast back to fp16 if needed
            if needs_upcasting:
                self.vae.to(dtype=torch.float16)
        else:
            image = latents
            return StableDiffusionXLPipelineOutput(images=image)

        # apply watermark if available
        if self.watermark is not None:
            image = self.watermark.apply_watermark(image)

        image = self.image_processor.postprocess(image, output_type=output_type)

        # Offload all models
        self.maybe_free_model_hooks()

        if not return_dict:
            return (image,)

        return StableDiffusionXLPipelineOutput(images=image)<|MERGE_RESOLUTION|>--- conflicted
+++ resolved
@@ -281,26 +281,17 @@
             self._lora_scale = lora_scale
 
             # dynamically adjust the LoRA scale
-<<<<<<< HEAD
             if self.text_encoder is not None:
-                if not self.use_peft_backend:
+                if not USE_PEFT_BACKEND:
                     adjust_lora_scale_text_encoder(self.text_encoder, lora_scale)
                 else:
                     scale_lora_layers(self.text_encoder, lora_scale)
 
             if self.text_encoder_2 is not None:
-                if not self.use_peft_backend:
+                if not USE_PEFT_BACKEND:
                     adjust_lora_scale_text_encoder(self.text_encoder_2, lora_scale)
                 else:
                     scale_lora_layers(self.text_encoder_2, lora_scale)
-=======
-            if not USE_PEFT_BACKEND:
-                adjust_lora_scale_text_encoder(self.text_encoder, lora_scale)
-                adjust_lora_scale_text_encoder(self.text_encoder_2, lora_scale)
-            else:
-                scale_lora_layers(self.text_encoder, lora_scale)
-                scale_lora_layers(self.text_encoder_2, lora_scale)
->>>>>>> 2bfa55f4
 
         prompt = [prompt] if isinstance(prompt, str) else prompt
 
@@ -446,22 +437,15 @@
                 bs_embed * num_images_per_prompt, -1
             )
 
-<<<<<<< HEAD
         if self.text_encoder is not None:
-            if isinstance(self, StableDiffusionXLLoraLoaderMixin) and self.use_peft_backend:
+            if isinstance(self, StableDiffusionXLLoraLoaderMixin) and USE_PEFT_BACKEND:
                 # Retrieve the original scale by scaling back the LoRA layers
                 unscale_lora_layers(self.text_encoder)
 
         if self.text_encoder_2 is not None:
-            if isinstance(self, StableDiffusionXLLoraLoaderMixin) and self.use_peft_backend:
+            if isinstance(self, StableDiffusionXLLoraLoaderMixin) and USE_PEFT_BACKEND:
                 # Retrieve the original scale by scaling back the LoRA layers
                 unscale_lora_layers(self.text_encoder_2)
-=======
-        if isinstance(self, StableDiffusionXLLoraLoaderMixin) and USE_PEFT_BACKEND:
-            # Retrieve the original scale by scaling back the LoRA layers
-            unscale_lora_layers(self.text_encoder)
-            unscale_lora_layers(self.text_encoder_2)
->>>>>>> 2bfa55f4
 
         return prompt_embeds, negative_prompt_embeds, pooled_prompt_embeds, negative_pooled_prompt_embeds
 

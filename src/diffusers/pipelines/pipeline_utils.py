--- conflicted
+++ resolved
@@ -64,8 +64,10 @@
     CONNECTED_PIPES_KEYS,
     CUSTOM_PIPELINE_FILE_NAME,
     LOADABLE_CLASSES,
+    _assign_components_to_devices,
     _fetch_class_library_tuple,
     _get_pipeline_class,
+    _load_empty_model,
     _unwrap_model,
     is_safetensors_compatible,
     load_sub_model,
@@ -77,7 +79,6 @@
 
 if is_accelerate_available():
     import accelerate
-    from accelerate import dispatch_model
     from accelerate.utils import compute_module_sizes, get_max_memory
 
 
@@ -115,562 +116,6 @@
     audios: np.ndarray
 
 
-<<<<<<< HEAD
-def is_safetensors_compatible(filenames, variant=None, passed_components=None) -> bool:
-    """
-    Checking for safetensors compatibility:
-    - By default, all models are saved with the default pytorch serialization, so we use the list of default pytorch
-      files to know which safetensors files are needed.
-    - The model is safetensors compatible only if there is a matching safetensors file for every default pytorch file.
-
-    Converting default pytorch serialized filenames to safetensors serialized filenames:
-    - For models from the diffusers library, just replace the ".bin" extension with ".safetensors"
-    - For models from the transformers library, the filename changes from "pytorch_model" to "model", and the ".bin"
-      extension is replaced with ".safetensors"
-    """
-    pt_filenames = []
-
-    sf_filenames = set()
-
-    passed_components = passed_components or []
-
-    for filename in filenames:
-        _, extension = os.path.splitext(filename)
-
-        if len(filename.split("/")) == 2 and filename.split("/")[0] in passed_components:
-            continue
-
-        if extension == ".bin":
-            pt_filenames.append(os.path.normpath(filename))
-        elif extension == ".safetensors":
-            sf_filenames.add(os.path.normpath(filename))
-
-    for filename in pt_filenames:
-        #  filename = 'foo/bar/baz.bam' -> path = 'foo/bar', filename = 'baz', extension = '.bam'
-        path, filename = os.path.split(filename)
-        filename, extension = os.path.splitext(filename)
-
-        if filename.startswith("pytorch_model"):
-            filename = filename.replace("pytorch_model", "model")
-        else:
-            filename = filename
-
-        expected_sf_filename = os.path.normpath(os.path.join(path, filename))
-        expected_sf_filename = f"{expected_sf_filename}.safetensors"
-        if expected_sf_filename not in sf_filenames:
-            logger.warning(f"{expected_sf_filename} not found")
-            return False
-
-    return True
-
-
-def variant_compatible_siblings(filenames, variant=None) -> Union[List[os.PathLike], str]:
-    weight_names = [
-        WEIGHTS_NAME,
-        SAFETENSORS_WEIGHTS_NAME,
-        FLAX_WEIGHTS_NAME,
-        ONNX_WEIGHTS_NAME,
-        ONNX_EXTERNAL_WEIGHTS_NAME,
-    ]
-
-    if is_transformers_available():
-        weight_names += [TRANSFORMERS_WEIGHTS_NAME, TRANSFORMERS_SAFE_WEIGHTS_NAME, TRANSFORMERS_FLAX_WEIGHTS_NAME]
-
-    # model_pytorch, diffusion_model_pytorch, ...
-    weight_prefixes = [w.split(".")[0] for w in weight_names]
-    # .bin, .safetensors, ...
-    weight_suffixs = [w.split(".")[-1] for w in weight_names]
-    # -00001-of-00002
-    transformers_index_format = r"\d{5}-of-\d{5}"
-
-    if variant is not None:
-        # `diffusion_pytorch_model.fp16.bin` as well as `model.fp16-00001-of-00002.safetensors`
-        variant_file_re = re.compile(
-            rf"({'|'.join(weight_prefixes)})\.({variant}|{variant}-{transformers_index_format})\.({'|'.join(weight_suffixs)})$"
-        )
-        # `text_encoder/pytorch_model.bin.index.fp16.json`
-        variant_index_re = re.compile(
-            rf"({'|'.join(weight_prefixes)})\.({'|'.join(weight_suffixs)})\.index\.{variant}\.json$"
-        )
-
-    # `diffusion_pytorch_model.bin` as well as `model-00001-of-00002.safetensors`
-    non_variant_file_re = re.compile(
-        rf"({'|'.join(weight_prefixes)})(-{transformers_index_format})?\.({'|'.join(weight_suffixs)})$"
-    )
-    # `text_encoder/pytorch_model.bin.index.json`
-    non_variant_index_re = re.compile(rf"({'|'.join(weight_prefixes)})\.({'|'.join(weight_suffixs)})\.index\.json")
-
-    if variant is not None:
-        variant_weights = {f for f in filenames if variant_file_re.match(f.split("/")[-1]) is not None}
-        variant_indexes = {f for f in filenames if variant_index_re.match(f.split("/")[-1]) is not None}
-        variant_filenames = variant_weights | variant_indexes
-    else:
-        variant_filenames = set()
-
-    non_variant_weights = {f for f in filenames if non_variant_file_re.match(f.split("/")[-1]) is not None}
-    non_variant_indexes = {f for f in filenames if non_variant_index_re.match(f.split("/")[-1]) is not None}
-    non_variant_filenames = non_variant_weights | non_variant_indexes
-
-    # all variant filenames will be used by default
-    usable_filenames = set(variant_filenames)
-
-    def convert_to_variant(filename):
-        if "index" in filename:
-            variant_filename = filename.replace("index", f"index.{variant}")
-        elif re.compile(f"^(.*?){transformers_index_format}").match(filename) is not None:
-            variant_filename = f"{filename.split('-')[0]}.{variant}-{'-'.join(filename.split('-')[1:])}"
-        else:
-            variant_filename = f"{filename.split('.')[0]}.{variant}.{filename.split('.')[1]}"
-        return variant_filename
-
-    for f in non_variant_filenames:
-        variant_filename = convert_to_variant(f)
-        if variant_filename not in usable_filenames:
-            usable_filenames.add(f)
-
-    return usable_filenames, variant_filenames
-
-
-@validate_hf_hub_args
-def warn_deprecated_model_variant(pretrained_model_name_or_path, token, variant, revision, model_filenames):
-    info = model_info(
-        pretrained_model_name_or_path,
-        token=token,
-        revision=None,
-    )
-    filenames = {sibling.rfilename for sibling in info.siblings}
-    comp_model_filenames, _ = variant_compatible_siblings(filenames, variant=revision)
-    comp_model_filenames = [".".join(f.split(".")[:1] + f.split(".")[2:]) for f in comp_model_filenames]
-
-    if set(model_filenames).issubset(set(comp_model_filenames)):
-        warnings.warn(
-            f"You are loading the variant {revision} from {pretrained_model_name_or_path} via `revision='{revision}'` even though you can load it via `variant=`{revision}`. Loading model variants via `revision='{revision}'` is deprecated and will be removed in diffusers v1. Please use `variant='{revision}'` instead.",
-            FutureWarning,
-        )
-    else:
-        warnings.warn(
-            f"You are loading the variant {revision} from {pretrained_model_name_or_path} via `revision='{revision}'`. This behavior is deprecated and will be removed in diffusers v1. One should use `variant='{revision}'` instead. However, it appears that {pretrained_model_name_or_path} currently does not have the required variant filenames in the 'main' branch. \n The Diffusers team and community would be very grateful if you could open an issue: https://github.com/huggingface/diffusers/issues/new with the title '{pretrained_model_name_or_path} is missing {revision} files' so that the correct variant file can be added.",
-            FutureWarning,
-        )
-
-
-def _unwrap_model(model):
-    """Unwraps a model."""
-    if is_compiled_module(model):
-        model = model._orig_mod
-
-    if is_peft_available():
-        from peft import PeftModel
-
-        if isinstance(model, PeftModel):
-            model = model.base_model.model
-
-    return model
-
-
-def maybe_raise_or_warn(
-    library_name, library, class_name, importable_classes, passed_class_obj, name, is_pipeline_module
-):
-    """Simple helper method to raise or warn in case incorrect module has been passed"""
-    if not is_pipeline_module:
-        library = importlib.import_module(library_name)
-        class_obj = getattr(library, class_name)
-        class_candidates = {c: getattr(library, c, None) for c in importable_classes.keys()}
-
-        expected_class_obj = None
-        for class_name, class_candidate in class_candidates.items():
-            if class_candidate is not None and issubclass(class_obj, class_candidate):
-                expected_class_obj = class_candidate
-
-        # Dynamo wraps the original model in a private class.
-        # I didn't find a public API to get the original class.
-        sub_model = passed_class_obj[name]
-        unwrapped_sub_model = _unwrap_model(sub_model)
-        model_cls = unwrapped_sub_model.__class__
-
-        if not issubclass(model_cls, expected_class_obj):
-            raise ValueError(
-                f"{passed_class_obj[name]} is of type: {model_cls}, but should be" f" {expected_class_obj}"
-            )
-    else:
-        logger.warning(
-            f"You have passed a non-standard module {passed_class_obj[name]}. We cannot verify whether it"
-            " has the correct type"
-        )
-
-
-def get_class_obj_and_candidates(
-    library_name, class_name, importable_classes, pipelines, is_pipeline_module, component_name=None, cache_dir=None
-):
-    """Simple helper method to retrieve class object of module as well as potential parent class objects"""
-    component_folder = os.path.join(cache_dir, component_name)
-
-    if is_pipeline_module:
-        pipeline_module = getattr(pipelines, library_name)
-
-        class_obj = getattr(pipeline_module, class_name)
-        class_candidates = {c: class_obj for c in importable_classes.keys()}
-    elif os.path.isfile(os.path.join(component_folder, library_name + ".py")):
-        # load custom component
-        class_obj = get_class_from_dynamic_module(
-            component_folder, module_file=library_name + ".py", class_name=class_name
-        )
-        class_candidates = {c: class_obj for c in importable_classes.keys()}
-    else:
-        # else we just import it from the library.
-        library = importlib.import_module(library_name)
-
-        class_obj = getattr(library, class_name)
-        class_candidates = {c: getattr(library, c, None) for c in importable_classes.keys()}
-
-    return class_obj, class_candidates
-
-
-def _get_pipeline_class(
-    class_obj,
-    config=None,
-    load_connected_pipeline=False,
-    custom_pipeline=None,
-    repo_id=None,
-    hub_revision=None,
-    class_name=None,
-    cache_dir=None,
-    revision=None,
-):
-    if custom_pipeline is not None:
-        if custom_pipeline.endswith(".py"):
-            path = Path(custom_pipeline)
-            # decompose into folder & file
-            file_name = path.name
-            custom_pipeline = path.parent.absolute()
-        elif repo_id is not None:
-            file_name = f"{custom_pipeline}.py"
-            custom_pipeline = repo_id
-        else:
-            file_name = CUSTOM_PIPELINE_FILE_NAME
-
-        if repo_id is not None and hub_revision is not None:
-            # if we load the pipeline code from the Hub
-            # make sure to overwrite the `revision`
-            revision = hub_revision
-
-        return get_class_from_dynamic_module(
-            custom_pipeline,
-            module_file=file_name,
-            class_name=class_name,
-            cache_dir=cache_dir,
-            revision=revision,
-        )
-
-    if class_obj != DiffusionPipeline:
-        return class_obj
-
-    diffusers_module = importlib.import_module(class_obj.__module__.split(".")[0])
-    class_name = class_name or config["_class_name"]
-    if not class_name:
-        raise ValueError(
-            "The class name could not be found in the configuration file. Please make sure to pass the correct `class_name`."
-        )
-
-    class_name = class_name[4:] if class_name.startswith("Flax") else class_name
-
-    pipeline_cls = getattr(diffusers_module, class_name)
-
-    if load_connected_pipeline:
-        from .auto_pipeline import _get_connected_pipeline
-
-        connected_pipeline_cls = _get_connected_pipeline(pipeline_cls)
-        if connected_pipeline_cls is not None:
-            logger.info(
-                f"Loading connected pipeline {connected_pipeline_cls.__name__} instead of {pipeline_cls.__name__} as specified via `load_connected_pipeline=True`"
-            )
-        else:
-            logger.info(f"{pipeline_cls.__name__} has no connected pipeline class. Loading {pipeline_cls.__name__}.")
-
-        pipeline_cls = connected_pipeline_cls or pipeline_cls
-
-    return pipeline_cls
-
-
-def load_sub_model(
-    library_name: str,
-    class_name: str,
-    importable_classes: List[Any],
-    pipelines: Any,
-    is_pipeline_module: bool,
-    pipeline_class: Any,
-    torch_dtype: torch.dtype,
-    provider: Any,
-    sess_options: Any,
-    device_map: Optional[Union[Dict[str, torch.device], str]],
-    needs_offloading: Optional[bool],
-    device_map_strategy: Optional[str],
-    max_memory: Optional[Dict[Union[int, str], Union[int, str]]],
-    offload_folder: Optional[Union[str, os.PathLike]],
-    offload_state_dict: bool,
-    model_variants: Dict[str, str],
-    name: str,
-    from_flax: bool,
-    variant: str,
-    low_cpu_mem_usage: bool,
-    cached_folder: Union[str, os.PathLike],
-):
-    """Helper method to load the module `name` from `library_name` and `class_name`"""
-    # retrieve class candidates
-    class_obj, class_candidates = get_class_obj_and_candidates(
-        library_name,
-        class_name,
-        importable_classes,
-        pipelines,
-        is_pipeline_module,
-        component_name=name,
-        cache_dir=cached_folder,
-    )
-
-    load_method_name = None
-    # retrieve load method name
-    for class_name, class_candidate in class_candidates.items():
-        if class_candidate is not None and issubclass(class_obj, class_candidate):
-            load_method_name = importable_classes[class_name][1]
-
-    # if load method name is None, then we have a dummy module -> raise Error
-    if load_method_name is None:
-        none_module = class_obj.__module__
-        is_dummy_path = none_module.startswith(DUMMY_MODULES_FOLDER) or none_module.startswith(
-            TRANSFORMERS_DUMMY_MODULES_FOLDER
-        )
-        if is_dummy_path and "dummy" in none_module:
-            # call class_obj for nice error message of missing requirements
-            class_obj()
-
-        raise ValueError(
-            f"The component {class_obj} of {pipeline_class} cannot be loaded as it does not seem to have"
-            f" any of the loading methods defined in {ALL_IMPORTABLE_CLASSES}."
-        )
-
-    load_method = getattr(class_obj, load_method_name)
-
-    # add kwargs to loading method
-    diffusers_module = importlib.import_module(__name__.split(".")[0])
-    loading_kwargs = {}
-    if issubclass(class_obj, torch.nn.Module):
-        loading_kwargs["torch_dtype"] = torch_dtype
-    if issubclass(class_obj, diffusers_module.OnnxRuntimeModel):
-        loading_kwargs["provider"] = provider
-        loading_kwargs["sess_options"] = sess_options
-
-    is_diffusers_model = issubclass(class_obj, diffusers_module.ModelMixin)
-
-    if is_transformers_available():
-        transformers_version = version.parse(version.parse(transformers.__version__).base_version)
-    else:
-        transformers_version = "N/A"
-
-    is_transformers_model = (
-        is_transformers_available()
-        and issubclass(class_obj, PreTrainedModel)
-        and transformers_version >= version.parse("4.20.0")
-    )
-
-    # When loading a transformers model, if the device_map is None, the weights will be initialized as opposed to diffusers.
-    # To make default loading faster we set the `low_cpu_mem_usage=low_cpu_mem_usage` flag which is `True` by default.
-    # This makes sure that the weights won't be initialized which significantly speeds up loading.
-    if is_diffusers_model or is_transformers_model:
-        loading_kwargs["device_map"] = device_map
-        loading_kwargs["max_memory"] = max_memory
-        loading_kwargs["offload_folder"] = offload_folder
-        loading_kwargs["offload_state_dict"] = offload_state_dict
-        loading_kwargs["variant"] = model_variants.pop(name, None)
-
-        if from_flax:
-            loading_kwargs["from_flax"] = True
-
-        # the following can be deleted once the minimum required `transformers` version
-        # is higher than 4.27
-        if (
-            is_transformers_model
-            and loading_kwargs["variant"] is not None
-            and transformers_version < version.parse("4.27.0")
-        ):
-            raise ImportError(
-                f"When passing `variant='{variant}'`, please make sure to upgrade your `transformers` version to at least 4.27.0.dev0"
-            )
-        elif is_transformers_model and loading_kwargs["variant"] is None:
-            loading_kwargs.pop("variant")
-
-        # if `from_flax` and model is transformer model, can currently not load with `low_cpu_mem_usage`
-        if not (from_flax and is_transformers_model):
-            loading_kwargs["low_cpu_mem_usage"] = low_cpu_mem_usage
-        else:
-            loading_kwargs["low_cpu_mem_usage"] = False
-
-    # check if the module is in a subdirectory
-    if os.path.isdir(os.path.join(cached_folder, name)):
-        loaded_sub_model = load_method(os.path.join(cached_folder, name), **loading_kwargs)
-    else:
-        # else load from the root directory
-        loaded_sub_model = load_method(cached_folder, **loading_kwargs)
-
-    if isinstance(loaded_sub_model, torch.nn.Module) and device_map_strategy == "balanced":
-        if needs_offloading:
-            dispatch_model(loaded_sub_model, device_map=device_map, force_hooks=True, main_device=0)
-        else:
-            dispatch_model(loaded_sub_model, device_map=device_map, force_hooks=True)
-
-    return loaded_sub_model
-
-
-def _load_empty_model(
-    library_name: str,
-    class_name: str,
-    importable_classes: List[Any],
-    pipelines: Any,
-    is_pipeline_module: bool,
-    name: str,
-    torch_dtype: Union[str, torch.dtype],
-    cached_folder: Union[str, os.PathLike],
-    **kwargs,
-):
-    # retrieve class objects.
-    class_obj, _ = get_class_obj_and_candidates(
-        library_name,
-        class_name,
-        importable_classes,
-        pipelines,
-        is_pipeline_module,
-        component_name=name,
-        cache_dir=cached_folder,
-    )
-
-    if is_transformers_available():
-        transformers_version = version.parse(version.parse(transformers.__version__).base_version)
-    else:
-        transformers_version = "N/A"
-
-    # Determine library.
-    is_transformers_model = (
-        is_transformers_available()
-        and issubclass(class_obj, PreTrainedModel)
-        and transformers_version >= version.parse("4.20.0")
-    )
-    diffusers_module = importlib.import_module(__name__.split(".")[0])
-    is_diffusers_model = issubclass(class_obj, diffusers_module.ModelMixin)
-
-    model = None
-    config_path = cached_folder
-    user_agent = {
-        "diffusers": __version__,
-        "file_type": "model",
-        "framework": "pytorch",
-    }
-
-    if is_diffusers_model or is_transformers_model:
-        if hasattr(class_obj, "load_config"):
-            # Load config and then the model on meta.
-            config, unused_kwargs, commit_hash = class_obj.load_config(
-                os.path.join(config_path, name),
-                cache_dir=cached_folder,
-                return_unused_kwargs=True,
-                return_commit_hash=True,
-                force_download=kwargs.pop("force_download", False),
-                resume_download=kwargs.pop("resume_download", False),
-                proxies=kwargs.pop("proxies", None),
-                local_files_only=kwargs.pop("local_files_only", False),
-                token=kwargs.pop("token", None),
-                revision=kwargs.pop("revision", None),
-                subfolder=kwargs.pop("subfolder", None),
-                user_agent=user_agent,
-            )
-            with accelerate.init_empty_weights():
-                model = class_obj.from_config(config, **unused_kwargs)
-        else:
-            config_class = getattr(class_obj, "config_class", None)
-            if config_class is None:
-                raise ValueError("`config_class` cannot be None. Please double-check the model.")
-
-            config = config_class.from_pretrained(
-                cached_folder,
-                subfolder=name,
-                force_download=kwargs.pop("force_download", False),
-                resume_download=kwargs.pop("resume_download", False),
-                proxies=kwargs.pop("proxies", None),
-                local_files_only=kwargs.pop("local_files_only", False),
-                token=kwargs.pop("token", None),
-                revision=kwargs.pop("revision", None),
-                user_agent=user_agent,
-            )
-            with accelerate.init_empty_weights():
-                model = class_obj(config)
-
-    if model is not None:
-        model = model.to(dtype=torch_dtype)
-    return model
-
-
-def _assign_components_to_devices(
-    module_sizes: Dict[str, float], device_memory: Dict[str, float], device_mapping_strategy: str = "balanced"
-):
-    device_ids = list(device_memory.keys())
-    device_cycle = device_ids + device_ids[::-1]
-
-    deivce_id_component_mapping = {}
-    needs_offloading_mapping = {}
-    current_device_index = 0
-    for component in module_sizes:
-        device_id = device_cycle[current_device_index % len(device_cycle)]
-
-        component_memory = module_sizes[component]
-        curr_device_memory = device_memory[device_id]
-
-        # If the GPU doesn't fit the current component offload to the CPU.
-        if component_memory > curr_device_memory:
-            needs_offloading_mapping[component] = True
-            if device_mapping_strategy != "balanced":
-                deivce_id_component_mapping[device_id] = [component]
-            else:
-                deivce_id_component_mapping["cpu"] = [component]
-        else:
-            if device_id not in deivce_id_component_mapping:
-                deivce_id_component_mapping[device_id] = [component]
-            else:
-                deivce_id_component_mapping[device_id].append(component)
-        current_device_index += 1
-
-    return deivce_id_component_mapping, needs_offloading_mapping
-
-
-def _fetch_class_library_tuple(module):
-    # import it here to avoid circular import
-    diffusers_module = importlib.import_module(__name__.split(".")[0])
-    pipelines = getattr(diffusers_module, "pipelines")
-
-    # register the config from the original module, not the dynamo compiled one
-    not_compiled_module = _unwrap_model(module)
-    library = not_compiled_module.__module__.split(".")[0]
-
-    # check if the module is a pipeline module
-    module_path_items = not_compiled_module.__module__.split(".")
-    pipeline_dir = module_path_items[-2] if len(module_path_items) > 2 else None
-
-    path = not_compiled_module.__module__.split(".")
-    is_pipeline_module = pipeline_dir in path and hasattr(pipelines, pipeline_dir)
-
-    # if library is not in LOADABLE_CLASSES, then it is a custom module.
-    # Or if it's a pipeline module, then the module is inside the pipeline
-    # folder so we set the library to module name.
-    if is_pipeline_module:
-        library = pipeline_dir
-    elif library not in LOADABLE_CLASSES:
-        library = not_compiled_module.__module__
-
-    # retrieve class_name
-    class_name = not_compiled_module.__class__.__name__
-
-    return (library, class_name)
-
-
-=======
->>>>>>> ada3bb94
 class DiffusionPipeline(ConfigMixin, PushToHubMixin):
     r"""
     Base class for all pipelines.

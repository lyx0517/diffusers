--- conflicted
+++ resolved
@@ -62,15 +62,10 @@
 
         # prepare extra kwargs for the scheduler step, since not all schedulers have the same signature
         accepts_eta = "eta" in set(inspect.signature(self.scheduler.step).parameters.keys())
-<<<<<<< HEAD
+
         extra_kwargs = {}
-        if not accepts_eta:
+        if accepts_eta:
             extra_kwargs["eta"] = eta
-=======
-        extra_kwrags = {}
-        if accepts_eta:
-            extra_kwrags["eta"] = eta
->>>>>>> 92b6dbba
 
         for t in tqdm(self.scheduler.timesteps):
             if guidance_scale == 1.0:

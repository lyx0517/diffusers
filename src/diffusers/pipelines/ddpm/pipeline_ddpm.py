# Copyright 2022 The HuggingFace Team. All rights reserved.
#
# Licensed under the Apache License, Version 2.0 (the "License");
# you may not use this file except in compliance with the License.
# You may obtain a copy of the License at
#
#     http://www.apache.org/licenses/LICENSE-2.0
#
# Unless required by applicable law or agreed to in writing, software
# distributed under the License is distributed on an "AS IS" BASIS,
# WITHOUT WARRANTIES OR CONDITIONS OF ANY KIND, either express or implied.
# See the License for the specific language governing permissions and

# limitations under the License.


import warnings
<<<<<<< HEAD
from typing import Optional
=======
from typing import Tuple, Union
>>>>>>> cc59b056

import torch

from ...pipeline_utils import DiffusionPipeline, ImagePipelineOutput


class DDPMPipeline(DiffusionPipeline):
    def __init__(self, unet, scheduler):
        super().__init__()
        scheduler = scheduler.set_format("pt")
        self.register_modules(unet=unet, scheduler=scheduler)

    @torch.no_grad()
    def __call__(
<<<<<<< HEAD
        self,
        batch_size: int = 1,
        generator: Optional[torch.Generator] = None,
        output_type: Optional[str] = "pil",
        **kwargs,
    ):
=======
        self, batch_size=1, generator=None, output_type="pil", return_dict: bool = True, **kwargs
    ) -> Union[ImagePipelineOutput, Tuple]:
>>>>>>> cc59b056
        if "torch_device" in kwargs:
            device = kwargs.pop("torch_device")
            warnings.warn(
                "`torch_device` is deprecated as an input argument to `__call__` and will be removed in v0.3.0."
                " Consider using `pipe.to(torch_device)` instead."
            )

            # Set device as before (to be removed in 0.3.0)
            if device is None:
                device = "cuda" if torch.cuda.is_available() else "cpu"
            self.to(device)

        # Sample gaussian noise to begin loop
        image = torch.randn(
            (batch_size, self.unet.in_channels, self.unet.sample_size, self.unet.sample_size),
            generator=generator,
        )
        image = image.to(self.device)

        # set step values
        self.scheduler.set_timesteps(1000)

        for t in self.progress_bar(self.scheduler.timesteps):
            # 1. predict noise model_output
            model_output = self.unet(image, t).sample

            # 2. compute previous image: x_t -> t_t-1
            image = self.scheduler.step(model_output, t, image, generator=generator).prev_sample

        image = (image / 2 + 0.5).clamp(0, 1)
        image = image.cpu().permute(0, 2, 3, 1).numpy()
        if output_type == "pil":
            image = self.numpy_to_pil(image)

        if not return_dict:
            return (image,)

        return ImagePipelineOutput(images=image)<|MERGE_RESOLUTION|>--- conflicted
+++ resolved
@@ -15,11 +15,7 @@
 
 
 import warnings
-<<<<<<< HEAD
-from typing import Optional
-=======
-from typing import Tuple, Union
->>>>>>> cc59b056
+from typing import Optional, Tuple, Union
 
 import torch
 
@@ -34,17 +30,12 @@
 
     @torch.no_grad()
     def __call__(
-<<<<<<< HEAD
         self,
         batch_size: int = 1,
         generator: Optional[torch.Generator] = None,
         output_type: Optional[str] = "pil",
         **kwargs,
-    ):
-=======
-        self, batch_size=1, generator=None, output_type="pil", return_dict: bool = True, **kwargs
     ) -> Union[ImagePipelineOutput, Tuple]:
->>>>>>> cc59b056
         if "torch_device" in kwargs:
             device = kwargs.pop("torch_device")
             warnings.warn(

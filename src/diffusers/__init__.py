__version__ = "0.13.0.dev0"

from .configuration_utils import ConfigMixin
from .utils import (
    OptionalDependencyNotAvailable,
    is_flax_available,
    is_inflect_available,
    is_k_diffusion_available,
    is_k_diffusion_version,
    is_librosa_available,
    is_onnx_available,
    is_scipy_available,
    is_torch_available,
    is_transformers_available,
    is_transformers_version,
    is_unidecode_available,
    logging,
)


try:
    if not is_onnx_available():
        raise OptionalDependencyNotAvailable()
except OptionalDependencyNotAvailable:
    from .utils.dummy_onnx_objects import *  # noqa F403
else:
    from .pipelines import OnnxRuntimeModel

try:
    if not is_torch_available():
        raise OptionalDependencyNotAvailable()
except OptionalDependencyNotAvailable:
    from .utils.dummy_pt_objects import *  # noqa F403
else:
    from .models import (
        AutoencoderKL,
        ModelMixin,
        PriorTransformer,
        Transformer2DModel,
        UNet1DModel,
        UNet2DConditionModel,
        UNet2DModel,
        VQModel,
    )
    from .optimization import (
        get_constant_schedule,
        get_constant_schedule_with_warmup,
        get_cosine_schedule_with_warmup,
        get_cosine_with_hard_restarts_schedule_with_warmup,
        get_linear_schedule_with_warmup,
        get_polynomial_decay_schedule_with_warmup,
        get_scheduler,
    )
    from .pipelines import (
        AudioPipelineOutput,
        DanceDiffusionPipeline,
        DDIMPipeline,
        DDPMPipeline,
        DiffusionPipeline,
        DiTPipeline,
        ImagePipelineOutput,
        KarrasVePipeline,
        LDMPipeline,
        LDMSuperResolutionPipeline,
        PNDMPipeline,
        RePaintPipeline,
        ScoreSdeVePipeline,
    )
    from .schedulers import (
        DDIMScheduler,
        DDPMScheduler,
        DEISMultistepScheduler,
        DPMSolverMultistepScheduler,
        DPMSolverSinglestepScheduler,
        EulerAncestralDiscreteScheduler,
        EulerDiscreteScheduler,
        HeunDiscreteScheduler,
        IPNDMScheduler,
        KarrasVeScheduler,
        KDPM2AncestralDiscreteScheduler,
        KDPM2DiscreteScheduler,
        PNDMScheduler,
        RePaintScheduler,
        SchedulerMixin,
        ScoreSdeVeScheduler,
        UnCLIPScheduler,
        VQDiffusionScheduler,
    )
    from .training_utils import EMAModel

try:
    if not (is_torch_available() and is_scipy_available()):
        raise OptionalDependencyNotAvailable()
except OptionalDependencyNotAvailable:
    from .utils.dummy_torch_and_scipy_objects import *  # noqa F403
else:
    from .schedulers import LMSDiscreteScheduler


try:
    if not (is_torch_available() and is_transformers_available()):
        raise OptionalDependencyNotAvailable()
except OptionalDependencyNotAvailable:
    from .utils.dummy_torch_and_transformers_objects import *  # noqa F403
else:
    from .pipelines import (
        AltDiffusionImg2ImgPipeline,
        AltDiffusionPipeline,
        CycleDiffusionPipeline,
        LDMTextToImagePipeline,
        PaintByExamplePipeline,
        StableDiffusionDepth2ImgPipeline,
        StableDiffusionImageVariationPipeline,
        StableDiffusionImg2ImgPipeline,
        StableDiffusionInpaintPipeline,
        StableDiffusionInpaintPipelineLegacy,
        StableDiffusionInstructPix2PixPipeline,
        StableDiffusionLatentUpscalePipeline,
        StableDiffusionPipeline,
        StableDiffusionPipelineSafe,
<<<<<<< HEAD
        StableDiffusionSAGPipeline,
=======
        StableDiffusionPix2PixZeroPipeline,
>>>>>>> fd3d5502
        StableDiffusionUpscalePipeline,
        StableUnCLIPImg2ImgPipeline,
        StableUnCLIPPipeline,
        UnCLIPImageVariationPipeline,
        UnCLIPPipeline,
        VersatileDiffusionDualGuidedPipeline,
        VersatileDiffusionImageVariationPipeline,
        VersatileDiffusionPipeline,
        VersatileDiffusionTextToImagePipeline,
        VQDiffusionPipeline,
    )

try:
    if not (is_torch_available() and is_transformers_available() and is_k_diffusion_available()):
        raise OptionalDependencyNotAvailable()
except OptionalDependencyNotAvailable:
    from .utils.dummy_torch_and_transformers_and_k_diffusion_objects import *  # noqa F403
else:
    from .pipelines import StableDiffusionKDiffusionPipeline

try:
    if not (is_torch_available() and is_transformers_available() and is_onnx_available()):
        raise OptionalDependencyNotAvailable()
except OptionalDependencyNotAvailable:
    from .utils.dummy_torch_and_transformers_and_onnx_objects import *  # noqa F403
else:
    from .pipelines import (
        OnnxStableDiffusionImg2ImgPipeline,
        OnnxStableDiffusionInpaintPipeline,
        OnnxStableDiffusionInpaintPipelineLegacy,
        OnnxStableDiffusionPipeline,
        StableDiffusionOnnxPipeline,
    )

try:
    if not (is_torch_available() and is_librosa_available()):
        raise OptionalDependencyNotAvailable()
except OptionalDependencyNotAvailable:
    from .utils.dummy_torch_and_librosa_objects import *  # noqa F403
else:
    from .pipelines import AudioDiffusionPipeline, Mel

try:
    if not is_flax_available():
        raise OptionalDependencyNotAvailable()
except OptionalDependencyNotAvailable:
    from .utils.dummy_flax_objects import *  # noqa F403
else:
    from .models.modeling_flax_utils import FlaxModelMixin
    from .models.unet_2d_condition_flax import FlaxUNet2DConditionModel
    from .models.vae_flax import FlaxAutoencoderKL
    from .pipelines import FlaxDiffusionPipeline
    from .schedulers import (
        FlaxDDIMScheduler,
        FlaxDDPMScheduler,
        FlaxDPMSolverMultistepScheduler,
        FlaxKarrasVeScheduler,
        FlaxLMSDiscreteScheduler,
        FlaxPNDMScheduler,
        FlaxSchedulerMixin,
        FlaxScoreSdeVeScheduler,
    )


try:
    if not (is_flax_available() and is_transformers_available()):
        raise OptionalDependencyNotAvailable()
except OptionalDependencyNotAvailable:
    from .utils.dummy_flax_and_transformers_objects import *  # noqa F403
else:
    from .pipelines import (
        FlaxStableDiffusionImg2ImgPipeline,
        FlaxStableDiffusionInpaintPipeline,
        FlaxStableDiffusionPipeline,
    )<|MERGE_RESOLUTION|>--- conflicted
+++ resolved
@@ -118,11 +118,8 @@
         StableDiffusionLatentUpscalePipeline,
         StableDiffusionPipeline,
         StableDiffusionPipelineSafe,
-<<<<<<< HEAD
+        StableDiffusionPix2PixZeroPipeline,
         StableDiffusionSAGPipeline,
-=======
-        StableDiffusionPix2PixZeroPipeline,
->>>>>>> fd3d5502
         StableDiffusionUpscalePipeline,
         StableUnCLIPImg2ImgPipeline,
         StableUnCLIPPipeline,

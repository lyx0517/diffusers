__version__ = "0.25.0.dev0"

from typing import TYPE_CHECKING

from .utils import (
    DIFFUSERS_SLOW_IMPORT,
    OptionalDependencyNotAvailable,
    _LazyModule,
    is_flax_available,
    is_k_diffusion_available,
    is_librosa_available,
    is_note_seq_available,
    is_onnx_available,
    is_scipy_available,
    is_torch_available,
    is_torchsde_available,
    is_transformers_available,
)


# Lazy Import based on
# https://github.com/huggingface/transformers/blob/main/src/transformers/__init__.py

# When adding a new object to this init, please add it to `_import_structure`. The `_import_structure` is a dictionary submodule to list of object names,
# and is used to defer the actual importing for when the objects are requested.
# This way `import diffusers` provides the names in the namespace without actually importing anything (and especially none of the backends).

_import_structure = {
    "configuration_utils": ["ConfigMixin"],
    "models": [],
    "pipelines": [],
    "schedulers": [],
    "utils": [
        "OptionalDependencyNotAvailable",
        "is_flax_available",
        "is_inflect_available",
        "is_invisible_watermark_available",
        "is_k_diffusion_available",
        "is_k_diffusion_version",
        "is_librosa_available",
        "is_note_seq_available",
        "is_onnx_available",
        "is_scipy_available",
        "is_torch_available",
        "is_torchsde_available",
        "is_transformers_available",
        "is_transformers_version",
        "is_unidecode_available",
        "logging",
    ],
}

try:
    if not is_onnx_available():
        raise OptionalDependencyNotAvailable()
except OptionalDependencyNotAvailable:
    from .utils import dummy_onnx_objects  # noqa F403

    _import_structure["utils.dummy_onnx_objects"] = [
        name for name in dir(dummy_onnx_objects) if not name.startswith("_")
    ]

else:
    _import_structure["pipelines"].extend(["OnnxRuntimeModel"])

try:
    if not is_torch_available():
        raise OptionalDependencyNotAvailable()
except OptionalDependencyNotAvailable:
    from .utils import dummy_pt_objects  # noqa F403

    _import_structure["utils.dummy_pt_objects"] = [name for name in dir(dummy_pt_objects) if not name.startswith("_")]

else:
    _import_structure["models"].extend(
        [
            "AsymmetricAutoencoderKL",
            "AutoencoderKL",
            "AutoencoderKLTemporalDecoder",
            "AutoencoderTiny",
            "ConsistencyDecoderVAE",
            "ControlNetModel",
            "ControlNetXSModel",
            "Kandinsky3UNet",
            "ModelMixin",
            "MotionAdapter",
            "MultiAdapter",
            "PriorTransformer",
            "T2IAdapter",
            "T5FilmDecoder",
            "Transformer2DModel",
            "UNet1DModel",
            "UNet2DConditionModel",
            "UNet2DModel",
            "UNet3DConditionModel",
            "UNetMotionModel",
            "UNetSpatioTemporalConditionModel",
            "VQModel",
        ]
    )

    _import_structure["optimization"] = [
        "get_constant_schedule",
        "get_constant_schedule_with_warmup",
        "get_cosine_schedule_with_warmup",
        "get_cosine_with_hard_restarts_schedule_with_warmup",
        "get_linear_schedule_with_warmup",
        "get_polynomial_decay_schedule_with_warmup",
        "get_scheduler",
    ]
    _import_structure["pipelines"].extend(
        [
            "AudioPipelineOutput",
            "AutoPipelineForImage2Image",
            "AutoPipelineForInpainting",
            "AutoPipelineForText2Image",
            "ConsistencyModelPipeline",
            "DanceDiffusionPipeline",
            "DDIMPipeline",
            "DDPMPipeline",
            "DiffusionPipeline",
            "DiTPipeline",
            "ImagePipelineOutput",
            "KarrasVePipeline",
            "LDMPipeline",
            "LDMSuperResolutionPipeline",
            "PNDMPipeline",
            "RePaintPipeline",
            "ScoreSdeVePipeline",
        ]
    )
    _import_structure["schedulers"].extend(
        [
            "CMStochasticIterativeScheduler",
            "DDIMInverseScheduler",
            "DDIMParallelScheduler",
            "DDIMScheduler",
            "DDPMParallelScheduler",
            "DDPMScheduler",
            "DDPMWuerstchenScheduler",
            "DEISMultistepScheduler",
            "DPMSolverMultistepInverseScheduler",
            "DPMSolverMultistepScheduler",
            "DPMSolverSinglestepScheduler",
            "EulerAncestralDiscreteScheduler",
            "EulerDiscreteScheduler",
            "HeunDiscreteScheduler",
            "IPNDMScheduler",
            "KarrasVeScheduler",
            "KDPM2AncestralDiscreteScheduler",
            "KDPM2DiscreteScheduler",
            "LCMScheduler",
            "PNDMScheduler",
            "RePaintScheduler",
            "SchedulerMixin",
            "ScoreSdeVeScheduler",
            "UnCLIPScheduler",
            "UniPCMultistepScheduler",
            "VQDiffusionScheduler",
        ]
    )
    _import_structure["training_utils"] = ["EMAModel"]

try:
    if not (is_torch_available() and is_scipy_available()):
        raise OptionalDependencyNotAvailable()
except OptionalDependencyNotAvailable:
    from .utils import dummy_torch_and_scipy_objects  # noqa F403

    _import_structure["utils.dummy_torch_and_scipy_objects"] = [
        name for name in dir(dummy_torch_and_scipy_objects) if not name.startswith("_")
    ]

else:
    _import_structure["schedulers"].extend(["LMSDiscreteScheduler"])

try:
    if not (is_torch_available() and is_torchsde_available()):
        raise OptionalDependencyNotAvailable()
except OptionalDependencyNotAvailable:
    from .utils import dummy_torch_and_torchsde_objects  # noqa F403

    _import_structure["utils.dummy_torch_and_torchsde_objects"] = [
        name for name in dir(dummy_torch_and_torchsde_objects) if not name.startswith("_")
    ]

else:
    _import_structure["schedulers"].extend(["DPMSolverSDEScheduler"])

try:
    if not (is_torch_available() and is_transformers_available()):
        raise OptionalDependencyNotAvailable()
except OptionalDependencyNotAvailable:
    from .utils import dummy_torch_and_transformers_objects  # noqa F403

    _import_structure["utils.dummy_torch_and_transformers_objects"] = [
        name for name in dir(dummy_torch_and_transformers_objects) if not name.startswith("_")
    ]

else:
    _import_structure["pipelines"].extend(
        [
            "AltDiffusionImg2ImgPipeline",
            "AltDiffusionPipeline",
            "AnimateDiffPipeline",
            "AudioLDM2Pipeline",
            "AudioLDM2ProjectionModel",
            "AudioLDM2UNet2DConditionModel",
            "AudioLDMPipeline",
            "BlipDiffusionControlNetPipeline",
            "BlipDiffusionPipeline",
            "CLIPImageProjection",
            "CycleDiffusionPipeline",
            "IFImg2ImgPipeline",
            "IFImg2ImgSuperResolutionPipeline",
            "IFInpaintingPipeline",
            "IFInpaintingSuperResolutionPipeline",
            "IFPipeline",
            "IFSuperResolutionPipeline",
            "ImageTextPipelineOutput",
            "Kandinsky3Img2ImgPipeline",
            "Kandinsky3Pipeline",
            "KandinskyCombinedPipeline",
            "KandinskyImg2ImgCombinedPipeline",
            "KandinskyImg2ImgPipeline",
            "KandinskyInpaintCombinedPipeline",
            "KandinskyInpaintPipeline",
            "KandinskyPipeline",
            "KandinskyPriorPipeline",
            "KandinskyV22CombinedPipeline",
            "KandinskyV22ControlnetImg2ImgPipeline",
            "KandinskyV22ControlnetPipeline",
            "KandinskyV22Img2ImgCombinedPipeline",
            "KandinskyV22Img2ImgPipeline",
            "KandinskyV22InpaintCombinedPipeline",
            "KandinskyV22InpaintPipeline",
            "KandinskyV22Pipeline",
            "KandinskyV22PriorEmb2EmbPipeline",
            "KandinskyV22PriorPipeline",
            "LatentConsistencyModelImg2ImgPipeline",
            "LatentConsistencyModelPipeline",
            "LDMTextToImagePipeline",
            "MusicLDMPipeline",
            "PaintByExamplePipeline",
            "PixArtAlphaPipeline",
            "SemanticStableDiffusionPipeline",
            "ShapEImg2ImgPipeline",
            "ShapEPipeline",
            "StableDiffusionAdapterPipeline",
            "StableDiffusionAttendAndExcitePipeline",
            "StableDiffusionControlNetImg2ImgPipeline",
            "StableDiffusionControlNetInpaintPipeline",
            "StableDiffusionControlNetPipeline",
<<<<<<< HEAD
            "StableDiffusionUniControlPipeline",
=======
            "StableDiffusionControlNetXSPipeline",
>>>>>>> 9cef07da
            "StableDiffusionDepth2ImgPipeline",
            "StableDiffusionDiffEditPipeline",
            "StableDiffusionGLIGENPipeline",
            "StableDiffusionGLIGENTextImagePipeline",
            "StableDiffusionImageVariationPipeline",
            "StableDiffusionImg2ImgPipeline",
            "StableDiffusionInpaintPipeline",
            "StableDiffusionInpaintPipelineLegacy",
            "StableDiffusionInstructPix2PixPipeline",
            "StableDiffusionLatentUpscalePipeline",
            "StableDiffusionLDM3DPipeline",
            "StableDiffusionModelEditingPipeline",
            "StableDiffusionPanoramaPipeline",
            "StableDiffusionParadigmsPipeline",
            "StableDiffusionPipeline",
            "StableDiffusionPipelineSafe",
            "StableDiffusionPix2PixZeroPipeline",
            "StableDiffusionSAGPipeline",
            "StableDiffusionUpscalePipeline",
            "StableDiffusionXLAdapterPipeline",
            "StableDiffusionXLControlNetImg2ImgPipeline",
            "StableDiffusionXLControlNetInpaintPipeline",
            "StableDiffusionXLControlNetPipeline",
            "StableDiffusionXLControlNetXSPipeline",
            "StableDiffusionXLImg2ImgPipeline",
            "StableDiffusionXLInpaintPipeline",
            "StableDiffusionXLInstructPix2PixPipeline",
            "StableDiffusionXLPipeline",
            "StableUnCLIPImg2ImgPipeline",
            "StableUnCLIPPipeline",
            "StableVideoDiffusionPipeline",
            "TextToVideoSDPipeline",
            "TextToVideoZeroPipeline",
            "TextToVideoZeroSDXLPipeline",
            "UnCLIPImageVariationPipeline",
            "UnCLIPPipeline",
            "UniDiffuserModel",
            "UniDiffuserPipeline",
            "UniDiffuserTextDecoder",
            "VersatileDiffusionDualGuidedPipeline",
            "VersatileDiffusionImageVariationPipeline",
            "VersatileDiffusionPipeline",
            "VersatileDiffusionTextToImagePipeline",
            "VideoToVideoSDPipeline",
            "VQDiffusionPipeline",
            "WuerstchenCombinedPipeline",
            "WuerstchenDecoderPipeline",
            "WuerstchenPriorPipeline",
        ]
    )

try:
    if not (is_torch_available() and is_transformers_available() and is_k_diffusion_available()):
        raise OptionalDependencyNotAvailable()
except OptionalDependencyNotAvailable:
    from .utils import dummy_torch_and_transformers_and_k_diffusion_objects  # noqa F403

    _import_structure["utils.dummy_torch_and_transformers_and_k_diffusion_objects"] = [
        name for name in dir(dummy_torch_and_transformers_and_k_diffusion_objects) if not name.startswith("_")
    ]

else:
    _import_structure["pipelines"].extend(["StableDiffusionKDiffusionPipeline"])

try:
    if not (is_torch_available() and is_transformers_available() and is_onnx_available()):
        raise OptionalDependencyNotAvailable()
except OptionalDependencyNotAvailable:
    from .utils import dummy_torch_and_transformers_and_onnx_objects  # noqa F403

    _import_structure["utils.dummy_torch_and_transformers_and_onnx_objects"] = [
        name for name in dir(dummy_torch_and_transformers_and_onnx_objects) if not name.startswith("_")
    ]

else:
    _import_structure["pipelines"].extend(
        [
            "OnnxStableDiffusionImg2ImgPipeline",
            "OnnxStableDiffusionInpaintPipeline",
            "OnnxStableDiffusionInpaintPipelineLegacy",
            "OnnxStableDiffusionPipeline",
            "OnnxStableDiffusionUpscalePipeline",
            "StableDiffusionOnnxPipeline",
        ]
    )

try:
    if not (is_torch_available() and is_librosa_available()):
        raise OptionalDependencyNotAvailable()
except OptionalDependencyNotAvailable:
    from .utils import dummy_torch_and_librosa_objects  # noqa F403

    _import_structure["utils.dummy_torch_and_librosa_objects"] = [
        name for name in dir(dummy_torch_and_librosa_objects) if not name.startswith("_")
    ]

else:
    _import_structure["pipelines"].extend(["AudioDiffusionPipeline", "Mel"])

try:
    if not (is_transformers_available() and is_torch_available() and is_note_seq_available()):
        raise OptionalDependencyNotAvailable()
except OptionalDependencyNotAvailable:
    from .utils import dummy_transformers_and_torch_and_note_seq_objects  # noqa F403

    _import_structure["utils.dummy_transformers_and_torch_and_note_seq_objects"] = [
        name for name in dir(dummy_transformers_and_torch_and_note_seq_objects) if not name.startswith("_")
    ]


else:
    _import_structure["pipelines"].extend(["SpectrogramDiffusionPipeline"])

try:
    if not is_flax_available():
        raise OptionalDependencyNotAvailable()
except OptionalDependencyNotAvailable:
    from .utils import dummy_flax_objects  # noqa F403

    _import_structure["utils.dummy_flax_objects"] = [
        name for name in dir(dummy_flax_objects) if not name.startswith("_")
    ]


else:
    _import_structure["models.controlnet_flax"] = ["FlaxControlNetModel"]
    _import_structure["models.modeling_flax_utils"] = ["FlaxModelMixin"]
    _import_structure["models.unet_2d_condition_flax"] = ["FlaxUNet2DConditionModel"]
    _import_structure["models.vae_flax"] = ["FlaxAutoencoderKL"]
    _import_structure["pipelines"].extend(["FlaxDiffusionPipeline"])
    _import_structure["schedulers"].extend(
        [
            "FlaxDDIMScheduler",
            "FlaxDDPMScheduler",
            "FlaxDPMSolverMultistepScheduler",
            "FlaxEulerDiscreteScheduler",
            "FlaxKarrasVeScheduler",
            "FlaxLMSDiscreteScheduler",
            "FlaxPNDMScheduler",
            "FlaxSchedulerMixin",
            "FlaxScoreSdeVeScheduler",
        ]
    )


try:
    if not (is_flax_available() and is_transformers_available()):
        raise OptionalDependencyNotAvailable()
except OptionalDependencyNotAvailable:
    from .utils import dummy_flax_and_transformers_objects  # noqa F403

    _import_structure["utils.dummy_flax_and_transformers_objects"] = [
        name for name in dir(dummy_flax_and_transformers_objects) if not name.startswith("_")
    ]


else:
    _import_structure["pipelines"].extend(
        [
            "FlaxStableDiffusionControlNetPipeline",
            "FlaxStableDiffusionImg2ImgPipeline",
            "FlaxStableDiffusionInpaintPipeline",
            "FlaxStableDiffusionPipeline",
            "FlaxStableDiffusionXLPipeline",
        ]
    )

try:
    if not (is_note_seq_available()):
        raise OptionalDependencyNotAvailable()
except OptionalDependencyNotAvailable:
    from .utils import dummy_note_seq_objects  # noqa F403

    _import_structure["utils.dummy_note_seq_objects"] = [
        name for name in dir(dummy_note_seq_objects) if not name.startswith("_")
    ]


else:
    _import_structure["pipelines"].extend(["MidiProcessor"])

if TYPE_CHECKING or DIFFUSERS_SLOW_IMPORT:
    from .configuration_utils import ConfigMixin

    try:
        if not is_onnx_available():
            raise OptionalDependencyNotAvailable()
    except OptionalDependencyNotAvailable:
        from .utils.dummy_onnx_objects import *  # noqa F403
    else:
        from .pipelines import OnnxRuntimeModel

    try:
        if not is_torch_available():
            raise OptionalDependencyNotAvailable()
    except OptionalDependencyNotAvailable:
        from .utils.dummy_pt_objects import *  # noqa F403
    else:
        from .models import (
            AsymmetricAutoencoderKL,
            AutoencoderKL,
            AutoencoderKLTemporalDecoder,
            AutoencoderTiny,
            ConsistencyDecoderVAE,
            ControlNetModel,
            ControlNetXSModel,
            Kandinsky3UNet,
            ModelMixin,
            MotionAdapter,
            MultiAdapter,
            PriorTransformer,
            T2IAdapter,
            T5FilmDecoder,
            Transformer2DModel,
            UNet1DModel,
            UNet2DConditionModel,
            UNet2DModel,
            UNet3DConditionModel,
            UNetMotionModel,
            UNetSpatioTemporalConditionModel,
            VQModel,
        )
        from .optimization import (
            get_constant_schedule,
            get_constant_schedule_with_warmup,
            get_cosine_schedule_with_warmup,
            get_cosine_with_hard_restarts_schedule_with_warmup,
            get_linear_schedule_with_warmup,
            get_polynomial_decay_schedule_with_warmup,
            get_scheduler,
        )
        from .pipelines import (
            AudioPipelineOutput,
            AutoPipelineForImage2Image,
            AutoPipelineForInpainting,
            AutoPipelineForText2Image,
            BlipDiffusionControlNetPipeline,
            BlipDiffusionPipeline,
            CLIPImageProjection,
            ConsistencyModelPipeline,
            DanceDiffusionPipeline,
            DDIMPipeline,
            DDPMPipeline,
            DiffusionPipeline,
            DiTPipeline,
            ImagePipelineOutput,
            KarrasVePipeline,
            LDMPipeline,
            LDMSuperResolutionPipeline,
            PNDMPipeline,
            RePaintPipeline,
            ScoreSdeVePipeline,
        )
        from .schedulers import (
            CMStochasticIterativeScheduler,
            DDIMInverseScheduler,
            DDIMParallelScheduler,
            DDIMScheduler,
            DDPMParallelScheduler,
            DDPMScheduler,
            DDPMWuerstchenScheduler,
            DEISMultistepScheduler,
            DPMSolverMultistepInverseScheduler,
            DPMSolverMultistepScheduler,
            DPMSolverSinglestepScheduler,
            EulerAncestralDiscreteScheduler,
            EulerDiscreteScheduler,
            HeunDiscreteScheduler,
            IPNDMScheduler,
            KarrasVeScheduler,
            KDPM2AncestralDiscreteScheduler,
            KDPM2DiscreteScheduler,
            LCMScheduler,
            PNDMScheduler,
            RePaintScheduler,
            SchedulerMixin,
            ScoreSdeVeScheduler,
            UnCLIPScheduler,
            UniPCMultistepScheduler,
            VQDiffusionScheduler,
        )
        from .training_utils import EMAModel

    try:
        if not (is_torch_available() and is_scipy_available()):
            raise OptionalDependencyNotAvailable()
    except OptionalDependencyNotAvailable:
        from .utils.dummy_torch_and_scipy_objects import *  # noqa F403
    else:
        from .schedulers import LMSDiscreteScheduler

    try:
        if not (is_torch_available() and is_torchsde_available()):
            raise OptionalDependencyNotAvailable()
    except OptionalDependencyNotAvailable:
        from .utils.dummy_torch_and_torchsde_objects import *  # noqa F403
    else:
        from .schedulers import DPMSolverSDEScheduler

    try:
        if not (is_torch_available() and is_transformers_available()):
            raise OptionalDependencyNotAvailable()
    except OptionalDependencyNotAvailable:
        from .utils.dummy_torch_and_transformers_objects import *  # noqa F403
    else:
        from .pipelines import (
            AltDiffusionImg2ImgPipeline,
            AltDiffusionPipeline,
            AnimateDiffPipeline,
            AudioLDM2Pipeline,
            AudioLDM2ProjectionModel,
            AudioLDM2UNet2DConditionModel,
            AudioLDMPipeline,
            CLIPImageProjection,
            CycleDiffusionPipeline,
            IFImg2ImgPipeline,
            IFImg2ImgSuperResolutionPipeline,
            IFInpaintingPipeline,
            IFInpaintingSuperResolutionPipeline,
            IFPipeline,
            IFSuperResolutionPipeline,
            ImageTextPipelineOutput,
            Kandinsky3Img2ImgPipeline,
            Kandinsky3Pipeline,
            KandinskyCombinedPipeline,
            KandinskyImg2ImgCombinedPipeline,
            KandinskyImg2ImgPipeline,
            KandinskyInpaintCombinedPipeline,
            KandinskyInpaintPipeline,
            KandinskyPipeline,
            KandinskyPriorPipeline,
            KandinskyV22CombinedPipeline,
            KandinskyV22ControlnetImg2ImgPipeline,
            KandinskyV22ControlnetPipeline,
            KandinskyV22Img2ImgCombinedPipeline,
            KandinskyV22Img2ImgPipeline,
            KandinskyV22InpaintCombinedPipeline,
            KandinskyV22InpaintPipeline,
            KandinskyV22Pipeline,
            KandinskyV22PriorEmb2EmbPipeline,
            KandinskyV22PriorPipeline,
            LatentConsistencyModelImg2ImgPipeline,
            LatentConsistencyModelPipeline,
            LDMTextToImagePipeline,
            MusicLDMPipeline,
            PaintByExamplePipeline,
            PixArtAlphaPipeline,
            SemanticStableDiffusionPipeline,
            ShapEImg2ImgPipeline,
            ShapEPipeline,
            StableDiffusionAdapterPipeline,
            StableDiffusionAttendAndExcitePipeline,
            StableDiffusionControlNetImg2ImgPipeline,
            StableDiffusionControlNetInpaintPipeline,
            StableDiffusionControlNetPipeline,
<<<<<<< HEAD
            StableDiffusionUniControlPipeline,
=======
            StableDiffusionControlNetXSPipeline,
>>>>>>> 9cef07da
            StableDiffusionDepth2ImgPipeline,
            StableDiffusionDiffEditPipeline,
            StableDiffusionGLIGENPipeline,
            StableDiffusionGLIGENTextImagePipeline,
            StableDiffusionImageVariationPipeline,
            StableDiffusionImg2ImgPipeline,
            StableDiffusionInpaintPipeline,
            StableDiffusionInpaintPipelineLegacy,
            StableDiffusionInstructPix2PixPipeline,
            StableDiffusionLatentUpscalePipeline,
            StableDiffusionLDM3DPipeline,
            StableDiffusionModelEditingPipeline,
            StableDiffusionPanoramaPipeline,
            StableDiffusionParadigmsPipeline,
            StableDiffusionPipeline,
            StableDiffusionPipelineSafe,
            StableDiffusionPix2PixZeroPipeline,
            StableDiffusionSAGPipeline,
            StableDiffusionUpscalePipeline,
            StableDiffusionXLAdapterPipeline,
            StableDiffusionXLControlNetImg2ImgPipeline,
            StableDiffusionXLControlNetInpaintPipeline,
            StableDiffusionXLControlNetPipeline,
            StableDiffusionXLControlNetXSPipeline,
            StableDiffusionXLImg2ImgPipeline,
            StableDiffusionXLInpaintPipeline,
            StableDiffusionXLInstructPix2PixPipeline,
            StableDiffusionXLPipeline,
            StableUnCLIPImg2ImgPipeline,
            StableUnCLIPPipeline,
            StableVideoDiffusionPipeline,
            TextToVideoSDPipeline,
            TextToVideoZeroPipeline,
            TextToVideoZeroSDXLPipeline,
            UnCLIPImageVariationPipeline,
            UnCLIPPipeline,
            UniDiffuserModel,
            UniDiffuserPipeline,
            UniDiffuserTextDecoder,
            VersatileDiffusionDualGuidedPipeline,
            VersatileDiffusionImageVariationPipeline,
            VersatileDiffusionPipeline,
            VersatileDiffusionTextToImagePipeline,
            VideoToVideoSDPipeline,
            VQDiffusionPipeline,
            WuerstchenCombinedPipeline,
            WuerstchenDecoderPipeline,
            WuerstchenPriorPipeline,
        )

    try:
        if not (is_torch_available() and is_transformers_available() and is_k_diffusion_available()):
            raise OptionalDependencyNotAvailable()
    except OptionalDependencyNotAvailable:
        from .utils.dummy_torch_and_transformers_and_k_diffusion_objects import *  # noqa F403
    else:
        from .pipelines import StableDiffusionKDiffusionPipeline

    try:
        if not (is_torch_available() and is_transformers_available() and is_onnx_available()):
            raise OptionalDependencyNotAvailable()
    except OptionalDependencyNotAvailable:
        from .utils.dummy_torch_and_transformers_and_onnx_objects import *  # noqa F403
    else:
        from .pipelines import (
            OnnxStableDiffusionImg2ImgPipeline,
            OnnxStableDiffusionInpaintPipeline,
            OnnxStableDiffusionInpaintPipelineLegacy,
            OnnxStableDiffusionPipeline,
            OnnxStableDiffusionUpscalePipeline,
            StableDiffusionOnnxPipeline,
        )

    try:
        if not (is_torch_available() and is_librosa_available()):
            raise OptionalDependencyNotAvailable()
    except OptionalDependencyNotAvailable:
        from .utils.dummy_torch_and_librosa_objects import *  # noqa F403
    else:
        from .pipelines import AudioDiffusionPipeline, Mel

    try:
        if not (is_transformers_available() and is_torch_available() and is_note_seq_available()):
            raise OptionalDependencyNotAvailable()
    except OptionalDependencyNotAvailable:
        from .utils.dummy_transformers_and_torch_and_note_seq_objects import *  # noqa F403
    else:
        from .pipelines import SpectrogramDiffusionPipeline

    try:
        if not is_flax_available():
            raise OptionalDependencyNotAvailable()
    except OptionalDependencyNotAvailable:
        from .utils.dummy_flax_objects import *  # noqa F403
    else:
        from .models.controlnet_flax import FlaxControlNetModel
        from .models.modeling_flax_utils import FlaxModelMixin
        from .models.unet_2d_condition_flax import FlaxUNet2DConditionModel
        from .models.vae_flax import FlaxAutoencoderKL
        from .pipelines import FlaxDiffusionPipeline
        from .schedulers import (
            FlaxDDIMScheduler,
            FlaxDDPMScheduler,
            FlaxDPMSolverMultistepScheduler,
            FlaxEulerDiscreteScheduler,
            FlaxKarrasVeScheduler,
            FlaxLMSDiscreteScheduler,
            FlaxPNDMScheduler,
            FlaxSchedulerMixin,
            FlaxScoreSdeVeScheduler,
        )

    try:
        if not (is_flax_available() and is_transformers_available()):
            raise OptionalDependencyNotAvailable()
    except OptionalDependencyNotAvailable:
        from .utils.dummy_flax_and_transformers_objects import *  # noqa F403
    else:
        from .pipelines import (
            FlaxStableDiffusionControlNetPipeline,
            FlaxStableDiffusionImg2ImgPipeline,
            FlaxStableDiffusionInpaintPipeline,
            FlaxStableDiffusionPipeline,
            FlaxStableDiffusionXLPipeline,
        )

    try:
        if not (is_note_seq_available()):
            raise OptionalDependencyNotAvailable()
    except OptionalDependencyNotAvailable:
        from .utils.dummy_note_seq_objects import *  # noqa F403
    else:
        from .pipelines import MidiProcessor

else:
    import sys

    sys.modules[__name__] = _LazyModule(
        __name__,
        globals()["__file__"],
        _import_structure,
        module_spec=__spec__,
        extra_objects={"__version__": __version__},
    )<|MERGE_RESOLUTION|>--- conflicted
+++ resolved
@@ -251,11 +251,8 @@
             "StableDiffusionControlNetImg2ImgPipeline",
             "StableDiffusionControlNetInpaintPipeline",
             "StableDiffusionControlNetPipeline",
-<<<<<<< HEAD
             "StableDiffusionUniControlPipeline",
-=======
             "StableDiffusionControlNetXSPipeline",
->>>>>>> 9cef07da
             "StableDiffusionDepth2ImgPipeline",
             "StableDiffusionDiffEditPipeline",
             "StableDiffusionGLIGENPipeline",
@@ -611,11 +608,8 @@
             StableDiffusionControlNetImg2ImgPipeline,
             StableDiffusionControlNetInpaintPipeline,
             StableDiffusionControlNetPipeline,
-<<<<<<< HEAD
             StableDiffusionUniControlPipeline,
-=======
             StableDiffusionControlNetXSPipeline,
->>>>>>> 9cef07da
             StableDiffusionDepth2ImgPipeline,
             StableDiffusionDiffEditPipeline,
             StableDiffusionGLIGENPipeline,

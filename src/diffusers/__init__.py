from .utils import (
    is_flax_available,
    is_inflect_available,
    is_onnx_available,
    is_scipy_available,
    is_torch_available,
    is_transformers_available,
    is_unidecode_available,
)


__version__ = "0.7.0.dev0"

from .configuration_utils import ConfigMixin
from .onnx_utils import OnnxRuntimeModel
from .utils import logging


if is_torch_available():
    from .modeling_utils import ModelMixin
    from .models import AutoencoderKL, UNet1DModel, UNet2DConditionModel, UNet2DModel, VQModel
    from .optimization import (
        get_constant_schedule,
        get_constant_schedule_with_warmup,
        get_cosine_schedule_with_warmup,
        get_cosine_with_hard_restarts_schedule_with_warmup,
        get_linear_schedule_with_warmup,
        get_polynomial_decay_schedule_with_warmup,
        get_scheduler,
    )
    from .pipeline_utils import DiffusionPipeline
    from .pipelines import (
<<<<<<< HEAD
=======
        DanceDiffusionPipeline,
>>>>>>> 88fa6b7d
        DDIMPipeline,
        DDPMPipeline,
        KarrasVePipeline,
        LDMPipeline,
        PNDMPipeline,
<<<<<<< HEAD
        RePaintPipeline,
=======
>>>>>>> 88fa6b7d
        ScoreSdeVePipeline,
    )
    from .schedulers import (
        DDIMScheduler,
        DDPMScheduler,
        IPNDMScheduler,
        KarrasVeScheduler,
        PNDMScheduler,
        RePaintScheduler,
        SchedulerMixin,
        ScoreSdeVeScheduler,
    )
    from .training_utils import EMAModel
else:
    from .utils.dummy_pt_objects import *  # noqa F403

if is_torch_available() and is_scipy_available():
    from .schedulers import LMSDiscreteScheduler
else:
    from .utils.dummy_torch_and_scipy_objects import *  # noqa F403

if is_torch_available() and is_transformers_available():
    from .pipelines import (
        LDMTextToImagePipeline,
        StableDiffusionImg2ImgPipeline,
        StableDiffusionInpaintPipeline,
        StableDiffusionInpaintPipelineLegacy,
        StableDiffusionPipeline,
    )
else:
    from .utils.dummy_torch_and_transformers_objects import *  # noqa F403

if is_torch_available() and is_transformers_available() and is_onnx_available():
    from .pipelines import (
        OnnxStableDiffusionImg2ImgPipeline,
        OnnxStableDiffusionInpaintPipeline,
        OnnxStableDiffusionPipeline,
        StableDiffusionOnnxPipeline,
    )
else:
    from .utils.dummy_torch_and_transformers_and_onnx_objects import *  # noqa F403

if is_flax_available():
    from .modeling_flax_utils import FlaxModelMixin
    from .models.unet_2d_condition_flax import FlaxUNet2DConditionModel
    from .models.vae_flax import FlaxAutoencoderKL
    from .pipeline_flax_utils import FlaxDiffusionPipeline
    from .schedulers import (
        FlaxDDIMScheduler,
        FlaxDDPMScheduler,
        FlaxKarrasVeScheduler,
        FlaxLMSDiscreteScheduler,
        FlaxPNDMScheduler,
        FlaxSchedulerMixin,
        FlaxScoreSdeVeScheduler,
    )
else:
    from .utils.dummy_flax_objects import *  # noqa F403

if is_flax_available() and is_transformers_available():
    from .pipelines import FlaxStableDiffusionPipeline
else:
    from .utils.dummy_flax_and_transformers_objects import *  # noqa F403<|MERGE_RESOLUTION|>--- conflicted
+++ resolved
@@ -30,19 +30,13 @@
     )
     from .pipeline_utils import DiffusionPipeline
     from .pipelines import (
-<<<<<<< HEAD
-=======
         DanceDiffusionPipeline,
->>>>>>> 88fa6b7d
         DDIMPipeline,
         DDPMPipeline,
         KarrasVePipeline,
         LDMPipeline,
         PNDMPipeline,
-<<<<<<< HEAD
         RePaintPipeline,
-=======
->>>>>>> 88fa6b7d
         ScoreSdeVePipeline,
     )
     from .schedulers import (

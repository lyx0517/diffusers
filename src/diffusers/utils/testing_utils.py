--- conflicted
+++ resolved
@@ -18,18 +18,12 @@
 from packaging import version
 
 from .import_utils import (
-<<<<<<< HEAD
+    BACKENDS_MAPPING,
     is_compel_available,
     is_flax_available,
     is_note_seq_available,
     is_onnx_available,
-=======
-    BACKENDS_MAPPING,
-    is_compel_available,
-    is_flax_available,
-    is_onnx_available,
     is_opencv_available,
->>>>>>> a8315ce1
     is_torch_available,
 )
 from .logging import get_logger

--- conflicted
+++ resolved
@@ -9,7 +9,10 @@
     title: インストール
   title: はじめに
 - sections:
-<<<<<<< HEAD
+  - local: tutorials/tutorial_overview
+    title: 概要
+  title: チュートリアル
+- sections:
   - sections:
     - local: using-diffusers/loading_overview
       title: 概要
@@ -19,9 +22,4 @@
       title: 異なるスケジューラの読み込みと比較
     - local: using-diffusers/custom_pipeline_overview
       title: コミュニティのパイプラインとコンポーネントの読み込み
-    title: 読み込みと Hub
-=======
-  - local: tutorials/tutorial_overview
-    title: 概要
-  title: チュートリアル
->>>>>>> 58b8dce1
+    title: 読み込みと Hub
--- conflicted
+++ resolved
@@ -414,11 +414,7 @@
    $ make style
    ```
 
-<<<<<<< HEAD
-   🧨 Diffusers also uses ``ruff` and a few custom scripts to check for coding mistakes. Quality
-=======
    🧨 Diffusers also uses `ruff` and a few custom scripts to check for coding mistakes. Quality
->>>>>>> ec2c1bc9
    control runs in CI, however you can also run the same checks with:
 
    ```bash

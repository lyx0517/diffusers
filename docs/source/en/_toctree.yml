- sections:
  - local: index
    title: 🧨 Diffusers
  - local: quicktour
    title: Quicktour
  - local: stable_diffusion
    title: Stable Diffusion
  - local: installation
    title: Installation
  title: Get started
- sections:
  - local: tutorials/tutorial_overview
    title: Overview
  - local: using-diffusers/write_own_pipeline
    title: Understanding models and schedulers
  - local: tutorials/basic_training
    title: Train a diffusion model
  title: Tutorials
- sections:
  - sections:
    - local: using-diffusers/loading_overview
      title: Overview
    - local: using-diffusers/loading
      title: Load pipelines, models, and schedulers
    - local: using-diffusers/schedulers
      title: Load and compare different schedulers
    - local: using-diffusers/custom_pipeline_overview
      title: Load and add custom pipelines
    - local: using-diffusers/kerascv
      title: Load KerasCV Stable Diffusion checkpoints
    title: Loading & Hub
  - sections:
    - local: using-diffusers/pipeline_overview
      title: Overview
    - local: using-diffusers/unconditional_image_generation
      title: Unconditional image generation
    - local: using-diffusers/conditional_image_generation
      title: Text-to-image generation
    - local: using-diffusers/img2img
      title: Text-guided image-to-image
    - local: using-diffusers/inpaint
      title: Text-guided image-inpainting
    - local: using-diffusers/depth2img
      title: Text-guided depth-to-image
    - local: using-diffusers/reusing_seeds
      title: Improve image quality with deterministic generation
    - local: using-diffusers/reproducibility
      title: Create reproducible pipelines
    - local: using-diffusers/custom_pipeline_examples
      title: Community Pipelines
    - local: using-diffusers/contribute_pipeline
      title: How to contribute a Pipeline
    - local: using-diffusers/using_safetensors
      title: Using safetensors
    - local: using-diffusers/weighted_prompts
      title: Weighting Prompts
    title: Pipelines for Inference
  - sections:
    - local: training/overview
      title: Overview
    - local: training/unconditional_training
      title: Unconditional image generation
    - local: training/text_inversion
      title: Textual Inversion
    - local: training/dreambooth
      title: DreamBooth
    - local: training/text2image
      title: Text-to-image
    - local: training/lora
      title: Low-Rank Adaptation of Large Language Models (LoRA)
    - local: training/controlnet
      title: ControlNet
    - local: training/instructpix2pix
      title: InstructPix2Pix Training
    title: Training
  - sections:
    - local: using-diffusers/rl
      title: Reinforcement Learning
    - local: using-diffusers/audio
      title: Audio
    - local: using-diffusers/other-modalities
      title: Other Modalities
    title: Taking Diffusers Beyond Images
  title: Using Diffusers
- sections:
  - local: optimization/opt_overview
    title: Overview
  - local: optimization/fp16
    title: Memory and Speed
  - local: optimization/torch2.0
    title: Torch2.0 support
  - local: optimization/xformers
    title: xFormers
  - local: optimization/onnx
    title: ONNX
  - local: optimization/open_vino
    title: OpenVINO
  - local: optimization/mps
    title: MPS
  - local: optimization/habana
    title: Habana Gaudi
  title: Optimization/Special Hardware
- sections:
  - local: conceptual/philosophy
    title: Philosophy
  - local: using-diffusers/controlling_generation
    title: Controlled generation
  - local: conceptual/contribution
    title: How to contribute?
  - local: conceptual/ethical_guidelines
    title: Diffusers' Ethical Guidelines
  - local: conceptual/evaluation
    title: Evaluating Diffusion Models
  title: Conceptual Guides
- sections:
  - sections:
    - local: api/models
      title: Models
    - local: api/diffusion_pipeline
      title: Diffusion Pipeline
    - local: api/logging
      title: Logging
    - local: api/configuration
      title: Configuration
    - local: api/outputs
      title: Outputs
    - local: api/loaders
      title: Loaders
    title: Main Classes
  - sections:
    - local: api/pipelines/overview
      title: Overview
    - local: api/pipelines/alt_diffusion
      title: AltDiffusion
    - local: api/pipelines/audio_diffusion
      title: Audio Diffusion
    - local: api/pipelines/audioldm
      title: AudioLDM
    - local: api/pipelines/cycle_diffusion
      title: Cycle Diffusion
    - local: api/pipelines/dance_diffusion
      title: Dance Diffusion
    - local: api/pipelines/ddim
      title: DDIM
    - local: api/pipelines/ddpm
      title: DDPM
    - local: api/pipelines/dit
      title: DiT
    - local: api/pipelines/latent_diffusion
      title: Latent Diffusion
    - local: api/pipelines/paint_by_example
      title: PaintByExample
    - local: api/pipelines/pndm
      title: PNDM
    - local: api/pipelines/repaint
      title: RePaint
    - local: api/pipelines/stable_diffusion_safe
      title: Safe Stable Diffusion
    - local: api/pipelines/score_sde_ve
      title: Score SDE VE
    - local: api/pipelines/semantic_stable_diffusion
      title: Semantic Guidance
    - local: api/pipelines/spectrogram_diffusion
      title: "Spectrogram Diffusion"
    - sections:
      - local: api/pipelines/stable_diffusion/overview
        title: Overview
      - local: api/pipelines/stable_diffusion/text2img
        title: Text-to-Image
      - local: api/pipelines/stable_diffusion/img2img
        title: Image-to-Image
      - local: api/pipelines/stable_diffusion/inpaint
        title: Inpaint
      - local: api/pipelines/stable_diffusion/depth2img
        title: Depth-to-Image
      - local: api/pipelines/stable_diffusion/image_variation
        title: Image-Variation
      - local: api/pipelines/stable_diffusion/upscale
        title: Super-Resolution
      - local: api/pipelines/stable_diffusion/latent_upscale
        title: Stable-Diffusion-Latent-Upscaler
      - local: api/pipelines/stable_diffusion/pix2pix
        title: InstructPix2Pix
      - local: api/pipelines/stable_diffusion/attend_and_excite
        title: Attend and Excite
      - local: api/pipelines/stable_diffusion/pix2pix_zero
        title: Pix2Pix Zero
      - local: api/pipelines/stable_diffusion/self_attention_guidance
        title: Self-Attention Guidance
      - local: api/pipelines/stable_diffusion/panorama
        title: MultiDiffusion Panorama
      - local: api/pipelines/stable_diffusion/controlnet
        title: Text-to-Image Generation with ControlNet Conditioning
<<<<<<< HEAD
      - local: api/pipelines/stable_diffusion/diffedit
        title: DiffEdit
=======
      - local: api/pipelines/stable_diffusion/model_editing
        title: Text-to-Image Model Editing
>>>>>>> b10f5275
      title: Stable Diffusion
    - local: api/pipelines/stable_diffusion_2
      title: Stable Diffusion 2
    - local: api/pipelines/stable_unclip
      title: Stable unCLIP
    - local: api/pipelines/stochastic_karras_ve
      title: Stochastic Karras VE
    - local: api/pipelines/text_to_video
      title: Text-to-Video
    - local: api/pipelines/unclip
      title: UnCLIP
    - local: api/pipelines/latent_diffusion_uncond
      title: Unconditional Latent Diffusion
    - local: api/pipelines/versatile_diffusion
      title: Versatile Diffusion
    - local: api/pipelines/vq_diffusion
      title: VQ Diffusion
    title: Pipelines
  - sections:
    - local: api/schedulers/overview
      title: Overview
    - local: api/schedulers/ddim
      title: DDIM
    - local: api/schedulers/ddim_inverse
      title: DDIMInverse
    - local: api/schedulers/ddpm
      title: DDPM
    - local: api/schedulers/deis
      title: DEIS
    - local: api/schedulers/dpm_discrete
      title: DPM Discrete Scheduler
    - local: api/schedulers/dpm_discrete_ancestral
      title: DPM Discrete Scheduler with ancestral sampling
    - local: api/schedulers/euler_ancestral
      title: Euler Ancestral Scheduler
    - local: api/schedulers/euler
      title: Euler scheduler
    - local: api/schedulers/heun
      title: Heun Scheduler
    - local: api/schedulers/ipndm
      title: IPNDM
    - local: api/schedulers/lms_discrete
      title: Linear Multistep
    - local: api/schedulers/multistep_dpm_solver
      title: Multistep DPM-Solver
    - local: api/schedulers/pndm
      title: PNDM
    - local: api/schedulers/repaint
      title: RePaint Scheduler
    - local: api/schedulers/singlestep_dpm_solver
      title: Singlestep DPM-Solver
    - local: api/schedulers/stochastic_karras_ve
      title: Stochastic Kerras VE
    - local: api/schedulers/unipc
      title: UniPCMultistepScheduler
    - local: api/schedulers/score_sde_ve
      title: VE-SDE
    - local: api/schedulers/score_sde_vp
      title: VP-SDE
    - local: api/schedulers/vq_diffusion
      title: VQDiffusionScheduler
    title: Schedulers
  - sections:
    - local: api/experimental/rl
      title: RL Planning
    title: Experimental Features
  title: API<|MERGE_RESOLUTION|>--- conflicted
+++ resolved
@@ -191,13 +191,10 @@
         title: MultiDiffusion Panorama
       - local: api/pipelines/stable_diffusion/controlnet
         title: Text-to-Image Generation with ControlNet Conditioning
-<<<<<<< HEAD
+      - local: api/pipelines/stable_diffusion/model_editing
+        title: Text-to-Image Model Editing
       - local: api/pipelines/stable_diffusion/diffedit
         title: DiffEdit
-=======
-      - local: api/pipelines/stable_diffusion/model_editing
-        title: Text-to-Image Model Editing
->>>>>>> b10f5275
       title: Stable Diffusion
     - local: api/pipelines/stable_diffusion_2
       title: Stable Diffusion 2

--- conflicted
+++ resolved
@@ -950,11 +950,7 @@
         image_slice = image[0, -3:, -3:, -1]
 
         assert image.shape == (1, 512, 512, 3)
-<<<<<<< HEAD
-        expected_slice = np.array([0.9365, 0.9272, 0.956, 0.94, 0.925, 0.954, 0.9404, 0.944, 0.92])
-=======
         expected_slice = np.array([0.9326, 0.923, 0.951, 0.9365, 0.9214, 0.951, 0.9365, 0.9414, 0.918])
->>>>>>> 7bd50cab
         assert np.abs(image_slice.flatten() - expected_slice).max() < 1e-3
 
     @slow

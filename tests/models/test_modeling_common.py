--- conflicted
+++ resolved
@@ -24,13 +24,9 @@
 import numpy as np
 import requests_mock
 import torch
-<<<<<<< HEAD
 from accelerate.utils import compute_module_sizes
-from huggingface_hub import delete_repo
-=======
 from huggingface_hub import ModelCard, delete_repo
 from huggingface_hub.utils import is_jinja_available
->>>>>>> acd19627
 from requests.exceptions import HTTPError
 
 from diffusers.models import UNet2DConditionModel

--- conflicted
+++ resolved
@@ -948,92 +948,6 @@
         expected_image = np.array([0.4399, 0.5112, 0.5478, 0.4314, 0.472, 0.4823, 0.4647, 0.4957, 0.4853])
         assert np.allclose(original_image, expected_image, atol=1e-04)
 
-<<<<<<< HEAD
-=======
-    def test_download_ckpt_diff_format_is_same(self):
-        controlnet = ControlNetModel.from_pretrained("diffusers/controlnet-depth-sdxl-1.0", torch_dtype=torch.float16)
-        single_file_url = (
-            "https://huggingface.co/stabilityai/stable-diffusion-xl-base-1.0/blob/main/sd_xl_base_1.0.safetensors"
-        )
-        pipe_single_file = StableDiffusionXLControlNetPipeline.from_single_file(
-            single_file_url, controlnet=controlnet, torch_dtype=torch.float16
-        )
-        pipe_single_file.unet.set_default_attn_processor()
-        pipe_single_file.enable_model_cpu_offload()
-        pipe_single_file.set_progress_bar_config(disable=None)
-
-        generator = torch.Generator(device="cpu").manual_seed(0)
-        prompt = "Stormtrooper's lecture"
-        image = load_image(
-            "https://huggingface.co/datasets/hf-internal-testing/diffusers-images/resolve/main/sd_controlnet/stormtrooper_depth.png"
-        )
-        single_file_images = pipe_single_file(
-            prompt, image=image, generator=generator, output_type="np", num_inference_steps=2
-        ).images
-
-        generator = torch.Generator(device="cpu").manual_seed(0)
-        pipe = StableDiffusionXLControlNetPipeline.from_pretrained(
-            "stabilityai/stable-diffusion-xl-base-1.0", controlnet=controlnet, torch_dtype=torch.float16
-        )
-        pipe.unet.set_default_attn_processor()
-        pipe.enable_model_cpu_offload()
-        images = pipe(prompt, image=image, generator=generator, output_type="np", num_inference_steps=2).images
-
-        assert images[0].shape == (512, 512, 3)
-        assert single_file_images[0].shape == (512, 512, 3)
-
-        max_diff = numpy_cosine_similarity_distance(images[0].flatten(), single_file_images[0].flatten())
-        assert max_diff < 5e-2
-
-    def test_single_file_component_configs(self):
-        controlnet = ControlNetModel.from_pretrained(
-            "diffusers/controlnet-depth-sdxl-1.0", torch_dtype=torch.float16, variant="fp16"
-        )
-        pipe = StableDiffusionXLControlNetPipeline.from_pretrained(
-            "stabilityai/stable-diffusion-xl-base-1.0",
-            variant="fp16",
-            controlnet=controlnet,
-            torch_dtype=torch.float16,
-        )
-
-        single_file_url = (
-            "https://huggingface.co/stabilityai/stable-diffusion-xl-base-1.0/blob/main/sd_xl_base_1.0.safetensors"
-        )
-        single_file_pipe = StableDiffusionXLControlNetPipeline.from_single_file(
-            single_file_url, controlnet=controlnet, torch_dtype=torch.float16
-        )
-
-        for param_name, param_value in single_file_pipe.text_encoder.config.to_dict().items():
-            if param_name in ["torch_dtype", "architectures", "_name_or_path"]:
-                continue
-            assert pipe.text_encoder.config.to_dict()[param_name] == param_value
-
-        for param_name, param_value in single_file_pipe.text_encoder_2.config.to_dict().items():
-            if param_name in ["torch_dtype", "architectures", "_name_or_path"]:
-                continue
-            assert pipe.text_encoder_2.config.to_dict()[param_name] == param_value
-
-        PARAMS_TO_IGNORE = ["torch_dtype", "_name_or_path", "architectures", "_use_default_values"]
-        for param_name, param_value in single_file_pipe.unet.config.items():
-            if param_name in PARAMS_TO_IGNORE:
-                continue
-
-            # Upcast attention might be set to None in a config file, which is incorrect. It should default to False in the model
-            if param_name == "upcast_attention" and pipe.unet.config[param_name] is None:
-                pipe.unet.config[param_name] = False
-
-            assert (
-                pipe.unet.config[param_name] == param_value
-            ), f"{param_name} differs between single file loading and pretrained loading"
-
-        for param_name, param_value in single_file_pipe.vae.config.items():
-            if param_name in PARAMS_TO_IGNORE:
-                continue
-            assert (
-                pipe.vae.config[param_name] == param_value
-            ), f"{param_name} differs between single file loading and pretrained loading"
-
->>>>>>> aa190259
 
 class StableDiffusionSSD1BControlNetPipelineFastTests(StableDiffusionXLControlNetPipelineFastTests):
     def test_controlnet_sdxl_guess(self):

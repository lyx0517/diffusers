--- conflicted
+++ resolved
@@ -29,11 +29,8 @@
     UNet2DConditionModel,
 )
 from diffusers.image_processor import VaeImageProcessor
-<<<<<<< HEAD
+from diffusers.loaders import IPAdapterMixin
 from diffusers.pipelines.pipeline_utils import StableDiffusionMixin
-=======
-from diffusers.loaders import IPAdapterMixin
->>>>>>> bb1b76d3
 from diffusers.schedulers import KarrasDiffusionSchedulers
 from diffusers.utils import logging
 from diffusers.utils.import_utils import is_accelerate_available, is_accelerate_version, is_xformers_available
@@ -65,7 +62,6 @@
     return all(shape == shapes[0] for shape in shapes[1:])
 
 
-<<<<<<< HEAD
 class SDFunctionTesterMixin:
     """
     This mixin is designed to be used with PipelineTesterMixin and unittest.TestCase classes.
@@ -194,7 +190,8 @@
         assert np.allclose(
             original_image_slice, image_slice_disabled, atol=1e-2, rtol=1e-2
         ), "Original outputs should match when fused QKV projections are disabled."
-=======
+
+
 class IPAdapterTesterMixin:
     """
     This mixin is designed to be used with PipelineTesterMixin and unittest.TestCase classes.
@@ -305,7 +302,6 @@
             1e-2,
             "Output with multi-ip-adapter scale must be different from normal inference",
         )
->>>>>>> bb1b76d3
 
 
 class PipelineLatentTesterMixin:

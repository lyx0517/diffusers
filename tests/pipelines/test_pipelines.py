# coding=utf-8
# Copyright 2023 HuggingFace Inc.
#
# Licensed under the Apache License, Version 2.0 (the "License");
# you may not use this file except in compliance with the License.
# You may obtain a copy of the License at
#
#     http://www.apache.org/licenses/LICENSE-2.0
#
# Unless required by applicable law or agreed to in writing, software
# distributed under the License is distributed on an "AS IS" BASIS,
# WITHOUT WARRANTIES OR CONDITIONS OF ANY KIND, either express or implied.
# See the License for the specific language governing permissions and
# limitations under the License.

import gc
import glob
import json
import os
import random
import shutil
import sys
import tempfile
import traceback
import unittest
import unittest.mock as mock

import numpy as np
import PIL
import requests_mock
import safetensors.torch
import torch
from parameterized import parameterized
from PIL import Image
from requests.exceptions import HTTPError
from transformers import CLIPImageProcessor, CLIPModel, CLIPTextConfig, CLIPTextModel, CLIPTokenizer

from diffusers import (
    AutoencoderKL,
    ConfigMixin,
    DDIMPipeline,
    DDIMScheduler,
    DDPMPipeline,
    DDPMScheduler,
    DiffusionPipeline,
    DPMSolverMultistepScheduler,
    EulerAncestralDiscreteScheduler,
    EulerDiscreteScheduler,
    LMSDiscreteScheduler,
    ModelMixin,
    PNDMScheduler,
    StableDiffusionImg2ImgPipeline,
    StableDiffusionInpaintPipelineLegacy,
    StableDiffusionPipeline,
    UNet2DConditionModel,
    UNet2DModel,
    UniPCMultistepScheduler,
    logging,
)
from diffusers.pipelines.pipeline_utils import variant_compatible_siblings
from diffusers.schedulers.scheduling_utils import SCHEDULER_CONFIG_NAME
from diffusers.utils import (
    CONFIG_NAME,
    WEIGHTS_NAME,
    floats_tensor,
    is_compiled_module,
    nightly,
    require_torch_2,
    slow,
    torch_device,
)
from diffusers.utils.testing_utils import (
    CaptureLogger,
    enable_full_determinism,
    get_tests_dir,
    load_numpy,
    require_compel,
    require_flax,
    require_torch_gpu,
    run_test_in_subprocess,
)


enable_full_determinism()


# Will be run via run_test_in_subprocess
def _test_from_save_pretrained_dynamo(in_queue, out_queue, timeout):
    error = None
    try:
        # 1. Load models
        model = UNet2DModel(
            block_out_channels=(32, 64),
            layers_per_block=2,
            sample_size=32,
            in_channels=3,
            out_channels=3,
            down_block_types=("DownBlock2D", "AttnDownBlock2D"),
            up_block_types=("AttnUpBlock2D", "UpBlock2D"),
        )
        model = torch.compile(model)
        scheduler = DDPMScheduler(num_train_timesteps=10)

        ddpm = DDPMPipeline(model, scheduler)

        # previous diffusers versions stripped compilation off
        # compiled modules
        assert is_compiled_module(ddpm.unet)

        ddpm.to(torch_device)
        ddpm.set_progress_bar_config(disable=None)

        with tempfile.TemporaryDirectory() as tmpdirname:
            ddpm.save_pretrained(tmpdirname)
            new_ddpm = DDPMPipeline.from_pretrained(tmpdirname)
            new_ddpm.to(torch_device)

        generator = torch.Generator(device=torch_device).manual_seed(0)
        image = ddpm(generator=generator, num_inference_steps=5, output_type="numpy").images

        generator = torch.Generator(device=torch_device).manual_seed(0)
        new_image = new_ddpm(generator=generator, num_inference_steps=5, output_type="numpy").images

        assert np.abs(image - new_image).sum() < 1e-5, "Models don't give the same forward pass"
    except Exception:
        error = f"{traceback.format_exc()}"

    results = {"error": error}
    out_queue.put(results, timeout=timeout)
    out_queue.join()


class CustomEncoder(ModelMixin, ConfigMixin):
    def __init__(self):
        super().__init__()


class CustomPipeline(DiffusionPipeline):
    def __init__(self, encoder: CustomEncoder, scheduler: DDIMScheduler):
        super().__init__()
        self.register_modules(encoder=encoder, scheduler=scheduler)


class DownloadTests(unittest.TestCase):
    def test_one_request_upon_cached(self):
        # TODO: For some reason this test fails on MPS where no HEAD call is made.
        if torch_device == "mps":
            return

        with tempfile.TemporaryDirectory() as tmpdirname:
            with requests_mock.mock(real_http=True) as m:
                DiffusionPipeline.download("hf-internal-testing/tiny-stable-diffusion-pipe", cache_dir=tmpdirname)

            download_requests = [r.method for r in m.request_history]
            assert download_requests.count("HEAD") == 15, "15 calls to files"
            assert download_requests.count("GET") == 17, "15 calls to files + model_info + model_index.json"
            assert (
                len(download_requests) == 32
            ), "2 calls per file (15 files) + send_telemetry, model_info and model_index.json"

            with requests_mock.mock(real_http=True) as m:
                DiffusionPipeline.download(
                    "hf-internal-testing/tiny-stable-diffusion-pipe", safety_checker=None, cache_dir=tmpdirname
                )

            cache_requests = [r.method for r in m.request_history]
            assert cache_requests.count("HEAD") == 1, "model_index.json is only HEAD"
            assert cache_requests.count("GET") == 1, "model info is only GET"
            assert (
                len(cache_requests) == 2
            ), "We should call only `model_info` to check for _commit hash and `send_telemetry`"

    def test_less_downloads_passed_object(self):
        with tempfile.TemporaryDirectory() as tmpdirname:
            cached_folder = DiffusionPipeline.download(
                "hf-internal-testing/tiny-stable-diffusion-pipe", safety_checker=None, cache_dir=tmpdirname
            )

            # make sure safety checker is not downloaded
            assert "safety_checker" not in os.listdir(cached_folder)

            # make sure rest is downloaded
            assert "unet" in os.listdir(cached_folder)
            assert "tokenizer" in os.listdir(cached_folder)
            assert "vae" in os.listdir(cached_folder)
            assert "model_index.json" in os.listdir(cached_folder)
            assert "scheduler" in os.listdir(cached_folder)
            assert "feature_extractor" in os.listdir(cached_folder)

    def test_less_downloads_passed_object_calls(self):
        # TODO: For some reason this test fails on MPS where no HEAD call is made.
        if torch_device == "mps":
            return

        with tempfile.TemporaryDirectory() as tmpdirname:
            with requests_mock.mock(real_http=True) as m:
                DiffusionPipeline.download(
                    "hf-internal-testing/tiny-stable-diffusion-pipe", safety_checker=None, cache_dir=tmpdirname
                )

            download_requests = [r.method for r in m.request_history]
            # 15 - 2 because no call to config or model file for `safety_checker`
            assert download_requests.count("HEAD") == 13, "13 calls to files"
            # 17 - 2 because no call to config or model file for `safety_checker`
            assert download_requests.count("GET") == 15, "13 calls to files + model_info + model_index.json"
            assert (
                len(download_requests) == 28
            ), "2 calls per file (13 files) + send_telemetry, model_info and model_index.json"

            with requests_mock.mock(real_http=True) as m:
                DiffusionPipeline.download(
                    "hf-internal-testing/tiny-stable-diffusion-pipe", safety_checker=None, cache_dir=tmpdirname
                )

            cache_requests = [r.method for r in m.request_history]
            assert cache_requests.count("HEAD") == 1, "model_index.json is only HEAD"
            assert cache_requests.count("GET") == 1, "model info is only GET"
            assert (
                len(cache_requests) == 2
            ), "We should call only `model_info` to check for _commit hash and `send_telemetry`"

    def test_download_only_pytorch(self):
        with tempfile.TemporaryDirectory() as tmpdirname:
            # pipeline has Flax weights
            tmpdirname = DiffusionPipeline.download(
                "hf-internal-testing/tiny-stable-diffusion-pipe", safety_checker=None, cache_dir=tmpdirname
            )

            all_root_files = [t[-1] for t in os.walk(os.path.join(tmpdirname))]
            files = [item for sublist in all_root_files for item in sublist]

            # None of the downloaded files should be a flax file even if we have some here:
            # https://huggingface.co/hf-internal-testing/tiny-stable-diffusion-pipe/blob/main/unet/diffusion_flax_model.msgpack
            assert not any(f.endswith(".msgpack") for f in files)
            # We need to never convert this tiny model to safetensors for this test to pass
            assert not any(f.endswith(".safetensors") for f in files)

    def test_force_safetensors_error(self):
        with tempfile.TemporaryDirectory() as tmpdirname:
            # pipeline has Flax weights
            with self.assertRaises(EnvironmentError):
                tmpdirname = DiffusionPipeline.download(
                    "hf-internal-testing/tiny-stable-diffusion-pipe-no-safetensors",
                    safety_checker=None,
                    cache_dir=tmpdirname,
                    use_safetensors=True,
                )

    def test_download_safetensors(self):
        with tempfile.TemporaryDirectory() as tmpdirname:
            # pipeline has Flax weights
            tmpdirname = DiffusionPipeline.download(
                "hf-internal-testing/tiny-stable-diffusion-pipe-safetensors",
                safety_checker=None,
                cache_dir=tmpdirname,
            )

            all_root_files = [t[-1] for t in os.walk(os.path.join(tmpdirname))]
            files = [item for sublist in all_root_files for item in sublist]

            # None of the downloaded files should be a pytorch file even if we have some here:
            # https://huggingface.co/hf-internal-testing/tiny-stable-diffusion-pipe/blob/main/unet/diffusion_flax_model.msgpack
            assert not any(f.endswith(".bin") for f in files)

    def test_download_safetensors_index(self):
        for variant in ["fp16", None]:
            with tempfile.TemporaryDirectory() as tmpdirname:
                tmpdirname = DiffusionPipeline.download(
                    "hf-internal-testing/tiny-stable-diffusion-pipe-indexes",
                    cache_dir=tmpdirname,
                    use_safetensors=True,
                    variant=variant,
                )

                all_root_files = [t[-1] for t in os.walk(os.path.join(tmpdirname))]
                files = [item for sublist in all_root_files for item in sublist]

                # None of the downloaded files should be a safetensors file even if we have some here:
                # https://huggingface.co/hf-internal-testing/tiny-stable-diffusion-pipe-indexes/tree/main/text_encoder
                if variant is None:
                    assert not any("fp16" in f for f in files)
                else:
                    model_files = [f for f in files if "safetensors" in f]
                    assert all("fp16" in f for f in model_files)

                assert len([f for f in files if ".safetensors" in f]) == 8
                assert not any(".bin" in f for f in files)

    def test_download_bin_index(self):
        for variant in ["fp16", None]:
            with tempfile.TemporaryDirectory() as tmpdirname:
                tmpdirname = DiffusionPipeline.download(
                    "hf-internal-testing/tiny-stable-diffusion-pipe-indexes",
                    cache_dir=tmpdirname,
                    use_safetensors=False,
                    variant=variant,
                )

                all_root_files = [t[-1] for t in os.walk(os.path.join(tmpdirname))]
                files = [item for sublist in all_root_files for item in sublist]

                # None of the downloaded files should be a safetensors file even if we have some here:
                # https://huggingface.co/hf-internal-testing/tiny-stable-diffusion-pipe-indexes/tree/main/text_encoder
                if variant is None:
                    assert not any("fp16" in f for f in files)
                else:
                    model_files = [f for f in files if "bin" in f]
                    assert all("fp16" in f for f in model_files)

                assert len([f for f in files if ".bin" in f]) == 8
                assert not any(".safetensors" in f for f in files)

    def test_download_no_safety_checker(self):
        prompt = "hello"
        pipe = StableDiffusionPipeline.from_pretrained(
            "hf-internal-testing/tiny-stable-diffusion-torch", safety_checker=None
        )
        pipe = pipe.to(torch_device)
        generator = torch.manual_seed(0)
        out = pipe(prompt, num_inference_steps=2, generator=generator, output_type="numpy").images

        pipe_2 = StableDiffusionPipeline.from_pretrained("hf-internal-testing/tiny-stable-diffusion-torch")
        pipe_2 = pipe_2.to(torch_device)
        generator = torch.manual_seed(0)
        out_2 = pipe_2(prompt, num_inference_steps=2, generator=generator, output_type="numpy").images

        assert np.max(np.abs(out - out_2)) < 1e-3

    def test_load_no_safety_checker_explicit_locally(self):
        prompt = "hello"
        pipe = StableDiffusionPipeline.from_pretrained(
            "hf-internal-testing/tiny-stable-diffusion-torch", safety_checker=None
        )
        pipe = pipe.to(torch_device)
        generator = torch.manual_seed(0)
        out = pipe(prompt, num_inference_steps=2, generator=generator, output_type="numpy").images

        with tempfile.TemporaryDirectory() as tmpdirname:
            pipe.save_pretrained(tmpdirname)
            pipe_2 = StableDiffusionPipeline.from_pretrained(tmpdirname, safety_checker=None)
            pipe_2 = pipe_2.to(torch_device)

            generator = torch.manual_seed(0)

            out_2 = pipe_2(prompt, num_inference_steps=2, generator=generator, output_type="numpy").images

        assert np.max(np.abs(out - out_2)) < 1e-3

    def test_load_no_safety_checker_default_locally(self):
        prompt = "hello"
        pipe = StableDiffusionPipeline.from_pretrained("hf-internal-testing/tiny-stable-diffusion-torch")
        pipe = pipe.to(torch_device)

        generator = torch.manual_seed(0)
        out = pipe(prompt, num_inference_steps=2, generator=generator, output_type="numpy").images

        with tempfile.TemporaryDirectory() as tmpdirname:
            pipe.save_pretrained(tmpdirname)
            pipe_2 = StableDiffusionPipeline.from_pretrained(tmpdirname)
            pipe_2 = pipe_2.to(torch_device)

            generator = torch.manual_seed(0)

            out_2 = pipe_2(prompt, num_inference_steps=2, generator=generator, output_type="numpy").images

        assert np.max(np.abs(out - out_2)) < 1e-3

    def test_cached_files_are_used_when_no_internet(self):
        # A mock response for an HTTP head request to emulate server down
        response_mock = mock.Mock()
        response_mock.status_code = 500
        response_mock.headers = {}
        response_mock.raise_for_status.side_effect = HTTPError
        response_mock.json.return_value = {}

        # Download this model to make sure it's in the cache.
        orig_pipe = StableDiffusionPipeline.from_pretrained(
            "hf-internal-testing/tiny-stable-diffusion-torch", safety_checker=None
        )
        orig_comps = {k: v for k, v in orig_pipe.components.items() if hasattr(v, "parameters")}

        # Under the mock environment we get a 500 error when trying to reach the model.
        with mock.patch("requests.request", return_value=response_mock):
            # Download this model to make sure it's in the cache.
            pipe = StableDiffusionPipeline.from_pretrained(
                "hf-internal-testing/tiny-stable-diffusion-torch", safety_checker=None
            )
            comps = {k: v for k, v in pipe.components.items() if hasattr(v, "parameters")}

        for m1, m2 in zip(orig_comps.values(), comps.values()):
            for p1, p2 in zip(m1.parameters(), m2.parameters()):
                if p1.data.ne(p2.data).sum() > 0:
                    assert False, "Parameters not the same!"

    def test_download_from_variant_folder(self):
        for safe_avail in [False, True]:
            import diffusers

            diffusers.utils.import_utils._safetensors_available = safe_avail

            other_format = ".bin" if safe_avail else ".safetensors"
            with tempfile.TemporaryDirectory() as tmpdirname:
                tmpdirname = StableDiffusionPipeline.download(
                    "hf-internal-testing/stable-diffusion-all-variants", cache_dir=tmpdirname
                )
                all_root_files = [t[-1] for t in os.walk(tmpdirname)]
                files = [item for sublist in all_root_files for item in sublist]

                # None of the downloaded files should be a variant file even if we have some here:
                # https://huggingface.co/hf-internal-testing/stable-diffusion-all-variants/tree/main/unet
                assert len(files) == 15, f"We should only download 15 files, not {len(files)}"
                assert not any(f.endswith(other_format) for f in files)
                # no variants
                assert not any(len(f.split(".")) == 3 for f in files)

        diffusers.utils.import_utils._safetensors_available = True

    def test_download_variant_all(self):
        for safe_avail in [False, True]:
            import diffusers

            diffusers.utils.import_utils._safetensors_available = safe_avail

            other_format = ".bin" if safe_avail else ".safetensors"
            this_format = ".safetensors" if safe_avail else ".bin"
            variant = "fp16"

            with tempfile.TemporaryDirectory() as tmpdirname:
                tmpdirname = StableDiffusionPipeline.download(
                    "hf-internal-testing/stable-diffusion-all-variants", cache_dir=tmpdirname, variant=variant
                )
                all_root_files = [t[-1] for t in os.walk(tmpdirname)]
                files = [item for sublist in all_root_files for item in sublist]

                # None of the downloaded files should be a non-variant file even if we have some here:
                # https://huggingface.co/hf-internal-testing/stable-diffusion-all-variants/tree/main/unet
                assert len(files) == 15, f"We should only download 15 files, not {len(files)}"
                # unet, vae, text_encoder, safety_checker
                assert len([f for f in files if f.endswith(f"{variant}{this_format}")]) == 4
                # all checkpoints should have variant ending
                assert not any(f.endswith(this_format) and not f.endswith(f"{variant}{this_format}") for f in files)
                assert not any(f.endswith(other_format) for f in files)

        diffusers.utils.import_utils._safetensors_available = True

    def test_download_variant_partly(self):
        for safe_avail in [False, True]:
            import diffusers

            diffusers.utils.import_utils._safetensors_available = safe_avail

            other_format = ".bin" if safe_avail else ".safetensors"
            this_format = ".safetensors" if safe_avail else ".bin"
            variant = "no_ema"

            with tempfile.TemporaryDirectory() as tmpdirname:
                tmpdirname = StableDiffusionPipeline.download(
                    "hf-internal-testing/stable-diffusion-all-variants", cache_dir=tmpdirname, variant=variant
                )
                all_root_files = [t[-1] for t in os.walk(tmpdirname)]
                files = [item for sublist in all_root_files for item in sublist]

                unet_files = os.listdir(os.path.join(tmpdirname, "unet"))

                # Some of the downloaded files should be a non-variant file, check:
                # https://huggingface.co/hf-internal-testing/stable-diffusion-all-variants/tree/main/unet
                assert len(files) == 15, f"We should only download 15 files, not {len(files)}"
                # only unet has "no_ema" variant
                assert f"diffusion_pytorch_model.{variant}{this_format}" in unet_files
                assert len([f for f in files if f.endswith(f"{variant}{this_format}")]) == 1
                # vae, safety_checker and text_encoder should have no variant
                assert sum(f.endswith(this_format) and not f.endswith(f"{variant}{this_format}") for f in files) == 3
                assert not any(f.endswith(other_format) for f in files)

        diffusers.utils.import_utils._safetensors_available = True

    def test_download_broken_variant(self):
        for safe_avail in [False, True]:
            import diffusers

            diffusers.utils.import_utils._safetensors_available = safe_avail
            # text encoder is missing no variant and "no_ema" variant weights, so the following can't work
            for variant in [None, "no_ema"]:
                with self.assertRaises(OSError) as error_context:
                    with tempfile.TemporaryDirectory() as tmpdirname:
                        tmpdirname = StableDiffusionPipeline.from_pretrained(
                            "hf-internal-testing/stable-diffusion-broken-variants",
                            cache_dir=tmpdirname,
                            variant=variant,
                        )

                assert "Error no file name" in str(error_context.exception)

            # text encoder has fp16 variants so we can load it
            with tempfile.TemporaryDirectory() as tmpdirname:
                tmpdirname = StableDiffusionPipeline.download(
                    "hf-internal-testing/stable-diffusion-broken-variants", cache_dir=tmpdirname, variant="fp16"
                )

                all_root_files = [t[-1] for t in os.walk(tmpdirname)]
                files = [item for sublist in all_root_files for item in sublist]

                # None of the downloaded files should be a non-variant file even if we have some here:
                # https://huggingface.co/hf-internal-testing/stable-diffusion-broken-variants/tree/main/unet
                assert len(files) == 15, f"We should only download 15 files, not {len(files)}"
                # only unet has "no_ema" variant

        diffusers.utils.import_utils._safetensors_available = True

    def test_local_save_load_index(self):
        prompt = "hello"
        for variant in [None, "fp16"]:
            for use_safe in [True, False]:
                pipe = StableDiffusionPipeline.from_pretrained(
                    "hf-internal-testing/tiny-stable-diffusion-pipe-indexes",
                    variant=variant,
                    use_safetensors=use_safe,
                    safety_checker=None,
                )
                pipe = pipe.to(torch_device)
                generator = torch.manual_seed(0)
                out = pipe(prompt, num_inference_steps=2, generator=generator, output_type="numpy").images

                with tempfile.TemporaryDirectory() as tmpdirname:
                    pipe.save_pretrained(tmpdirname)
                    pipe_2 = StableDiffusionPipeline.from_pretrained(
                        tmpdirname, safe_serialization=use_safe, variant=variant
                    )
                    pipe_2 = pipe_2.to(torch_device)

                generator = torch.manual_seed(0)

                out_2 = pipe_2(prompt, num_inference_steps=2, generator=generator, output_type="numpy").images

                assert np.max(np.abs(out - out_2)) < 1e-3

    def test_text_inversion_download(self):
        pipe = StableDiffusionPipeline.from_pretrained(
            "hf-internal-testing/tiny-stable-diffusion-torch", safety_checker=None
        )
        pipe = pipe.to(torch_device)

        num_tokens = len(pipe.tokenizer)

        # single token load local
        with tempfile.TemporaryDirectory() as tmpdirname:
            ten = {"<*>": torch.ones((32,))}
            torch.save(ten, os.path.join(tmpdirname, "learned_embeds.bin"))

            pipe.load_textual_inversion(tmpdirname)

            token = pipe.tokenizer.convert_tokens_to_ids("<*>")
            assert token == num_tokens, "Added token must be at spot `num_tokens`"
            assert pipe.text_encoder.get_input_embeddings().weight[-1].sum().item() == 32
            assert pipe._maybe_convert_prompt("<*>", pipe.tokenizer) == "<*>"

            prompt = "hey <*>"
            out = pipe(prompt, num_inference_steps=1, output_type="numpy").images
            assert out.shape == (1, 128, 128, 3)

        # single token load local with weight name
        with tempfile.TemporaryDirectory() as tmpdirname:
            ten = {"<**>": 2 * torch.ones((1, 32))}
            torch.save(ten, os.path.join(tmpdirname, "learned_embeds.bin"))

            pipe.load_textual_inversion(tmpdirname, weight_name="learned_embeds.bin")

            token = pipe.tokenizer.convert_tokens_to_ids("<**>")
            assert token == num_tokens + 1, "Added token must be at spot `num_tokens`"
            assert pipe.text_encoder.get_input_embeddings().weight[-1].sum().item() == 64
            assert pipe._maybe_convert_prompt("<**>", pipe.tokenizer) == "<**>"

            prompt = "hey <**>"
            out = pipe(prompt, num_inference_steps=1, output_type="numpy").images
            assert out.shape == (1, 128, 128, 3)

        # multi token load
        with tempfile.TemporaryDirectory() as tmpdirname:
            ten = {"<***>": torch.cat([3 * torch.ones((1, 32)), 4 * torch.ones((1, 32)), 5 * torch.ones((1, 32))])}
            torch.save(ten, os.path.join(tmpdirname, "learned_embeds.bin"))

            pipe.load_textual_inversion(tmpdirname)

            token = pipe.tokenizer.convert_tokens_to_ids("<***>")
            token_1 = pipe.tokenizer.convert_tokens_to_ids("<***>_1")
            token_2 = pipe.tokenizer.convert_tokens_to_ids("<***>_2")

            assert token == num_tokens + 2, "Added token must be at spot `num_tokens`"
            assert token_1 == num_tokens + 3, "Added token must be at spot `num_tokens`"
            assert token_2 == num_tokens + 4, "Added token must be at spot `num_tokens`"
            assert pipe.text_encoder.get_input_embeddings().weight[-3].sum().item() == 96
            assert pipe.text_encoder.get_input_embeddings().weight[-2].sum().item() == 128
            assert pipe.text_encoder.get_input_embeddings().weight[-1].sum().item() == 160
            assert pipe._maybe_convert_prompt("<***>", pipe.tokenizer) == "<***> <***>_1 <***>_2"

            prompt = "hey <***>"
            out = pipe(prompt, num_inference_steps=1, output_type="numpy").images
            assert out.shape == (1, 128, 128, 3)

        # multi token load a1111
        with tempfile.TemporaryDirectory() as tmpdirname:
            ten = {
                "string_to_param": {
                    "*": torch.cat([3 * torch.ones((1, 32)), 4 * torch.ones((1, 32)), 5 * torch.ones((1, 32))])
                },
                "name": "<****>",
            }
            torch.save(ten, os.path.join(tmpdirname, "a1111.bin"))

            pipe.load_textual_inversion(tmpdirname, weight_name="a1111.bin")

            token = pipe.tokenizer.convert_tokens_to_ids("<****>")
            token_1 = pipe.tokenizer.convert_tokens_to_ids("<****>_1")
            token_2 = pipe.tokenizer.convert_tokens_to_ids("<****>_2")

            assert token == num_tokens + 5, "Added token must be at spot `num_tokens`"
            assert token_1 == num_tokens + 6, "Added token must be at spot `num_tokens`"
            assert token_2 == num_tokens + 7, "Added token must be at spot `num_tokens`"
            assert pipe.text_encoder.get_input_embeddings().weight[-3].sum().item() == 96
            assert pipe.text_encoder.get_input_embeddings().weight[-2].sum().item() == 128
            assert pipe.text_encoder.get_input_embeddings().weight[-1].sum().item() == 160
            assert pipe._maybe_convert_prompt("<****>", pipe.tokenizer) == "<****> <****>_1 <****>_2"

            prompt = "hey <****>"
            out = pipe(prompt, num_inference_steps=1, output_type="numpy").images
            assert out.shape == (1, 128, 128, 3)

        # multi embedding load
        with tempfile.TemporaryDirectory() as tmpdirname1:
            with tempfile.TemporaryDirectory() as tmpdirname2:
                ten = {"<*****>": torch.ones((32,))}
                torch.save(ten, os.path.join(tmpdirname1, "learned_embeds.bin"))

                ten = {"<******>": 2 * torch.ones((1, 32))}
                torch.save(ten, os.path.join(tmpdirname2, "learned_embeds.bin"))

                pipe.load_textual_inversion([tmpdirname1, tmpdirname2])

                token = pipe.tokenizer.convert_tokens_to_ids("<*****>")
                assert token == num_tokens + 8, "Added token must be at spot `num_tokens`"
                assert pipe.text_encoder.get_input_embeddings().weight[-2].sum().item() == 32
                assert pipe._maybe_convert_prompt("<*****>", pipe.tokenizer) == "<*****>"

                token = pipe.tokenizer.convert_tokens_to_ids("<******>")
                assert token == num_tokens + 9, "Added token must be at spot `num_tokens`"
                assert pipe.text_encoder.get_input_embeddings().weight[-1].sum().item() == 64
                assert pipe._maybe_convert_prompt("<******>", pipe.tokenizer) == "<******>"

                prompt = "hey <*****> <******>"
                out = pipe(prompt, num_inference_steps=1, output_type="numpy").images
                assert out.shape == (1, 128, 128, 3)

        # single token state dict load
        ten = {"<x>": torch.ones((32,))}
        pipe.load_textual_inversion(ten)

        token = pipe.tokenizer.convert_tokens_to_ids("<x>")
        assert token == num_tokens + 10, "Added token must be at spot `num_tokens`"
        assert pipe.text_encoder.get_input_embeddings().weight[-1].sum().item() == 32
        assert pipe._maybe_convert_prompt("<x>", pipe.tokenizer) == "<x>"

        prompt = "hey <x>"
        out = pipe(prompt, num_inference_steps=1, output_type="numpy").images
        assert out.shape == (1, 128, 128, 3)

        # multi embedding state dict load
        ten1 = {"<xxxxx>": torch.ones((32,))}
        ten2 = {"<xxxxxx>": 2 * torch.ones((1, 32))}

        pipe.load_textual_inversion([ten1, ten2])

        token = pipe.tokenizer.convert_tokens_to_ids("<xxxxx>")
        assert token == num_tokens + 11, "Added token must be at spot `num_tokens`"
        assert pipe.text_encoder.get_input_embeddings().weight[-2].sum().item() == 32
        assert pipe._maybe_convert_prompt("<xxxxx>", pipe.tokenizer) == "<xxxxx>"

        token = pipe.tokenizer.convert_tokens_to_ids("<xxxxxx>")
        assert token == num_tokens + 12, "Added token must be at spot `num_tokens`"
        assert pipe.text_encoder.get_input_embeddings().weight[-1].sum().item() == 64
        assert pipe._maybe_convert_prompt("<xxxxxx>", pipe.tokenizer) == "<xxxxxx>"

        prompt = "hey <xxxxx> <xxxxxx>"
        out = pipe(prompt, num_inference_steps=1, output_type="numpy").images
        assert out.shape == (1, 128, 128, 3)

        # auto1111 multi-token state dict load
        ten = {
            "string_to_param": {
                "*": torch.cat([3 * torch.ones((1, 32)), 4 * torch.ones((1, 32)), 5 * torch.ones((1, 32))])
            },
            "name": "<xxxx>",
        }

        pipe.load_textual_inversion(ten)

        token = pipe.tokenizer.convert_tokens_to_ids("<xxxx>")
        token_1 = pipe.tokenizer.convert_tokens_to_ids("<xxxx>_1")
        token_2 = pipe.tokenizer.convert_tokens_to_ids("<xxxx>_2")

        assert token == num_tokens + 13, "Added token must be at spot `num_tokens`"
        assert token_1 == num_tokens + 14, "Added token must be at spot `num_tokens`"
        assert token_2 == num_tokens + 15, "Added token must be at spot `num_tokens`"
        assert pipe.text_encoder.get_input_embeddings().weight[-3].sum().item() == 96
        assert pipe.text_encoder.get_input_embeddings().weight[-2].sum().item() == 128
        assert pipe.text_encoder.get_input_embeddings().weight[-1].sum().item() == 160
        assert pipe._maybe_convert_prompt("<xxxx>", pipe.tokenizer) == "<xxxx> <xxxx>_1 <xxxx>_2"

        prompt = "hey <xxxx>"
        out = pipe(prompt, num_inference_steps=1, output_type="numpy").images
        assert out.shape == (1, 128, 128, 3)

        # multiple references to multi embedding
        ten = {"<cat>": torch.ones(3, 32)}
        pipe.load_textual_inversion(ten)

        assert (
            pipe._maybe_convert_prompt("<cat> <cat>", pipe.tokenizer) == "<cat> <cat>_1 <cat>_2 <cat> <cat>_1 <cat>_2"
        )

        prompt = "hey <cat> <cat>"
        out = pipe(prompt, num_inference_steps=1, output_type="numpy").images
        assert out.shape == (1, 128, 128, 3)

    def test_download_ignore_files(self):
        # Check https://huggingface.co/hf-internal-testing/tiny-stable-diffusion-pipe-ignore-files/blob/72f58636e5508a218c6b3f60550dc96445547817/model_index.json#L4
        with tempfile.TemporaryDirectory() as tmpdirname:
            # pipeline has Flax weights
            tmpdirname = DiffusionPipeline.download("hf-internal-testing/tiny-stable-diffusion-pipe-ignore-files")
            all_root_files = [t[-1] for t in os.walk(os.path.join(tmpdirname))]
            files = [item for sublist in all_root_files for item in sublist]

            # None of the downloaded files should be a pytorch file even if we have some here:
            # https://huggingface.co/hf-internal-testing/tiny-stable-diffusion-pipe/blob/main/unet/diffusion_flax_model.msgpack
            assert not any(f in ["vae/diffusion_pytorch_model.bin", "text_encoder/config.json"] for f in files)
            assert len(files) == 14


class CustomPipelineTests(unittest.TestCase):
    def test_load_custom_pipeline(self):
        pipeline = DiffusionPipeline.from_pretrained(
            "google/ddpm-cifar10-32", custom_pipeline="hf-internal-testing/diffusers-dummy-pipeline"
        )
        pipeline = pipeline.to(torch_device)
        # NOTE that `"CustomPipeline"` is not a class that is defined in this library, but solely on the Hub
        # under https://huggingface.co/hf-internal-testing/diffusers-dummy-pipeline/blob/main/pipeline.py#L24
        assert pipeline.__class__.__name__ == "CustomPipeline"

    def test_load_custom_github(self):
        pipeline = DiffusionPipeline.from_pretrained(
            "google/ddpm-cifar10-32", custom_pipeline="one_step_unet", custom_revision="main"
        )

        # make sure that on "main" pipeline gives only ones because of: https://github.com/huggingface/diffusers/pull/1690
        with torch.no_grad():
            output = pipeline()

        assert output.numel() == output.sum()

        # hack since Python doesn't like overwriting modules: https://stackoverflow.com/questions/3105801/unload-a-module-in-python
        # Could in the future work with hashes instead.
        del sys.modules["diffusers_modules.git.one_step_unet"]

        pipeline = DiffusionPipeline.from_pretrained(
            "google/ddpm-cifar10-32", custom_pipeline="one_step_unet", custom_revision="0.10.2"
        )
        with torch.no_grad():
            output = pipeline()

        assert output.numel() != output.sum()

        assert pipeline.__class__.__name__ == "UnetSchedulerOneForwardPipeline"

    def test_run_custom_pipeline(self):
        pipeline = DiffusionPipeline.from_pretrained(
            "google/ddpm-cifar10-32", custom_pipeline="hf-internal-testing/diffusers-dummy-pipeline"
        )
        pipeline = pipeline.to(torch_device)
        images, output_str = pipeline(num_inference_steps=2, output_type="np")

        assert images[0].shape == (1, 32, 32, 3)

        # compare output to https://huggingface.co/hf-internal-testing/diffusers-dummy-pipeline/blob/main/pipeline.py#L102
        assert output_str == "This is a test"

    def test_local_custom_pipeline_repo(self):
        local_custom_pipeline_path = get_tests_dir("fixtures/custom_pipeline")
        pipeline = DiffusionPipeline.from_pretrained(
            "google/ddpm-cifar10-32", custom_pipeline=local_custom_pipeline_path
        )
        pipeline = pipeline.to(torch_device)
        images, output_str = pipeline(num_inference_steps=2, output_type="np")

        assert pipeline.__class__.__name__ == "CustomLocalPipeline"
        assert images[0].shape == (1, 32, 32, 3)
        # compare to https://github.com/huggingface/diffusers/blob/main/tests/fixtures/custom_pipeline/pipeline.py#L102
        assert output_str == "This is a local test"

    def test_local_custom_pipeline_file(self):
        local_custom_pipeline_path = get_tests_dir("fixtures/custom_pipeline")
        local_custom_pipeline_path = os.path.join(local_custom_pipeline_path, "what_ever.py")
        pipeline = DiffusionPipeline.from_pretrained(
            "google/ddpm-cifar10-32", custom_pipeline=local_custom_pipeline_path
        )
        pipeline = pipeline.to(torch_device)
        images, output_str = pipeline(num_inference_steps=2, output_type="np")

        assert pipeline.__class__.__name__ == "CustomLocalPipeline"
        assert images[0].shape == (1, 32, 32, 3)
        # compare to https://github.com/huggingface/diffusers/blob/main/tests/fixtures/custom_pipeline/pipeline.py#L102
        assert output_str == "This is a local test"

    def test_custom_model_and_pipeline(self):
        pipe = CustomPipeline(
            encoder=CustomEncoder(),
            scheduler=DDIMScheduler(),
        )

        with tempfile.TemporaryDirectory() as tmpdirname:
            pipe.save_pretrained(tmpdirname)

            pipe_new = CustomPipeline.from_pretrained(tmpdirname)
            pipe_new.save_pretrained(tmpdirname)

        conf_1 = dict(pipe.config)
        conf_2 = dict(pipe_new.config)

        del conf_2["_name_or_path"]

        assert conf_1 == conf_2

    @slow
    @require_torch_gpu
    def test_download_from_git(self):
        # Because adaptive_avg_pool2d_backward_cuda
        # does not have a deterministic implementation.
        clip_model_id = "laion/CLIP-ViT-B-32-laion2B-s34B-b79K"

        feature_extractor = CLIPImageProcessor.from_pretrained(clip_model_id)
        clip_model = CLIPModel.from_pretrained(clip_model_id, torch_dtype=torch.float16)

        pipeline = DiffusionPipeline.from_pretrained(
            "CompVis/stable-diffusion-v1-4",
            custom_pipeline="clip_guided_stable_diffusion",
            clip_model=clip_model,
            feature_extractor=feature_extractor,
            torch_dtype=torch.float16,
        )
        pipeline.enable_attention_slicing()
        pipeline = pipeline.to(torch_device)

        # NOTE that `"CLIPGuidedStableDiffusion"` is not a class that is defined in the pypi package of th e library, but solely on the community examples folder of GitHub under:
        # https://github.com/huggingface/diffusers/blob/main/examples/community/clip_guided_stable_diffusion.py
        assert pipeline.__class__.__name__ == "CLIPGuidedStableDiffusion"

        image = pipeline("a prompt", num_inference_steps=2, output_type="np").images[0]
        assert image.shape == (512, 512, 3)

    def test_save_pipeline_change_config(self):
        pipe = DiffusionPipeline.from_pretrained(
            "hf-internal-testing/tiny-stable-diffusion-torch", safety_checker=None
        )

        with tempfile.TemporaryDirectory() as tmpdirname:
            pipe.save_pretrained(tmpdirname)
            pipe = DiffusionPipeline.from_pretrained(tmpdirname)

            assert pipe.scheduler.__class__.__name__ == "PNDMScheduler"

        # let's make sure that changing the scheduler is correctly reflected
        with tempfile.TemporaryDirectory() as tmpdirname:
            pipe.scheduler = DPMSolverMultistepScheduler.from_config(pipe.scheduler.config)
            pipe.save_pretrained(tmpdirname)
            pipe = DiffusionPipeline.from_pretrained(tmpdirname)

            assert pipe.scheduler.__class__.__name__ == "DPMSolverMultistepScheduler"


class PipelineFastTests(unittest.TestCase):
    def tearDown(self):
        # clean up the VRAM after each test
        super().tearDown()
        gc.collect()
        torch.cuda.empty_cache()

        import diffusers

        diffusers.utils.import_utils._safetensors_available = True

    def dummy_image(self):
        batch_size = 1
        num_channels = 3
        sizes = (32, 32)

        image = floats_tensor((batch_size, num_channels) + sizes, rng=random.Random(0)).to(torch_device)
        return image

    def dummy_uncond_unet(self, sample_size=32):
        torch.manual_seed(0)
        model = UNet2DModel(
            block_out_channels=(32, 64),
            layers_per_block=2,
            sample_size=sample_size,
            in_channels=3,
            out_channels=3,
            down_block_types=("DownBlock2D", "AttnDownBlock2D"),
            up_block_types=("AttnUpBlock2D", "UpBlock2D"),
        )
        return model

    def dummy_cond_unet(self, sample_size=32):
        torch.manual_seed(0)
        model = UNet2DConditionModel(
            block_out_channels=(32, 64),
            layers_per_block=2,
            sample_size=sample_size,
            in_channels=4,
            out_channels=4,
            down_block_types=("DownBlock2D", "CrossAttnDownBlock2D"),
            up_block_types=("CrossAttnUpBlock2D", "UpBlock2D"),
            cross_attention_dim=32,
        )
        return model

    @property
    def dummy_vae(self):
        torch.manual_seed(0)
        model = AutoencoderKL(
            block_out_channels=[32, 64],
            in_channels=3,
            out_channels=3,
            down_block_types=["DownEncoderBlock2D", "DownEncoderBlock2D"],
            up_block_types=["UpDecoderBlock2D", "UpDecoderBlock2D"],
            latent_channels=4,
        )
        return model

    @property
    def dummy_text_encoder(self):
        torch.manual_seed(0)
        config = CLIPTextConfig(
            bos_token_id=0,
            eos_token_id=2,
            hidden_size=32,
            intermediate_size=37,
            layer_norm_eps=1e-05,
            num_attention_heads=4,
            num_hidden_layers=5,
            pad_token_id=1,
            vocab_size=1000,
        )
        return CLIPTextModel(config)

    @property
    def dummy_extractor(self):
        def extract(*args, **kwargs):
            class Out:
                def __init__(self):
                    self.pixel_values = torch.ones([0])

                def to(self, device):
                    self.pixel_values.to(device)
                    return self

            return Out()

        return extract

    @parameterized.expand(
        [
            [DDIMScheduler, DDIMPipeline, 32],
            [DDPMScheduler, DDPMPipeline, 32],
            [DDIMScheduler, DDIMPipeline, (32, 64)],
            [DDPMScheduler, DDPMPipeline, (64, 32)],
        ]
    )
    def test_uncond_unet_components(self, scheduler_fn=DDPMScheduler, pipeline_fn=DDPMPipeline, sample_size=32):
        unet = self.dummy_uncond_unet(sample_size)
        scheduler = scheduler_fn()
        pipeline = pipeline_fn(unet, scheduler).to(torch_device)

        generator = torch.manual_seed(0)
        out_image = pipeline(
            generator=generator,
            num_inference_steps=2,
            output_type="np",
        ).images
        sample_size = (sample_size, sample_size) if isinstance(sample_size, int) else sample_size
        assert out_image.shape == (1, *sample_size, 3)

    def test_stable_diffusion_components(self):
        """Test that components property works correctly"""
        unet = self.dummy_cond_unet()
        scheduler = PNDMScheduler(skip_prk_steps=True)
        vae = self.dummy_vae
        bert = self.dummy_text_encoder
        tokenizer = CLIPTokenizer.from_pretrained("hf-internal-testing/tiny-random-clip")

        image = self.dummy_image().cpu().permute(0, 2, 3, 1)[0]
        init_image = Image.fromarray(np.uint8(image)).convert("RGB")
        mask_image = Image.fromarray(np.uint8(image + 4)).convert("RGB").resize((32, 32))

        # make sure here that pndm scheduler skips prk
        inpaint = StableDiffusionInpaintPipelineLegacy(
            unet=unet,
            scheduler=scheduler,
            vae=vae,
            text_encoder=bert,
            tokenizer=tokenizer,
            safety_checker=None,
            feature_extractor=self.dummy_extractor,
        ).to(torch_device)
        img2img = StableDiffusionImg2ImgPipeline(**inpaint.components).to(torch_device)
        text2img = StableDiffusionPipeline(**inpaint.components).to(torch_device)

        prompt = "A painting of a squirrel eating a burger"

        generator = torch.manual_seed(0)
        image_inpaint = inpaint(
            [prompt],
            generator=generator,
            num_inference_steps=2,
            output_type="np",
            image=init_image,
            mask_image=mask_image,
        ).images
        image_img2img = img2img(
            [prompt],
            generator=generator,
            num_inference_steps=2,
            output_type="np",
            image=init_image,
        ).images
        image_text2img = text2img(
            [prompt],
            generator=generator,
            num_inference_steps=2,
            output_type="np",
        ).images

        assert image_inpaint.shape == (1, 32, 32, 3)
        assert image_img2img.shape == (1, 32, 32, 3)
        assert image_text2img.shape == (1, 64, 64, 3)

    @require_torch_gpu
    def test_pipe_false_offload_warn(self):
        unet = self.dummy_cond_unet()
        scheduler = PNDMScheduler(skip_prk_steps=True)
        vae = self.dummy_vae
        bert = self.dummy_text_encoder
        tokenizer = CLIPTokenizer.from_pretrained("hf-internal-testing/tiny-random-clip")

        sd = StableDiffusionPipeline(
            unet=unet,
            scheduler=scheduler,
            vae=vae,
            text_encoder=bert,
            tokenizer=tokenizer,
            safety_checker=None,
            feature_extractor=self.dummy_extractor,
        )

        sd.enable_model_cpu_offload()

        logger = logging.get_logger("diffusers.pipelines.pipeline_utils")
        with CaptureLogger(logger) as cap_logger:
            sd.to("cuda")

        assert "It is strongly recommended against doing so" in str(cap_logger)

        sd = StableDiffusionPipeline(
            unet=unet,
            scheduler=scheduler,
            vae=vae,
            text_encoder=bert,
            tokenizer=tokenizer,
            safety_checker=None,
            feature_extractor=self.dummy_extractor,
        )

    def test_set_scheduler(self):
        unet = self.dummy_cond_unet()
        scheduler = PNDMScheduler(skip_prk_steps=True)
        vae = self.dummy_vae
        bert = self.dummy_text_encoder
        tokenizer = CLIPTokenizer.from_pretrained("hf-internal-testing/tiny-random-clip")

        sd = StableDiffusionPipeline(
            unet=unet,
            scheduler=scheduler,
            vae=vae,
            text_encoder=bert,
            tokenizer=tokenizer,
            safety_checker=None,
            feature_extractor=self.dummy_extractor,
        )

        sd.scheduler = DDIMScheduler.from_config(sd.scheduler.config)
        assert isinstance(sd.scheduler, DDIMScheduler)
        sd.scheduler = DDPMScheduler.from_config(sd.scheduler.config)
        assert isinstance(sd.scheduler, DDPMScheduler)
        sd.scheduler = PNDMScheduler.from_config(sd.scheduler.config)
        assert isinstance(sd.scheduler, PNDMScheduler)
        sd.scheduler = LMSDiscreteScheduler.from_config(sd.scheduler.config)
        assert isinstance(sd.scheduler, LMSDiscreteScheduler)
        sd.scheduler = EulerDiscreteScheduler.from_config(sd.scheduler.config)
        assert isinstance(sd.scheduler, EulerDiscreteScheduler)
        sd.scheduler = EulerAncestralDiscreteScheduler.from_config(sd.scheduler.config)
        assert isinstance(sd.scheduler, EulerAncestralDiscreteScheduler)
        sd.scheduler = DPMSolverMultistepScheduler.from_config(sd.scheduler.config)
        assert isinstance(sd.scheduler, DPMSolverMultistepScheduler)

    def test_set_component_to_none(self):
        unet = self.dummy_cond_unet()
        scheduler = PNDMScheduler(skip_prk_steps=True)
        vae = self.dummy_vae
        bert = self.dummy_text_encoder
        tokenizer = CLIPTokenizer.from_pretrained("hf-internal-testing/tiny-random-clip")

        pipeline = StableDiffusionPipeline(
            unet=unet,
            scheduler=scheduler,
            vae=vae,
            text_encoder=bert,
            tokenizer=tokenizer,
            safety_checker=None,
            feature_extractor=self.dummy_extractor,
        )

        generator = torch.Generator(device="cpu").manual_seed(0)

        prompt = "This is a flower"

        out_image = pipeline(
            prompt=prompt,
            generator=generator,
            num_inference_steps=1,
            output_type="np",
        ).images

        pipeline.feature_extractor = None
        generator = torch.Generator(device="cpu").manual_seed(0)
        out_image_2 = pipeline(
            prompt=prompt,
            generator=generator,
            num_inference_steps=1,
            output_type="np",
        ).images

        assert out_image.shape == (1, 64, 64, 3)
        assert np.abs(out_image - out_image_2).max() < 1e-3

    def test_set_scheduler_consistency(self):
        unet = self.dummy_cond_unet()
        pndm = PNDMScheduler.from_config("hf-internal-testing/tiny-stable-diffusion-torch", subfolder="scheduler")
        ddim = DDIMScheduler.from_config("hf-internal-testing/tiny-stable-diffusion-torch", subfolder="scheduler")
        vae = self.dummy_vae
        bert = self.dummy_text_encoder
        tokenizer = CLIPTokenizer.from_pretrained("hf-internal-testing/tiny-random-clip")

        sd = StableDiffusionPipeline(
            unet=unet,
            scheduler=pndm,
            vae=vae,
            text_encoder=bert,
            tokenizer=tokenizer,
            safety_checker=None,
            feature_extractor=self.dummy_extractor,
        )

        pndm_config = sd.scheduler.config
        sd.scheduler = DDPMScheduler.from_config(pndm_config)
        sd.scheduler = PNDMScheduler.from_config(sd.scheduler.config)
        pndm_config_2 = sd.scheduler.config
        pndm_config_2 = {k: v for k, v in pndm_config_2.items() if k in pndm_config}

        assert dict(pndm_config) == dict(pndm_config_2)

        sd = StableDiffusionPipeline(
            unet=unet,
            scheduler=ddim,
            vae=vae,
            text_encoder=bert,
            tokenizer=tokenizer,
            safety_checker=None,
            feature_extractor=self.dummy_extractor,
        )

        ddim_config = sd.scheduler.config
        sd.scheduler = LMSDiscreteScheduler.from_config(ddim_config)
        sd.scheduler = DDIMScheduler.from_config(sd.scheduler.config)
        ddim_config_2 = sd.scheduler.config
        ddim_config_2 = {k: v for k, v in ddim_config_2.items() if k in ddim_config}

        assert dict(ddim_config) == dict(ddim_config_2)

    def test_save_safe_serialization(self):
        pipeline = StableDiffusionPipeline.from_pretrained("hf-internal-testing/tiny-stable-diffusion-torch")
        with tempfile.TemporaryDirectory() as tmpdirname:
            pipeline.save_pretrained(tmpdirname, safe_serialization=True)

            # Validate that the VAE safetensor exists and are of the correct format
            vae_path = os.path.join(tmpdirname, "vae", "diffusion_pytorch_model.safetensors")
            assert os.path.exists(vae_path), f"Could not find {vae_path}"
            _ = safetensors.torch.load_file(vae_path)

            # Validate that the UNet safetensor exists and are of the correct format
            unet_path = os.path.join(tmpdirname, "unet", "diffusion_pytorch_model.safetensors")
            assert os.path.exists(unet_path), f"Could not find {unet_path}"
            _ = safetensors.torch.load_file(unet_path)

            # Validate that the text encoder safetensor exists and are of the correct format
            text_encoder_path = os.path.join(tmpdirname, "text_encoder", "model.safetensors")
            assert os.path.exists(text_encoder_path), f"Could not find {text_encoder_path}"
            _ = safetensors.torch.load_file(text_encoder_path)

            pipeline = StableDiffusionPipeline.from_pretrained(tmpdirname)
            assert pipeline.unet is not None
            assert pipeline.vae is not None
            assert pipeline.text_encoder is not None
            assert pipeline.scheduler is not None
            assert pipeline.feature_extractor is not None

    def test_no_pytorch_download_when_doing_safetensors(self):
        # by default we don't download
        with tempfile.TemporaryDirectory() as tmpdirname:
            _ = StableDiffusionPipeline.from_pretrained(
                "hf-internal-testing/diffusers-stable-diffusion-tiny-all", cache_dir=tmpdirname
            )

            path = os.path.join(
                tmpdirname,
                "models--hf-internal-testing--diffusers-stable-diffusion-tiny-all",
                "snapshots",
                "07838d72e12f9bcec1375b0482b80c1d399be843",
                "unet",
            )
            # safetensors exists
            assert os.path.exists(os.path.join(path, "diffusion_pytorch_model.safetensors"))
            # pytorch does not
            assert not os.path.exists(os.path.join(path, "diffusion_pytorch_model.bin"))

    def test_no_safetensors_download_when_doing_pytorch(self):
        # mock diffusers safetensors not available
        import diffusers

        diffusers.utils.import_utils._safetensors_available = False

        with tempfile.TemporaryDirectory() as tmpdirname:
            _ = StableDiffusionPipeline.from_pretrained(
                "hf-internal-testing/diffusers-stable-diffusion-tiny-all", cache_dir=tmpdirname
            )

            path = os.path.join(
                tmpdirname,
                "models--hf-internal-testing--diffusers-stable-diffusion-tiny-all",
                "snapshots",
                "07838d72e12f9bcec1375b0482b80c1d399be843",
                "unet",
            )
            # safetensors does not exists
            assert not os.path.exists(os.path.join(path, "diffusion_pytorch_model.safetensors"))
            # pytorch does
            assert os.path.exists(os.path.join(path, "diffusion_pytorch_model.bin"))

        diffusers.utils.import_utils._safetensors_available = True

    def test_optional_components(self):
        unet = self.dummy_cond_unet()
        pndm = PNDMScheduler.from_config("hf-internal-testing/tiny-stable-diffusion-torch", subfolder="scheduler")
        vae = self.dummy_vae
        bert = self.dummy_text_encoder
        tokenizer = CLIPTokenizer.from_pretrained("hf-internal-testing/tiny-random-clip")

        orig_sd = StableDiffusionPipeline(
            unet=unet,
            scheduler=pndm,
            vae=vae,
            text_encoder=bert,
            tokenizer=tokenizer,
            safety_checker=unet,
            feature_extractor=self.dummy_extractor,
        )
        sd = orig_sd

        assert sd.config.requires_safety_checker is True

        with tempfile.TemporaryDirectory() as tmpdirname:
            sd.save_pretrained(tmpdirname)

            # Test that passing None works
            sd = StableDiffusionPipeline.from_pretrained(
                tmpdirname, feature_extractor=None, safety_checker=None, requires_safety_checker=False
            )

            assert sd.config.requires_safety_checker is False
            assert sd.config.safety_checker == (None, None)
            assert sd.config.feature_extractor == (None, None)

        with tempfile.TemporaryDirectory() as tmpdirname:
            sd.save_pretrained(tmpdirname)

            # Test that loading previous None works
            sd = StableDiffusionPipeline.from_pretrained(tmpdirname)

            assert sd.config.requires_safety_checker is False
            assert sd.config.safety_checker == (None, None)
            assert sd.config.feature_extractor == (None, None)

            orig_sd.save_pretrained(tmpdirname)

            # Test that loading without any directory works
            shutil.rmtree(os.path.join(tmpdirname, "safety_checker"))
            with open(os.path.join(tmpdirname, sd.config_name)) as f:
                config = json.load(f)
                config["safety_checker"] = [None, None]
            with open(os.path.join(tmpdirname, sd.config_name), "w") as f:
                json.dump(config, f)

            sd = StableDiffusionPipeline.from_pretrained(tmpdirname, requires_safety_checker=False)
            sd.save_pretrained(tmpdirname)
            sd = StableDiffusionPipeline.from_pretrained(tmpdirname)

            assert sd.config.requires_safety_checker is False
            assert sd.config.safety_checker == (None, None)
            assert sd.config.feature_extractor == (None, None)

            # Test that loading from deleted model index works
            with open(os.path.join(tmpdirname, sd.config_name)) as f:
                config = json.load(f)
                del config["safety_checker"]
                del config["feature_extractor"]
            with open(os.path.join(tmpdirname, sd.config_name), "w") as f:
                json.dump(config, f)

            sd = StableDiffusionPipeline.from_pretrained(tmpdirname)

            assert sd.config.requires_safety_checker is False
            assert sd.config.safety_checker == (None, None)
            assert sd.config.feature_extractor == (None, None)

        with tempfile.TemporaryDirectory() as tmpdirname:
            sd.save_pretrained(tmpdirname)

            # Test that partially loading works
            sd = StableDiffusionPipeline.from_pretrained(tmpdirname, feature_extractor=self.dummy_extractor)

            assert sd.config.requires_safety_checker is False
            assert sd.config.safety_checker == (None, None)
            assert sd.config.feature_extractor != (None, None)

            # Test that partially loading works
            sd = StableDiffusionPipeline.from_pretrained(
                tmpdirname,
                feature_extractor=self.dummy_extractor,
                safety_checker=unet,
                requires_safety_checker=[True, True],
            )

            assert sd.config.requires_safety_checker == [True, True]
            assert sd.config.safety_checker != (None, None)
            assert sd.config.feature_extractor != (None, None)

        with tempfile.TemporaryDirectory() as tmpdirname:
            sd.save_pretrained(tmpdirname)
            sd = StableDiffusionPipeline.from_pretrained(tmpdirname, feature_extractor=self.dummy_extractor)

            assert sd.config.requires_safety_checker == [True, True]
            assert sd.config.safety_checker != (None, None)
            assert sd.config.feature_extractor != (None, None)

<<<<<<< HEAD
    def test_name_or_path(self):
        model_path = "hf-internal-testing/tiny-stable-diffusion-torch"
        sd = DiffusionPipeline.from_pretrained(model_path)

        assert sd.name_or_path == model_path

        with tempfile.TemporaryDirectory() as tmpdirname:
            sd.save_pretrained(tmpdirname)
            sd = DiffusionPipeline.from_pretrained(tmpdirname)

            assert sd.name_or_path == tmpdirname
=======
    def test_warning_no_variant_available(self):
        variant = "fp16"
        with self.assertWarns(FutureWarning) as warning_context:
            cached_folder = StableDiffusionPipeline.download(
                "hf-internal-testing/diffusers-stable-diffusion-tiny-all", variant=variant
            )

        assert "but no such modeling files are available" in str(warning_context.warning)
        assert variant in str(warning_context.warning)

        def get_all_filenames(directory):
            filenames = glob.glob(directory + "/**", recursive=True)
            filenames = [f for f in filenames if os.path.isfile(f)]
            return filenames

        filenames = get_all_filenames(str(cached_folder))

        all_model_files, variant_model_files = variant_compatible_siblings(filenames, variant=variant)

        # make sure that none of the model names are variant model names
        assert len(variant_model_files) == 0
        assert len(all_model_files) > 0
>>>>>>> e4f6c379


@slow
@require_torch_gpu
class PipelineSlowTests(unittest.TestCase):
    def tearDown(self):
        # clean up the VRAM after each test
        super().tearDown()
        gc.collect()
        torch.cuda.empty_cache()

    def test_smart_download(self):
        model_id = "hf-internal-testing/unet-pipeline-dummy"
        with tempfile.TemporaryDirectory() as tmpdirname:
            _ = DiffusionPipeline.from_pretrained(model_id, cache_dir=tmpdirname, force_download=True)
            local_repo_name = "--".join(["models"] + model_id.split("/"))
            snapshot_dir = os.path.join(tmpdirname, local_repo_name, "snapshots")
            snapshot_dir = os.path.join(snapshot_dir, os.listdir(snapshot_dir)[0])

            # inspect all downloaded files to make sure that everything is included
            assert os.path.isfile(os.path.join(snapshot_dir, DiffusionPipeline.config_name))
            assert os.path.isfile(os.path.join(snapshot_dir, CONFIG_NAME))
            assert os.path.isfile(os.path.join(snapshot_dir, SCHEDULER_CONFIG_NAME))
            assert os.path.isfile(os.path.join(snapshot_dir, WEIGHTS_NAME))
            assert os.path.isfile(os.path.join(snapshot_dir, "scheduler", SCHEDULER_CONFIG_NAME))
            assert os.path.isfile(os.path.join(snapshot_dir, "unet", WEIGHTS_NAME))
            assert os.path.isfile(os.path.join(snapshot_dir, "unet", WEIGHTS_NAME))
            # let's make sure the super large numpy file:
            # https://huggingface.co/hf-internal-testing/unet-pipeline-dummy/blob/main/big_array.npy
            # is not downloaded, but all the expected ones
            assert not os.path.isfile(os.path.join(snapshot_dir, "big_array.npy"))

    def test_warning_unused_kwargs(self):
        model_id = "hf-internal-testing/unet-pipeline-dummy"
        logger = logging.get_logger("diffusers.pipelines")
        with tempfile.TemporaryDirectory() as tmpdirname:
            with CaptureLogger(logger) as cap_logger:
                DiffusionPipeline.from_pretrained(
                    model_id,
                    not_used=True,
                    cache_dir=tmpdirname,
                    force_download=True,
                )

        assert (
            cap_logger.out.strip().split("\n")[-1]
            == "Keyword arguments {'not_used': True} are not expected by DDPMPipeline and will be ignored."
        )

    def test_from_save_pretrained(self):
        # 1. Load models
        model = UNet2DModel(
            block_out_channels=(32, 64),
            layers_per_block=2,
            sample_size=32,
            in_channels=3,
            out_channels=3,
            down_block_types=("DownBlock2D", "AttnDownBlock2D"),
            up_block_types=("AttnUpBlock2D", "UpBlock2D"),
        )
        scheduler = DDPMScheduler(num_train_timesteps=10)

        ddpm = DDPMPipeline(model, scheduler)
        ddpm.to(torch_device)
        ddpm.set_progress_bar_config(disable=None)

        with tempfile.TemporaryDirectory() as tmpdirname:
            ddpm.save_pretrained(tmpdirname)
            new_ddpm = DDPMPipeline.from_pretrained(tmpdirname)
            new_ddpm.to(torch_device)

        generator = torch.Generator(device=torch_device).manual_seed(0)
        image = ddpm(generator=generator, num_inference_steps=5, output_type="numpy").images

        generator = torch.Generator(device=torch_device).manual_seed(0)
        new_image = new_ddpm(generator=generator, num_inference_steps=5, output_type="numpy").images

        assert np.abs(image - new_image).sum() < 1e-5, "Models don't give the same forward pass"

    @require_torch_2
    def test_from_save_pretrained_dynamo(self):
        run_test_in_subprocess(test_case=self, target_func=_test_from_save_pretrained_dynamo, inputs=None)

    def test_from_pretrained_hub(self):
        model_path = "google/ddpm-cifar10-32"

        scheduler = DDPMScheduler(num_train_timesteps=10)

        ddpm = DDPMPipeline.from_pretrained(model_path, scheduler=scheduler)
        ddpm = ddpm.to(torch_device)
        ddpm.set_progress_bar_config(disable=None)

        ddpm_from_hub = DiffusionPipeline.from_pretrained(model_path, scheduler=scheduler)
        ddpm_from_hub = ddpm_from_hub.to(torch_device)
        ddpm_from_hub.set_progress_bar_config(disable=None)

        generator = torch.Generator(device=torch_device).manual_seed(0)
        image = ddpm(generator=generator, num_inference_steps=5, output_type="numpy").images

        generator = torch.Generator(device=torch_device).manual_seed(0)
        new_image = ddpm_from_hub(generator=generator, num_inference_steps=5, output_type="numpy").images

        assert np.abs(image - new_image).sum() < 1e-5, "Models don't give the same forward pass"

    def test_from_pretrained_hub_pass_model(self):
        model_path = "google/ddpm-cifar10-32"

        scheduler = DDPMScheduler(num_train_timesteps=10)

        # pass unet into DiffusionPipeline
        unet = UNet2DModel.from_pretrained(model_path)
        ddpm_from_hub_custom_model = DiffusionPipeline.from_pretrained(model_path, unet=unet, scheduler=scheduler)
        ddpm_from_hub_custom_model = ddpm_from_hub_custom_model.to(torch_device)
        ddpm_from_hub_custom_model.set_progress_bar_config(disable=None)

        ddpm_from_hub = DiffusionPipeline.from_pretrained(model_path, scheduler=scheduler)
        ddpm_from_hub = ddpm_from_hub.to(torch_device)
        ddpm_from_hub_custom_model.set_progress_bar_config(disable=None)

        generator = torch.Generator(device=torch_device).manual_seed(0)
        image = ddpm_from_hub_custom_model(generator=generator, num_inference_steps=5, output_type="numpy").images

        generator = torch.Generator(device=torch_device).manual_seed(0)
        new_image = ddpm_from_hub(generator=generator, num_inference_steps=5, output_type="numpy").images

        assert np.abs(image - new_image).sum() < 1e-5, "Models don't give the same forward pass"

    def test_output_format(self):
        model_path = "google/ddpm-cifar10-32"

        scheduler = DDIMScheduler.from_pretrained(model_path)
        pipe = DDIMPipeline.from_pretrained(model_path, scheduler=scheduler)
        pipe.to(torch_device)
        pipe.set_progress_bar_config(disable=None)

        images = pipe(output_type="numpy").images
        assert images.shape == (1, 32, 32, 3)
        assert isinstance(images, np.ndarray)

        images = pipe(output_type="pil", num_inference_steps=4).images
        assert isinstance(images, list)
        assert len(images) == 1
        assert isinstance(images[0], PIL.Image.Image)

        # use PIL by default
        images = pipe(num_inference_steps=4).images
        assert isinstance(images, list)
        assert isinstance(images[0], PIL.Image.Image)

    @require_flax
    def test_from_flax_from_pt(self):
        pipe_pt = StableDiffusionPipeline.from_pretrained(
            "hf-internal-testing/tiny-stable-diffusion-torch", safety_checker=None
        )
        pipe_pt.to(torch_device)

        from diffusers import FlaxStableDiffusionPipeline

        with tempfile.TemporaryDirectory() as tmpdirname:
            pipe_pt.save_pretrained(tmpdirname)

            pipe_flax, params = FlaxStableDiffusionPipeline.from_pretrained(
                tmpdirname, safety_checker=None, from_pt=True
            )

        with tempfile.TemporaryDirectory() as tmpdirname:
            pipe_flax.save_pretrained(tmpdirname, params=params)
            pipe_pt_2 = StableDiffusionPipeline.from_pretrained(tmpdirname, safety_checker=None, from_flax=True)
            pipe_pt_2.to(torch_device)

        prompt = "Hello"

        generator = torch.manual_seed(0)
        image_0 = pipe_pt(
            [prompt],
            generator=generator,
            num_inference_steps=2,
            output_type="np",
        ).images[0]

        generator = torch.manual_seed(0)
        image_1 = pipe_pt_2(
            [prompt],
            generator=generator,
            num_inference_steps=2,
            output_type="np",
        ).images[0]

        assert np.abs(image_0 - image_1).sum() < 1e-5, "Models don't give the same forward pass"

    @require_compel
    def test_weighted_prompts_compel(self):
        from compel import Compel

        pipe = StableDiffusionPipeline.from_pretrained("CompVis/stable-diffusion-v1-4")
        pipe.scheduler = UniPCMultistepScheduler.from_config(pipe.scheduler.config)
        pipe.enable_model_cpu_offload()
        pipe.enable_attention_slicing()

        compel = Compel(tokenizer=pipe.tokenizer, text_encoder=pipe.text_encoder)

        prompt = "a red cat playing with a ball{}"

        prompts = [prompt.format(s) for s in ["", "++", "--"]]

        prompt_embeds = compel(prompts)

        generator = [torch.Generator(device="cpu").manual_seed(33) for _ in range(prompt_embeds.shape[0])]

        images = pipe(
            prompt_embeds=prompt_embeds, generator=generator, num_inference_steps=20, output_type="numpy"
        ).images

        for i, image in enumerate(images):
            expected_image = load_numpy(
                "https://huggingface.co/datasets/hf-internal-testing/diffusers-images/resolve/main"
                f"/compel/forest_{i}.npy"
            )

            assert np.abs(image - expected_image).max() < 3e-1


@nightly
@require_torch_gpu
class PipelineNightlyTests(unittest.TestCase):
    def tearDown(self):
        # clean up the VRAM after each test
        super().tearDown()
        gc.collect()
        torch.cuda.empty_cache()

    def test_ddpm_ddim_equality_batched(self):
        seed = 0
        model_id = "google/ddpm-cifar10-32"

        unet = UNet2DModel.from_pretrained(model_id)
        ddpm_scheduler = DDPMScheduler()
        ddim_scheduler = DDIMScheduler()

        ddpm = DDPMPipeline(unet=unet, scheduler=ddpm_scheduler)
        ddpm.to(torch_device)
        ddpm.set_progress_bar_config(disable=None)

        ddim = DDIMPipeline(unet=unet, scheduler=ddim_scheduler)
        ddim.to(torch_device)
        ddim.set_progress_bar_config(disable=None)

        generator = torch.Generator(device=torch_device).manual_seed(seed)
        ddpm_images = ddpm(batch_size=2, generator=generator, output_type="numpy").images

        generator = torch.Generator(device=torch_device).manual_seed(seed)
        ddim_images = ddim(
            batch_size=2,
            generator=generator,
            num_inference_steps=1000,
            eta=1.0,
            output_type="numpy",
            use_clipped_model_output=True,  # Need this to make DDIM match DDPM
        ).images

        # the values aren't exactly equal, but the images look the same visually
        assert np.abs(ddpm_images - ddim_images).max() < 1e-1<|MERGE_RESOLUTION|>--- conflicted
+++ resolved
@@ -1368,7 +1368,6 @@
             assert sd.config.safety_checker != (None, None)
             assert sd.config.feature_extractor != (None, None)
 
-<<<<<<< HEAD
     def test_name_or_path(self):
         model_path = "hf-internal-testing/tiny-stable-diffusion-torch"
         sd = DiffusionPipeline.from_pretrained(model_path)
@@ -1380,7 +1379,7 @@
             sd = DiffusionPipeline.from_pretrained(tmpdirname)
 
             assert sd.name_or_path == tmpdirname
-=======
+
     def test_warning_no_variant_available(self):
         variant = "fp16"
         with self.assertWarns(FutureWarning) as warning_context:
@@ -1403,7 +1402,6 @@
         # make sure that none of the model names are variant model names
         assert len(variant_model_files) == 0
         assert len(all_model_files) > 0
->>>>>>> e4f6c379
 
 
 @slow

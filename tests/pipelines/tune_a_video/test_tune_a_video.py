--- conflicted
+++ resolved
@@ -20,12 +20,7 @@
 from transformers import CLIPTextConfig, CLIPTextModel, CLIPTokenizer
 
 from diffusers import AutoencoderKL, DDIMScheduler, DiffusionPipeline, TuneAVideoPipeline, UNet3DConditionModel
-<<<<<<< HEAD
-from diffusers.pipelines.tune_a_video.pipeline_tune_a_video import TuneAVideoAttnProcessor
-from diffusers.utils import load_numpy, skip_mps, slow, torch_device
-=======
 from diffusers.utils import load_numpy, skip_mps, slow
->>>>>>> 20672c02
 
 from ..pipeline_params import TEXT_TO_IMAGE_BATCH_PARAMS, TEXT_TO_IMAGE_PARAMS
 from ..test_pipelines_common import PipelineTesterMixin
@@ -33,24 +28,6 @@
 
 torch.backends.cuda.matmul.allow_tf32 = False
 
-<<<<<<< HEAD
-
-def to_np(tensor):
-    if isinstance(tensor, torch.Tensor):
-        tensor = tensor.detach().cpu().numpy()
-
-    return tensor
-
-
-def assert_mean_pixel_difference(image, expected_image, expected_max_diff=10):
-    image = np.asarray(DiffusionPipeline.numpy_to_pil(image)[0], dtype=np.float32)
-    expected_image = np.asarray(DiffusionPipeline.numpy_to_pil(expected_image)[0], dtype=np.float32)
-    avg_diff = np.abs(image - expected_image).mean()
-    assert avg_diff < expected_max_diff, f"Error image deviates {avg_diff} pixels on average"
-
-
-=======
->>>>>>> 20672c02
 @skip_mps
 class TuneAVideoPipelineFastTests(PipelineTesterMixin, unittest.TestCase):
     pipeline_class = TuneAVideoPipeline
@@ -171,41 +148,6 @@
     @unittest.skip(reason="SlicedAttnProcessor doesn't work with this pipeline, need to add an equivalent processor for TuneAVideoAttnProcessor")
     def test_attention_slicing_forward_pass(self):
         self._test_attention_slicing_forward_pass(test_mean_pixel_difference=False)
-<<<<<<< HEAD
-
-    # Overriding to check if the unet init is incorrect
-    def _test_attention_slicing_forward_pass(
-        self, test_max_difference=True, test_mean_pixel_difference=True, expected_max_diff=1e-3
-    ):
-        if not self.test_attention_slicing:
-            return
-
-        components = self.get_dummy_components()
-        pipe = self.pipeline_class(**components)
-        attn_processor_dict = pipe.unet.attn_processors
-        for key in attn_processor_dict.keys():
-            # Only the Transformer3DModels attn1 attn processor is TuneAVideoAttnProcessor.
-            if "attn1" in key:
-                attn_processor_dict[key] = TuneAVideoAttnProcessor()
-        pipe.unet.set_attn_processor(attn_processor_dict)
-        pipe.to(torch_device)
-        pipe.set_progress_bar_config(disable=None)
-
-        inputs = self.get_dummy_inputs(torch_device)
-        output_without_slicing = pipe(**inputs)[0]
-
-        pipe.enable_attention_slicing(slice_size=1)
-        inputs = self.get_dummy_inputs(torch_device)
-        output_with_slicing = pipe(**inputs)[0]
-
-        if test_max_difference:
-            max_diff = np.abs(to_np(output_with_slicing) - to_np(output_without_slicing)).max()
-            self.assertLess(max_diff, expected_max_diff, "Attention slicing should not affect the inference results")
-
-        if test_mean_pixel_difference:
-            assert_mean_pixel_difference(output_with_slicing[0], output_without_slicing[0])
-=======
->>>>>>> 20672c02
 
     # (todo): sayakpaul
     @unittest.skip(reason="Batching needs to be properly figured out first for this pipeline.")

--- conflicted
+++ resolved
@@ -385,9 +385,9 @@
         image = output.images[0]
 
         assert image.shape == (512, 512, 3)
-<<<<<<< HEAD
         assert np.abs(expected_image - image).max() < 1e-2
 
+    
     @unittest.skipIf(torch_device == "cpu", "This test is supposed to run on GPU")
     def test_stable_diffusion_pipeline_with_sequential_cpu_offloading(self):
         torch.cuda.empty_cache()
@@ -430,7 +430,4 @@
 
         mem_bytes = torch.cuda.max_memory_allocated()
         # make sure that less than 1.5 GB is allocated
-        assert mem_bytes < 1.5 * 10**9
-=======
-        assert np.abs(expected_image - image).max() < 1e-3
->>>>>>> 0b61cea3
+        assert mem_bytes < 1.5 * 10**9
--- conflicted
+++ resolved
@@ -191,42 +191,10 @@
 
         assert np.abs(image_slice.flatten() - expected_slice).max() < 1e-3
 
-<<<<<<< HEAD
-=======
-    def test_stable_diffusion_pix2pix_zero_num_images_per_prompt(self):
-        device = "cpu"  # ensure determinism for the device-dependent torch.Generator
-        components = self.get_dummy_components()
-        sd_pipe = StableDiffusionPix2PixZeroPipeline(**components)
-        sd_pipe = sd_pipe.to(device)
-        sd_pipe.set_progress_bar_config(disable=None)
-
-        # test num_images_per_prompt=1 (default)
-        inputs = self.get_dummy_inputs(device)
-        images = sd_pipe(**inputs).images
-
-        assert images.shape == (1, 64, 64, 3)
-
-        # test num_images_per_prompt=2 for a single prompt
-        num_images_per_prompt = 2
-        inputs = self.get_dummy_inputs(device)
-        images = sd_pipe(**inputs, num_images_per_prompt=num_images_per_prompt).images
-
-        assert images.shape == (num_images_per_prompt, 64, 64, 3)
-
-        # test num_images_per_prompt for batch of prompts
-        batch_size = 2
-        inputs = self.get_dummy_inputs(device)
-        inputs["prompt"] = [inputs["prompt"]] * batch_size
-        images = sd_pipe(**inputs, num_images_per_prompt=num_images_per_prompt).images
-
-        assert images.shape == (batch_size * num_images_per_prompt, 64, 64, 3)
-
     # Non-determinism caused by the scheduler optimizing the latent inputs during inference
     @unittest.skip("non-deterministic pipeline")
     def test_inference_batch_single_identical(self):
         return super().test_inference_batch_single_identical()
-
->>>>>>> 2f489571
 
 @slow
 @require_torch_gpu

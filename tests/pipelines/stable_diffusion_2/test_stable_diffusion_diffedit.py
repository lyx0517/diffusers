# coding=utf-8
# Copyright 2023 HuggingFace Inc.
#
# Licensed under the Apache License, Version 2.0 (the "License");
# you may not use this file except in compliance with the License.
# You may obtain a copy of the License at
#
#     http://www.apache.org/licenses/LICENSE-2.0
#
# Unless required by applicable law or agreed to in writing, software
# distributed under the License is distributed on an "AS IS" BASIS,
# WITHOUT WARRANTIES OR CONDITIONS OF ANY KIND, either express or implied.
# See the License for the specific language governing permissions and
# limitations under the License.

import gc
import random
import tempfile
import unittest

import numpy as np
import torch
from PIL import Image
from transformers import CLIPTextConfig, CLIPTextModel, CLIPTokenizer

from diffusers import (
    AutoencoderKL,
    DDIMInverseScheduler,
    DDIMScheduler,
    DPMSolverMultistepInverseScheduler,
    DPMSolverMultistepScheduler,
    StableDiffusionDiffEditPipeline,
    UNet2DConditionModel,
)
from diffusers.utils import load_image, slow
from diffusers.utils.testing_utils import floats_tensor, require_torch_gpu, torch_device

from ..pipeline_params import TEXT_GUIDED_IMAGE_INPAINTING_BATCH_PARAMS, TEXT_GUIDED_IMAGE_INPAINTING_PARAMS
from ..test_pipelines_common import PipelineLatentTesterMixin, PipelineTesterMixin


torch.backends.cuda.matmul.allow_tf32 = False
torch.use_deterministic_algorithms(True)


class StableDiffusionDiffEditPipelineFastTests(PipelineLatentTesterMixin, PipelineTesterMixin, unittest.TestCase):
    pipeline_class = StableDiffusionDiffEditPipeline
    params = TEXT_GUIDED_IMAGE_INPAINTING_PARAMS - {"height", "width", "image"} | {"image_latents"}
    batch_params = TEXT_GUIDED_IMAGE_INPAINTING_BATCH_PARAMS - {"image"} | {"image_latents"}
    image_params = frozenset(
        []
    )  # TO-DO: update image_params once pipeline is refactored with VaeImageProcessor.preprocess

    def get_dummy_components(self):
        torch.manual_seed(0)
        unet = UNet2DConditionModel(
            block_out_channels=(32, 64),
            layers_per_block=2,
            sample_size=32,
            in_channels=4,
            out_channels=4,
            down_block_types=("DownBlock2D", "CrossAttnDownBlock2D"),
            up_block_types=("CrossAttnUpBlock2D", "UpBlock2D"),
            cross_attention_dim=32,
            # SD2-specific config below
            attention_head_dim=(2, 4),
            use_linear_projection=True,
        )
        scheduler = DDIMScheduler(
            beta_start=0.00085,
            beta_end=0.012,
            beta_schedule="scaled_linear",
            clip_sample=False,
            set_alpha_to_one=False,
        )
        inverse_scheduler = DDIMInverseScheduler(
            beta_start=0.00085,
            beta_end=0.012,
            beta_schedule="scaled_linear",
            clip_sample=False,
            set_alpha_to_zero=False,
        )
        inverse_scheduler = DPMSolverMultistepInverseScheduler(
            beta_start=0.00085,
            beta_end=0.012,
            beta_schedule="scaled_linear",
            clip_sample=False,
            set_alpha_to_zero=False,
        )
        torch.manual_seed(0)
        vae = AutoencoderKL(
            block_out_channels=[32, 64],
            in_channels=3,
            out_channels=3,
            down_block_types=["DownEncoderBlock2D", "DownEncoderBlock2D"],
            up_block_types=["UpDecoderBlock2D", "UpDecoderBlock2D"],
            latent_channels=4,
            sample_size=128,
        )
        torch.manual_seed(0)
        text_encoder_config = CLIPTextConfig(
            bos_token_id=0,
            eos_token_id=2,
            hidden_size=32,
            intermediate_size=37,
            layer_norm_eps=1e-05,
            num_attention_heads=4,
            num_hidden_layers=5,
            pad_token_id=1,
            vocab_size=1000,
            # SD2-specific config below
            hidden_act="gelu",
            projection_dim=512,
        )
        text_encoder = CLIPTextModel(text_encoder_config)
        tokenizer = CLIPTokenizer.from_pretrained("hf-internal-testing/tiny-random-clip")

        components = {
            "unet": unet,
            "scheduler": scheduler,
            "inverse_scheduler": inverse_scheduler,
            "vae": vae,
            "text_encoder": text_encoder,
            "tokenizer": tokenizer,
            "safety_checker": None,
            "feature_extractor": None,
        }

        return components

    def get_dummy_inputs(self, device, seed=0):
        mask = floats_tensor((1, 16, 16), rng=random.Random(seed)).to(device)
        latents = floats_tensor((1, 2, 4, 16, 16), rng=random.Random(seed)).to(device)
        if str(device).startswith("mps"):
            generator = torch.manual_seed(seed)
        else:
            generator = torch.Generator(device=device).manual_seed(seed)
        inputs = {
            "prompt": "a dog and a newt",
            "mask_image": mask,
            "image_latents": latents,
            "generator": generator,
            "num_inference_steps": 2,
            "inpaint_strength": 1.0,
            "guidance_scale": 6.0,
            "output_type": "numpy",
        }

        return inputs

    def get_dummy_mask_inputs(self, device, seed=0):
        image = floats_tensor((1, 3, 32, 32), rng=random.Random(seed)).to(device)
        image = image.cpu().permute(0, 2, 3, 1)[0]
        image = Image.fromarray(np.uint8(image)).convert("RGB")
        if str(device).startswith("mps"):
            generator = torch.manual_seed(seed)
        else:
            generator = torch.Generator(device=device).manual_seed(seed)
        inputs = {
            "image": image,
            "source_prompt": "a cat and a frog",
            "target_prompt": "a dog and a newt",
            "generator": generator,
            "num_inference_steps": 2,
            "num_maps_per_mask": 2,
            "mask_encode_strength": 1.0,
            "guidance_scale": 6.0,
            "output_type": "numpy",
        }

        return inputs

    def get_dummy_inversion_inputs(self, device, seed=0):
        image = floats_tensor((1, 3, 32, 32), rng=random.Random(seed)).to(device)
        image = image.cpu().permute(0, 2, 3, 1)[0]
        image = Image.fromarray(np.uint8(image)).convert("RGB")
        if str(device).startswith("mps"):
            generator = torch.manual_seed(seed)
        else:
            generator = torch.Generator(device=device).manual_seed(seed)
        inputs = {
            "image": image,
            "prompt": "a cat and a frog",
            "generator": generator,
            "num_inference_steps": 2,
            "inpaint_strength": 1.0,
            "guidance_scale": 6.0,
            "decode_latents": True,
            "output_type": "numpy",
        }
        return inputs

    def test_save_load_optional_components(self):
        if not hasattr(self.pipeline_class, "_optional_components"):
            return

        components = self.get_dummy_components()
        pipe = self.pipeline_class(**components)
        pipe.to(torch_device)
        pipe.set_progress_bar_config(disable=None)

        # set all optional components to None and update pipeline config accordingly
        for optional_component in pipe._optional_components:
            setattr(pipe, optional_component, None)
        pipe.register_modules(**{optional_component: None for optional_component in pipe._optional_components})

        inputs = self.get_dummy_inputs(torch_device)
        output = pipe(**inputs)[0]

        with tempfile.TemporaryDirectory() as tmpdir:
            pipe.save_pretrained(tmpdir)
            pipe_loaded = self.pipeline_class.from_pretrained(tmpdir)
            pipe_loaded.to(torch_device)
            pipe_loaded.set_progress_bar_config(disable=None)

        for optional_component in pipe._optional_components:
            self.assertTrue(
                getattr(pipe_loaded, optional_component) is None,
                f"`{optional_component}` did not stay set to None after loading.",
            )

        inputs = self.get_dummy_inputs(torch_device)
        output_loaded = pipe_loaded(**inputs)[0]

        max_diff = np.abs(output - output_loaded).max()
        self.assertLess(max_diff, 1e-4)

    def test_mask(self):
        device = "cpu"

        components = self.get_dummy_components()
        pipe = self.pipeline_class(**components)
        pipe.to(device)
        pipe.set_progress_bar_config(disable=None)

        inputs = self.get_dummy_mask_inputs(device)
        mask = pipe.generate_mask(**inputs)
        mask_slice = mask[0, -3:, -3:]

        self.assertEqual(mask.shape, (1, 16, 16))
        expected_slice = np.array([0] * 9)
        max_diff = np.abs(mask_slice.flatten() - expected_slice).max()
        self.assertLessEqual(max_diff, 1e-3)
        self.assertEqual(mask[0, -3, -4], 0)

    def test_inversion(self):
        device = "cpu"

        components = self.get_dummy_components()
        pipe = self.pipeline_class(**components)
        pipe.to(device)
        pipe.set_progress_bar_config(disable=None)

        inputs = self.get_dummy_inversion_inputs(device)
        image = pipe.invert(**inputs).images
        image_slice = image[0, -1, -3:, -3:]

        self.assertEqual(image.shape, (2, 32, 32, 3))
        expected_slice = np.array(
            [0.5150, 0.5134, 0.5043, 0.5376, 0.4694, 0.51050, 0.5015, 0.4407, 0.4799],
        )
        max_diff = np.abs(image_slice.flatten() - expected_slice).max()
        self.assertLessEqual(max_diff, 1e-3)

<<<<<<< HEAD
    def test_inversion_dpm(self):
        device = "cpu"

        components = self.get_dummy_components()
        components["scheduler"] = DPMSolverMultistepInverseScheduler(
            beta_start=0.00085,
            beta_end=0.012,
            beta_schedule="scaled_linear",
            clip_sample=False,
        )
        pipe = self.pipeline_class(**components)
        pipe.to(device)
        pipe.set_progress_bar_config(disable=None)

        inputs = self.get_dummy_inversion_inputs(device)
        image = pipe.invert(**inputs).images
        image_slice = image[0, -1, -3:, -3:]

        self.assertEqual(image.shape, (2, 32, 32, 3))
        expected_slice = np.array(
            [0.5150, 0.5134, 0.5043, 0.5376, 0.4694, 0.51050, 0.5015, 0.4407, 0.4799],
        )
        max_diff = np.abs(image_slice.flatten() - expected_slice).max()
        self.assertLessEqual(max_diff, 1e-3)
=======
    def test_inference_batch_single_identical(self):
        super().test_inference_batch_single_identical(expected_max_diff=5e-3)
>>>>>>> 1a5797c6


@require_torch_gpu
@slow
class StableDiffusionDiffEditPipelineIntegrationTests(unittest.TestCase):
    def tearDown(self):
        super().tearDown()
        gc.collect()
        torch.cuda.empty_cache()

    @classmethod
    def setUpClass(cls):
        raw_image = load_image(
            "https://huggingface.co/datasets/hf-internal-testing/diffusers-images/resolve/main/diffedit/fruit.png"
        )

        raw_image = raw_image.convert("RGB").resize((768, 768))

        cls.raw_image = raw_image

    def test_stable_diffusion_diffedit_full(self):
        generator = torch.manual_seed(0)

        pipe = StableDiffusionDiffEditPipeline.from_pretrained(
            "stabilityai/stable-diffusion-2-1", safety_checker=None, torch_dtype=torch.float16
        )
        pipe.scheduler = DDIMScheduler.from_config(pipe.scheduler.config)
        pipe.inverse_scheduler = DDIMInverseScheduler.from_config(pipe.scheduler.config)
        pipe.enable_model_cpu_offload()
        pipe.set_progress_bar_config(disable=None)

        source_prompt = "a bowl of fruit"
        target_prompt = "a bowl of pears"

        mask_image = pipe.generate_mask(
            image=self.raw_image,
            source_prompt=source_prompt,
            target_prompt=target_prompt,
            generator=generator,
        )

        inv_latents = pipe.invert(
            prompt=source_prompt, image=self.raw_image, inpaint_strength=0.7, generator=generator
        ).latents

        image = pipe(
            prompt=target_prompt,
            mask_image=mask_image,
            image_latents=inv_latents,
            generator=generator,
            negative_prompt=source_prompt,
            inpaint_strength=0.7,
            output_type="numpy",
        ).images[0]

        expected_image = (
            np.array(
                load_image(
                    "https://huggingface.co/datasets/hf-internal-testing/diffusers-images/resolve/main"
                    "/diffedit/pears.png"
                ).resize((768, 768))
            )
            / 255
        )
        assert np.abs((expected_image - image).max()) < 5e-1

    def test_stable_diffusion_diffedit_dpm(self):
        generator = torch.manual_seed(0)

        pipe = StableDiffusionDiffEditPipeline.from_pretrained(
            "stabilityai/stable-diffusion-2-1", safety_checker=None, torch_dtype=torch.float16
        )
        pipe.scheduler = DPMSolverMultistepScheduler.from_config(pipe.scheduler.config)
        pipe.inverse_scheduler = DPMSolverMultistepInverseScheduler.from_config(pipe.scheduler.config)
        pipe.enable_model_cpu_offload()
        pipe.set_progress_bar_config(disable=None)

        source_prompt = "a bowl of fruit"
        target_prompt = "a bowl of pears"

        mask_image = pipe.generate_mask(
            image=self.raw_image,
            source_prompt=source_prompt,
            target_prompt=target_prompt,
            generator=generator,
        )

        inv_latents = pipe.invert(
            prompt=source_prompt,
            image=self.raw_image,
            inpaint_strength=0.7,
            generator=generator,
            num_inference_steps=25,
        ).latents

        image = pipe(
            prompt=target_prompt,
            mask_image=mask_image,
            image_latents=inv_latents,
            generator=generator,
            negative_prompt=source_prompt,
            inpaint_strength=0.7,
            num_inference_steps=25,
            output_type="numpy",
        ).images[0]

        expected_image = (
            np.array(
                load_image(
                    "https://huggingface.co/datasets/hf-internal-testing/diffusers-images/resolve/main"
                    "/diffedit/pears.png"
                ).resize((768, 768))
            )
            / 255
        )
        assert np.abs((expected_image - image).max()) < 5e-1<|MERGE_RESOLUTION|>--- conflicted
+++ resolved
@@ -262,7 +262,9 @@
         max_diff = np.abs(image_slice.flatten() - expected_slice).max()
         self.assertLessEqual(max_diff, 1e-3)
 
-<<<<<<< HEAD
+    def test_inference_batch_single_identical(self):
+        super().test_inference_batch_single_identical(expected_max_diff=5e-3)
+
     def test_inversion_dpm(self):
         device = "cpu"
 
@@ -287,10 +289,6 @@
         )
         max_diff = np.abs(image_slice.flatten() - expected_slice).max()
         self.assertLessEqual(max_diff, 1e-3)
-=======
-    def test_inference_batch_single_identical(self):
-        super().test_inference_batch_single_identical(expected_max_diff=5e-3)
->>>>>>> 1a5797c6
 
 
 @require_torch_gpu

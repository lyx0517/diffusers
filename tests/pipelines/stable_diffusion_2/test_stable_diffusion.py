--- conflicted
+++ resolved
@@ -14,11 +14,6 @@
 # limitations under the License.
 
 import gc
-<<<<<<< HEAD
-import time
-=======
-import tempfile
->>>>>>> 9e110299
 import unittest
 
 import numpy as np

# coding=utf-8
# Copyright 2022 HuggingFace Inc.
#
# Licensed under the Apache License, Version 2.0 (the "License");
# you may not use this file except in compliance with the License.
# You may obtain a copy of the License at
#
#     http://www.apache.org/licenses/LICENSE-2.0
#
# Unless required by applicable law or agreed to in writing, software
# distributed under the License is distributed on an "AS IS" BASIS,
# WITHOUT WARRANTIES OR CONDITIONS OF ANY KIND, either express or implied.
# See the License for the specific language governing permissions and
# limitations under the License.

import gc
import math
import tracemalloc
import unittest

import torch

from diffusers import UNet1DModel, UNet2DConditionModel, UNet2DModel
from diffusers.utils import floats_tensor, slow, torch_device

from .test_modeling_common import ModelTesterMixin


torch.backends.cuda.matmul.allow_tf32 = False


class UnetModelTests(ModelTesterMixin, unittest.TestCase):
    model_class = UNet2DModel

    @property
    def dummy_input(self):
        batch_size = 4
        num_channels = 3
        sizes = (32, 32)

        noise = floats_tensor((batch_size, num_channels) + sizes).to(torch_device)
        time_step = torch.tensor([10]).to(torch_device)

        return {"sample": noise, "timestep": time_step}

    @property
    def input_shape(self):
        return (3, 32, 32)

    @property
    def output_shape(self):
        return (3, 32, 32)

    def prepare_init_args_and_inputs_for_common(self):
        init_dict = {
            "block_out_channels": (32, 64),
            "down_block_types": ("DownBlock2D", "AttnDownBlock2D"),
            "up_block_types": ("AttnUpBlock2D", "UpBlock2D"),
            "attention_head_dim": None,
            "out_channels": 3,
            "in_channels": 3,
            "layers_per_block": 2,
            "sample_size": 32,
        }
        inputs_dict = self.dummy_input
        return init_dict, inputs_dict


#    TODO(Patrick) - Re-add this test after having correctly added the final VE checkpoints
#    def test_output_pretrained(self):
#        model = UNet2DModel.from_pretrained("fusing/ddpm_dummy_update", subfolder="unet")
#        model.eval()
#
#        torch.manual_seed(0)
#        if torch.cuda.is_available():
#            torch.cuda.manual_seed_all(0)
#
#        noise = torch.randn(1, model.config.in_channels, model.config.sample_size, model.config.sample_size)
#        time_step = torch.tensor([10])
#
#        with torch.no_grad():
#            output = model(noise, time_step).sample
#
#        output_slice = output[0, -1, -3:, -3:].flatten()
# fmt: off
#        expected_output_slice = torch.tensor([0.2891, -0.1899, 0.2595, -0.6214, 0.0968, -0.2622, 0.4688, 0.1311, 0.0053])
# fmt: on
#        self.assertTrue(torch.allclose(output_slice, expected_output_slice, rtol=1e-2))


class UNetLDMModelTests(ModelTesterMixin, unittest.TestCase):
    model_class = UNet2DModel

    @property
    def dummy_input(self):
        batch_size = 4
        num_channels = 4
        sizes = (32, 32)

        noise = floats_tensor((batch_size, num_channels) + sizes).to(torch_device)
        time_step = torch.tensor([10]).to(torch_device)

        return {"sample": noise, "timestep": time_step}

    @property
    def input_shape(self):
        return (4, 32, 32)

    @property
    def output_shape(self):
        return (4, 32, 32)

    def prepare_init_args_and_inputs_for_common(self):
        init_dict = {
            "sample_size": 32,
            "in_channels": 4,
            "out_channels": 4,
            "layers_per_block": 2,
            "block_out_channels": (32, 64),
            "attention_head_dim": 32,
            "down_block_types": ("DownBlock2D", "DownBlock2D"),
            "up_block_types": ("UpBlock2D", "UpBlock2D"),
        }
        inputs_dict = self.dummy_input
        return init_dict, inputs_dict

    def test_from_pretrained_hub(self):
        model, loading_info = UNet2DModel.from_pretrained("fusing/unet-ldm-dummy-update", output_loading_info=True)

        self.assertIsNotNone(model)
        self.assertEqual(len(loading_info["missing_keys"]), 0)

        model.to(torch_device)
        image = model(**self.dummy_input).sample

        assert image is not None, "Make sure output is not None"

    @unittest.skipIf(torch_device == "cpu", "This test is supposed to run on GPU")
    def test_from_pretrained_accelerate(self):
        model, _ = UNet2DModel.from_pretrained(
            "fusing/unet-ldm-dummy-update", output_loading_info=True, device_map="auto"
        )
        model.to(torch_device)
        image = model(**self.dummy_input).sample

        assert image is not None, "Make sure output is not None"

    @unittest.skipIf(torch_device == "cpu", "This test is supposed to run on GPU")
    def test_from_pretrained_accelerate_wont_change_results(self):
        model_accelerate, _ = UNet2DModel.from_pretrained(
            "fusing/unet-ldm-dummy-update", output_loading_info=True, device_map="auto"
        )
        model_accelerate.to(torch_device)
        model_accelerate.eval()

        noise = torch.randn(
            1,
            model_accelerate.config.in_channels,
            model_accelerate.config.sample_size,
            model_accelerate.config.sample_size,
            generator=torch.manual_seed(0),
        )
        noise = noise.to(torch_device)
        time_step = torch.tensor([10] * noise.shape[0]).to(torch_device)

        arr_accelerate = model_accelerate(noise, time_step)["sample"]

        # two models don't need to stay in the device at the same time
        del model_accelerate
        torch.cuda.empty_cache()
        gc.collect()

        model_normal_load, _ = UNet2DModel.from_pretrained("fusing/unet-ldm-dummy-update", output_loading_info=True)
        model_normal_load.to(torch_device)
        model_normal_load.eval()
        arr_normal_load = model_normal_load(noise, time_step)["sample"]

        assert torch.allclose(arr_accelerate, arr_normal_load, rtol=1e-3)

    @unittest.skipIf(torch_device == "cpu", "This test is supposed to run on GPU")
    def test_memory_footprint_gets_reduced(self):
        torch.cuda.empty_cache()
        gc.collect()

        tracemalloc.start()
        model_accelerate, _ = UNet2DModel.from_pretrained(
            "fusing/unet-ldm-dummy-update", output_loading_info=True, device_map="auto"
        )
        model_accelerate.to(torch_device)
        model_accelerate.eval()
        _, peak_accelerate = tracemalloc.get_traced_memory()

        del model_accelerate
        torch.cuda.empty_cache()
        gc.collect()

        model_normal_load, _ = UNet2DModel.from_pretrained("fusing/unet-ldm-dummy-update", output_loading_info=True)
        model_normal_load.to(torch_device)
        model_normal_load.eval()
        _, peak_normal = tracemalloc.get_traced_memory()

        tracemalloc.stop()

        assert peak_accelerate < peak_normal

    def test_output_pretrained(self):
        model = UNet2DModel.from_pretrained("fusing/unet-ldm-dummy-update")
        model.eval()
        model.to(torch_device)

        noise = torch.randn(
            1,
            model.config.in_channels,
            model.config.sample_size,
            model.config.sample_size,
            generator=torch.manual_seed(0),
        )
        noise = noise.to(torch_device)
        time_step = torch.tensor([10] * noise.shape[0]).to(torch_device)

        with torch.no_grad():
            output = model(noise, time_step).sample

        output_slice = output[0, -1, -3:, -3:].flatten().cpu()
        # fmt: off
        expected_output_slice = torch.tensor([-13.3258, -20.1100, -15.9873, -17.6617, -23.0596, -17.9419, -13.3675, -16.1889, -12.3800])
        # fmt: on

        self.assertTrue(torch.allclose(output_slice, expected_output_slice, rtol=1e-3))


class UNet2DConditionModelTests(ModelTesterMixin, unittest.TestCase):
    model_class = UNet2DConditionModel

    @property
    def dummy_input(self):
        batch_size = 4
        num_channels = 4
        sizes = (32, 32)

        noise = floats_tensor((batch_size, num_channels) + sizes).to(torch_device)
        time_step = torch.tensor([10]).to(torch_device)
        encoder_hidden_states = floats_tensor((batch_size, 4, 32)).to(torch_device)

        return {"sample": noise, "timestep": time_step, "encoder_hidden_states": encoder_hidden_states}

    @property
    def input_shape(self):
        return (4, 32, 32)

    @property
    def output_shape(self):
        return (4, 32, 32)

    def prepare_init_args_and_inputs_for_common(self):
        init_dict = {
            "block_out_channels": (32, 64),
            "down_block_types": ("CrossAttnDownBlock2D", "DownBlock2D"),
            "up_block_types": ("UpBlock2D", "CrossAttnUpBlock2D"),
            "cross_attention_dim": 32,
            "attention_head_dim": 8,
            "out_channels": 4,
            "in_channels": 4,
            "layers_per_block": 2,
            "sample_size": 32,
        }
        inputs_dict = self.dummy_input
        return init_dict, inputs_dict

    def test_gradient_checkpointing(self):
        # enable deterministic behavior for gradient checkpointing
        init_dict, inputs_dict = self.prepare_init_args_and_inputs_for_common()
        model = self.model_class(**init_dict)
        model.to(torch_device)

        assert not model.is_gradient_checkpointing and model.training

        out = model(**inputs_dict).sample
        # run the backwards pass on the model. For backwards pass, for simplicity purpose,
        # we won't calculate the loss and rather backprop on out.sum()
        model.zero_grad()

        labels = torch.randn_like(out)
        loss = (out - labels).mean()
        loss.backward()

        # re-instantiate the model now enabling gradient checkpointing
        model_2 = self.model_class(**init_dict)
        # clone model
        model_2.load_state_dict(model.state_dict())
        model_2.to(torch_device)
        model_2.enable_gradient_checkpointing()

        assert model_2.is_gradient_checkpointing and model_2.training

        out_2 = model_2(**inputs_dict).sample
        # run the backwards pass on the model. For backwards pass, for simplicity purpose,
        # we won't calculate the loss and rather backprop on out.sum()
        model_2.zero_grad()
        loss_2 = (out_2 - labels).mean()
        loss_2.backward()

        # compare the output and parameters gradients
        self.assertTrue((loss - loss_2).abs() < 1e-5)
        named_params = dict(model.named_parameters())
        named_params_2 = dict(model_2.named_parameters())
        for name, param in named_params.items():
            self.assertTrue(torch.allclose(param.grad.data, named_params_2[name].grad.data, atol=5e-5))


#    TODO(Patrick) - Re-add this test after having cleaned up LDM
#    def test_output_pretrained_spatial_transformer(self):
#        model = UNetLDMModel.from_pretrained("fusing/unet-ldm-dummy-spatial")
#        model.eval()
#
#        torch.manual_seed(0)
#        if torch.cuda.is_available():
#            torch.cuda.manual_seed_all(0)
#
#        noise = torch.randn(1, model.config.in_channels, model.config.sample_size, model.config.sample_size)
#        context = torch.ones((1, 16, 64), dtype=torch.float32)
#        time_step = torch.tensor([10] * noise.shape[0])
#
#        with torch.no_grad():
#            output = model(noise, time_step, context=context)
#
#        output_slice = output[0, -1, -3:, -3:].flatten()
# fmt: off
#        expected_output_slice = torch.tensor([61.3445, 56.9005, 29.4339, 59.5497, 60.7375, 34.1719, 48.1951, 42.6569, 25.0890])
# fmt: on
#
#        self.assertTrue(torch.allclose(output_slice, expected_output_slice, atol=1e-3))
#


class NCSNppModelTests(ModelTesterMixin, unittest.TestCase):
    model_class = UNet2DModel

    @property
    def dummy_input(self, sizes=(32, 32)):
        batch_size = 4
        num_channels = 3

        noise = floats_tensor((batch_size, num_channels) + sizes).to(torch_device)
        time_step = torch.tensor(batch_size * [10]).to(dtype=torch.int32, device=torch_device)

        return {"sample": noise, "timestep": time_step}

    @property
    def input_shape(self):
        return (3, 32, 32)

    @property
    def output_shape(self):
        return (3, 32, 32)

    def prepare_init_args_and_inputs_for_common(self):
        init_dict = {
            "block_out_channels": [32, 64, 64, 64],
            "in_channels": 3,
            "layers_per_block": 1,
            "out_channels": 3,
            "time_embedding_type": "fourier",
            "norm_eps": 1e-6,
            "mid_block_scale_factor": math.sqrt(2.0),
            "norm_num_groups": None,
            "down_block_types": [
                "SkipDownBlock2D",
                "AttnSkipDownBlock2D",
                "SkipDownBlock2D",
                "SkipDownBlock2D",
            ],
            "up_block_types": [
                "SkipUpBlock2D",
                "SkipUpBlock2D",
                "AttnSkipUpBlock2D",
                "SkipUpBlock2D",
            ],
        }
        inputs_dict = self.dummy_input
        return init_dict, inputs_dict

    @slow
    def test_from_pretrained_hub(self):
        model, loading_info = UNet2DModel.from_pretrained("google/ncsnpp-celebahq-256", output_loading_info=True)
        self.assertIsNotNone(model)
        self.assertEqual(len(loading_info["missing_keys"]), 0)

        model.to(torch_device)
        inputs = self.dummy_input
        noise = floats_tensor((4, 3) + (256, 256)).to(torch_device)
        inputs["sample"] = noise
        image = model(**inputs)

        assert image is not None, "Make sure output is not None"

    @slow
    def test_output_pretrained_ve_mid(self):
        model = UNet2DModel.from_pretrained("google/ncsnpp-celebahq-256")
        model.to(torch_device)

        torch.manual_seed(0)
        if torch.cuda.is_available():
            torch.cuda.manual_seed_all(0)

        batch_size = 4
        num_channels = 3
        sizes = (256, 256)

        noise = torch.ones((batch_size, num_channels) + sizes).to(torch_device)
        time_step = torch.tensor(batch_size * [1e-4]).to(torch_device)

        with torch.no_grad():
            output = model(noise, time_step).sample

        output_slice = output[0, -3:, -3:, -1].flatten().cpu()
        # fmt: off
        expected_output_slice = torch.tensor([-4836.2231, -6487.1387, -3816.7969, -7964.9253, -10966.2842, -20043.6016, 8137.0571, 2340.3499, 544.6114])
        # fmt: on

        self.assertTrue(torch.allclose(output_slice, expected_output_slice, rtol=1e-2))

    def test_output_pretrained_ve_large(self):
        model = UNet2DModel.from_pretrained("fusing/ncsnpp-ffhq-ve-dummy-update")
        model.to(torch_device)

        torch.manual_seed(0)
        if torch.cuda.is_available():
            torch.cuda.manual_seed_all(0)

        batch_size = 4
        num_channels = 3
        sizes = (32, 32)

        noise = torch.ones((batch_size, num_channels) + sizes).to(torch_device)
        time_step = torch.tensor(batch_size * [1e-4]).to(torch_device)

        with torch.no_grad():
            output = model(noise, time_step).sample

        output_slice = output[0, -3:, -3:, -1].flatten().cpu()
        # fmt: off
        expected_output_slice = torch.tensor([-0.0325, -0.0900, -0.0869, -0.0332, -0.0725, -0.0270, -0.0101, 0.0227, 0.0256])
        # fmt: on

        self.assertTrue(torch.allclose(output_slice, expected_output_slice, rtol=1e-2))

    def test_forward_with_norm_groups(self):
        # not required for this model
        pass


<<<<<<< HEAD
class TemporalUNetModelTests(ModelTesterMixin, unittest.TestCase):
    model_class = TemporalUNet
=======
class UNet1DModelTests(ModelTesterMixin, unittest.TestCase):
    model_class = UNet1DModel
>>>>>>> dd872aff

    @property
    def dummy_input(self):
        batch_size = 4
        num_features = 14
        seq_len = 16

        noise = floats_tensor((batch_size, seq_len, num_features)).to(torch_device)
        time_step = torch.tensor([10] * batch_size).to(torch_device)

        return {"sample": noise, "timestep": time_step}

    @property
    def input_shape(self):
        return (4, 16, 14)

    @property
    def output_shape(self):
        return (4, 16, 14)

    def test_ema_training(self):
        pass

    def test_training(self):
        pass

    def prepare_init_args_and_inputs_for_common(self):
        init_dict = {
<<<<<<< HEAD
            "training_horizon": 128,
            "dim": 32,
            "dim_mults": [1, 4, 8],
            "predict_epsilon": False,
            "clip_denoised": True,
            "transition_dim": 14,
            "cond_dim": 3,
=======
            "dim": 32,
            "dim_mults": [1, 4, 8],
            "transition_dim": 14,
>>>>>>> dd872aff
        }
        inputs_dict = self.dummy_input
        return init_dict, inputs_dict

    def test_from_pretrained_hub(self):
<<<<<<< HEAD
        model, loading_info = TemporalUNet.from_pretrained(
=======
        model, loading_info = UNet1DModel.from_pretrained(
>>>>>>> dd872aff
            "fusing/ddpm-unet-rl-hopper-hor128", output_loading_info=True
        )
        self.assertIsNotNone(model)
        self.assertEqual(len(loading_info["missing_keys"]), 0)

        model.to(torch_device)
        image = model(**self.dummy_input)

        assert image is not None, "Make sure output is not None"

    def test_output_pretrained(self):
<<<<<<< HEAD
        model = TemporalUNet.from_pretrained("fusing/ddpm-unet-rl-hopper-hor128")
=======
        model = UNet1DModel.from_pretrained("fusing/ddpm-unet-rl-hopper-hor128")
>>>>>>> dd872aff
        model.eval()

        torch.manual_seed(0)
        if torch.cuda.is_available():
            torch.cuda.manual_seed_all(0)

        num_features = model.transition_dim
        seq_len = 16
        noise = torch.randn((1, seq_len, num_features))
        time_step = torch.full((num_features,), 0)

        with torch.no_grad():
            output = model(noise, time_step).sample

        output_slice = output[0, -3:, -3:].flatten()
        # fmt: off
        expected_output_slice = torch.tensor([-0.2714, 0.1042, -0.0794, -0.2820, 0.0803, -0.0811, -0.2345, 0.0580, -0.0584])
        # fmt: on

        self.assertTrue(torch.allclose(output_slice, expected_output_slice, rtol=1e-3))

    def test_forward_with_norm_groups(self):
        # Not implemented yet for this UNet
        pass<|MERGE_RESOLUTION|>--- conflicted
+++ resolved
@@ -450,13 +450,8 @@
         pass
 
 
-<<<<<<< HEAD
-class TemporalUNetModelTests(ModelTesterMixin, unittest.TestCase):
-    model_class = TemporalUNet
-=======
 class UNet1DModelTests(ModelTesterMixin, unittest.TestCase):
     model_class = UNet1DModel
->>>>>>> dd872aff
 
     @property
     def dummy_input(self):
@@ -485,29 +480,15 @@
 
     def prepare_init_args_and_inputs_for_common(self):
         init_dict = {
-<<<<<<< HEAD
-            "training_horizon": 128,
-            "dim": 32,
-            "dim_mults": [1, 4, 8],
-            "predict_epsilon": False,
-            "clip_denoised": True,
-            "transition_dim": 14,
-            "cond_dim": 3,
-=======
             "dim": 32,
             "dim_mults": [1, 4, 8],
             "transition_dim": 14,
->>>>>>> dd872aff
         }
         inputs_dict = self.dummy_input
         return init_dict, inputs_dict
 
     def test_from_pretrained_hub(self):
-<<<<<<< HEAD
-        model, loading_info = TemporalUNet.from_pretrained(
-=======
         model, loading_info = UNet1DModel.from_pretrained(
->>>>>>> dd872aff
             "fusing/ddpm-unet-rl-hopper-hor128", output_loading_info=True
         )
         self.assertIsNotNone(model)
@@ -519,11 +500,7 @@
         assert image is not None, "Make sure output is not None"
 
     def test_output_pretrained(self):
-<<<<<<< HEAD
-        model = TemporalUNet.from_pretrained("fusing/ddpm-unet-rl-hopper-hor128")
-=======
         model = UNet1DModel.from_pretrained("fusing/ddpm-unet-rl-hopper-hor128")
->>>>>>> dd872aff
         model.eval()
 
         torch.manual_seed(0)

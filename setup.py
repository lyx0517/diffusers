# Copyright 2022 The HuggingFace Team. All rights reserved.
#
# Licensed under the Apache License, Version 2.0 (the "License");
# you may not use this file except in compliance with the License.
# You may obtain a copy of the License at
#
#     http://www.apache.org/licenses/LICENSE-2.0
#
# Unless required by applicable law or agreed to in writing, software
# distributed under the License is distributed on an "AS IS" BASIS,
# WITHOUT WARRANTIES OR CONDITIONS OF ANY KIND, either express or implied.
# See the License for the specific language governing permissions and
# limitations under the License.

"""
Simple check list from AllenNLP repo: https://github.com/allenai/allennlp/blob/main/setup.py

To create the package for pypi.

1. Run `make pre-release` (or `make pre-patch` for a patch release) then run `make fix-copies` to fix the index of the
   documentation.

   If releasing on a special branch, copy the updated README.md on the main branch for your the commit you will make
   for the post-release and run `make fix-copies` on the main branch as well.

2. Run Tests for Amazon Sagemaker. The documentation is located in `./tests/sagemaker/README.md`, otherwise @philschmid.

3. Unpin specific versions from setup.py that use a git install.

4. Checkout the release branch (v<RELEASE>-release, for example v4.19-release), and commit these changes with the
   message: "Release: <RELEASE>" and push.

5. Wait for the tests on main to be completed and be green (otherwise revert and fix bugs)

6. Add a tag in git to mark the release: "git tag v<RELEASE> -m 'Adds tag v<RELEASE> for pypi' "
   Push the tag to git: git push --tags origin v<RELEASE>-release

7. Build both the sources and the wheel. Do not change anything in setup.py between
   creating the wheel and the source distribution (obviously).

   For the wheel, run: "python setup.py bdist_wheel" in the top level directory.
   (this will build a wheel for the python version you use to build it).

   For the sources, run: "python setup.py sdist"
   You should now have a /dist directory with both .whl and .tar.gz source versions.

8. Check that everything looks correct by uploading the package to the pypi test server:

   twine upload dist/* -r pypitest
   (pypi suggest using twine as other methods upload files via plaintext.)
   You may have to specify the repository url, use the following command then:
   twine upload dist/* -r pypitest --repository-url=https://test.pypi.org/legacy/

   Check that you can install it in a virtualenv by running:
   pip install -i https://testpypi.python.org/pypi diffusers

   Check you can run the following commands:
   python -c "from diffusers import pipeline; classifier = pipeline('text-classification'); print(classifier('What a nice release'))"
   python -c "from diffusers import *"

9. Upload the final version to actual pypi:
   twine upload dist/* -r pypi

10. Copy the release notes from RELEASE.md to the tag in github once everything is looking hunky-dory.

11. Run `make post-release` (or, for a patch release, `make post-patch`). If you were on a branch for the release,
    you need to go back to main before executing this.
"""

import os
import re
from distutils.core import Command

from setuptools import find_packages, setup


# IMPORTANT:
# 1. all dependencies should be listed here with their version requirements if any
# 2. once modified, run: `make deps_table_update` to update src/diffusers/dependency_versions_table.py
_deps = [
    "Pillow<10.0",  # keep the PIL.Image.Resampling deprecation away
    "accelerate>=0.11.0",
    "black==22.8",
    "datasets",
    "filelock",
    "flake8>=3.8.3",
    "flax>=0.4.1",
    "hf-doc-builder>=0.3.0",
    "huggingface-hub>=0.9.1",
    "importlib_metadata",
    "isort>=5.5.4",
    "jax>=0.2.8,!=0.3.2,<=0.3.6",
    "jaxlib>=0.1.65,<=0.3.6",
    "modelcards>=0.1.4",
    "numpy",
    "onnxruntime",
    "pytest",
    "pytest-timeout",
    "pytest-xdist",
    "scipy",
    "regex!=2019.12.17",
    "requests",
    "tensorboard",
    "torch>=1.4",
    "torchvision",
    "transformers>=4.21.0",
    "accelerate>=0.12.0"
]

# this is a lookup table with items like:
#
# tokenizers: "huggingface-hub==0.8.0"
# packaging: "packaging"
#
# some of the values are versioned whereas others aren't.
deps = {b: a for a, b in (re.findall(r"^(([^!=<>~]+)(?:[!=<>~].*)?$)", x)[0] for x in _deps)}

# since we save this data in src/diffusers/dependency_versions_table.py it can be easily accessed from
# anywhere. If you need to quickly access the data from this table in a shell, you can do so easily with:
#
# python -c 'import sys; from diffusers.dependency_versions_table import deps; \
# print(" ".join([ deps[x] for x in sys.argv[1:]]))' tokenizers datasets
#
# Just pass the desired package names to that script as it's shown with 2 packages above.
#
# If diffusers is not yet installed and the work is done from the cloned repo remember to add `PYTHONPATH=src` to the script above
#
# You can then feed this for example to `pip`:
#
# pip install -U $(python -c 'import sys; from diffusers.dependency_versions_table import deps; \
# print(" ".join([ deps[x] for x in sys.argv[1:]]))' tokenizers datasets)
#


def deps_list(*pkgs):
    return [deps[pkg] for pkg in pkgs]


class DepsTableUpdateCommand(Command):
    """
    A custom distutils command that updates the dependency table.
    usage: python setup.py deps_table_update
    """

    description = "build runtime dependency table"
    user_options = [
        # format: (long option, short option, description).
        ("dep-table-update", None, "updates src/diffusers/dependency_versions_table.py"),
    ]

    def initialize_options(self):
        pass

    def finalize_options(self):
        pass

    def run(self):
        entries = "\n".join([f'    "{k}": "{v}",' for k, v in deps.items()])
        content = [
            "# THIS FILE HAS BEEN AUTOGENERATED. To update:",
            "# 1. modify the `_deps` dict in setup.py",
            "# 2. run `make deps_table_update``",
            "deps = {",
            entries,
            "}",
            "",
        ]
        target = "src/diffusers/dependency_versions_table.py"
        print(f"updating {target}")
        with open(target, "w", encoding="utf-8", newline="\n") as f:
            f.write("\n".join(content))


extras = {}


extras = {}
extras["quality"] = deps_list("black", "isort", "flake8", "hf-doc-builder")
extras["docs"] = deps_list("hf-doc-builder")
extras["training"] = deps_list("accelerate", "datasets", "tensorboard", "modelcards")
extras["test"] = deps_list(
<<<<<<< HEAD
    "accelerate",
    "datasets",
    "onnxruntime-gpu",
    "pytest",
    "pytest-timeout",
    "pytest-xdist",
    "scipy",
    "torchvision",
    "transformers"
=======
    "datasets", "onnxruntime", "pytest", "pytest-timeout", "pytest-xdist", "scipy", "torchvision", "transformers"
>>>>>>> 4ff4d4db
)
extras["torch"] = deps_list("torch")

if os.name == "nt":  # windows
    extras["flax"] = []  # jax is not supported on windows
else:
    extras["flax"] = deps_list("jax", "jaxlib", "flax")

extras["dev"] = (
    extras["quality"] + extras["test"] + extras["training"] + extras["docs"] + extras["torch"] + extras["flax"]
)

install_requires = [
    deps["importlib_metadata"],
    deps["filelock"],
    deps["huggingface-hub"],
    deps["numpy"],
    deps["regex"],
    deps["requests"],
    deps["Pillow"],
]

setup(
    name="diffusers",
    version="0.4.0.dev0",  # expected format is one of x.y.z.dev0, or x.y.z.rc1 or x.y.z (no to dashes, yes to dots)
    description="Diffusers",
    long_description=open("README.md", "r", encoding="utf-8").read(),
    long_description_content_type="text/markdown",
    keywords="deep learning",
    license="Apache",
    author="The HuggingFace team",
    author_email="patrick@huggingface.co",
    url="https://github.com/huggingface/diffusers",
    package_dir={"": "src"},
    packages=find_packages("src"),
    include_package_data=True,
    python_requires=">=3.7.0",
    install_requires=install_requires,
    extras_require=extras,
    entry_points={"console_scripts": ["diffusers-cli=diffusers.commands.diffusers_cli:main"]},
    classifiers=[
        "Development Status :: 5 - Production/Stable",
        "Intended Audience :: Developers",
        "Intended Audience :: Education",
        "Intended Audience :: Science/Research",
        "License :: OSI Approved :: Apache Software License",
        "Operating System :: OS Independent",
        "Programming Language :: Python :: 3",
        "Programming Language :: Python :: 3.7",
        "Programming Language :: Python :: 3.8",
        "Programming Language :: Python :: 3.9",
        "Topic :: Scientific/Engineering :: Artificial Intelligence",
    ],
    cmdclass={"deps_table_update": DepsTableUpdateCommand},
)

# Release checklist
# 1. Change the version in __init__.py and setup.py.
# 2. Commit these changes with the message: "Release: Release"
# 3. Add a tag in git to mark the release: "git tag RELEASE -m 'Adds tag RELEASE for pypi' "
#    Push the tag to git: git push --tags origin main
# 4. Run the following commands in the top-level directory:
#      python setup.py bdist_wheel
#      python setup.py sdist
# 5. Upload the package to the pypi test server first:
#      twine upload dist/* -r pypitest
#      twine upload dist/* -r pypitest --repository-url=https://test.pypi.org/legacy/
# 6. Check that you can install it in a virtualenv by running:
#      pip install -i https://testpypi.python.org/pypi diffusers
#      diffusers env
#      diffusers test
# 7. Upload the final version to actual pypi:
#      twine upload dist/* -r pypi
# 8. Add release notes to the tag in github once everything is looking hunky-dory.
# 9. Update the version in __init__.py, setup.py to the new version "-dev" and push to master<|MERGE_RESOLUTION|>--- conflicted
+++ resolved
@@ -179,19 +179,7 @@
 extras["docs"] = deps_list("hf-doc-builder")
 extras["training"] = deps_list("accelerate", "datasets", "tensorboard", "modelcards")
 extras["test"] = deps_list(
-<<<<<<< HEAD
-    "accelerate",
-    "datasets",
-    "onnxruntime-gpu",
-    "pytest",
-    "pytest-timeout",
-    "pytest-xdist",
-    "scipy",
-    "torchvision",
-    "transformers"
-=======
     "datasets", "onnxruntime", "pytest", "pytest-timeout", "pytest-xdist", "scipy", "torchvision", "transformers"
->>>>>>> 4ff4d4db
 )
 extras["torch"] = deps_list("torch")
 

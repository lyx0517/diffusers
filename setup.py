--- conflicted
+++ resolved
@@ -94,11 +94,7 @@
     "Jinja2",
     "k-diffusion>=0.0.12",
     "librosa",
-<<<<<<< HEAD
-    "modelcards>=0.1.4",
     "note-seq",
-=======
->>>>>>> ffb3a26c
     "numpy",
     "parameterized",
     "pytest",

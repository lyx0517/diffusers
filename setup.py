# Copyright 2022 The HuggingFace Team. All rights reserved.
#
# Licensed under the Apache License, Version 2.0 (the "License");
# you may not use this file except in compliance with the License.
# You may obtain a copy of the License at
#
#     http://www.apache.org/licenses/LICENSE-2.0
#
# Unless required by applicable law or agreed to in writing, software
# distributed under the License is distributed on an "AS IS" BASIS,
# WITHOUT WARRANTIES OR CONDITIONS OF ANY KIND, either express or implied.
# See the License for the specific language governing permissions and
# limitations under the License.

"""
Simple check list from AllenNLP repo: https://github.com/allenai/allennlp/blob/main/setup.py

To create the package for pypi.

1. Run `make pre-release` (or `make pre-patch` for a patch release) then run `make fix-copies` to fix the index of the
   documentation.

   If releasing on a special branch, copy the updated README.md on the main branch for your the commit you will make
   for the post-release and run `make fix-copies` on the main branch as well.

2. Run Tests for Amazon Sagemaker. The documentation is located in `./tests/sagemaker/README.md`, otherwise @philschmid.

3. Unpin specific versions from setup.py that use a git install.

4. Checkout the release branch (v<RELEASE>-release, for example v4.19-release), and commit these changes with the
   message: "Release: <RELEASE>" and push.

5. Wait for the tests on main to be completed and be green (otherwise revert and fix bugs)

6. Add a tag in git to mark the release: "git tag v<RELEASE> -m 'Adds tag v<RELEASE> for pypi' "
   Push the tag to git: git push --tags origin v<RELEASE>-release

7. Build both the sources and the wheel. Do not change anything in setup.py between
   creating the wheel and the source distribution (obviously).

   For the wheel, run: "python setup.py bdist_wheel" in the top level directory.
   (this will build a wheel for the python version you use to build it).

   For the sources, run: "python setup.py sdist"
   You should now have a /dist directory with both .whl and .tar.gz source versions.

8. Check that everything looks correct by uploading the package to the pypi test server:

   twine upload dist/* -r pypitest
   (pypi suggest using twine as other methods upload files via plaintext.)
   You may have to specify the repository url, use the following command then:
   twine upload dist/* -r pypitest --repository-url=https://test.pypi.org/legacy/

   Check that you can install it in a virtualenv by running:
   pip install -i https://testpypi.python.org/pypi diffusers

   Check you can run the following commands:
   python -c "from diffusers import pipeline; classifier = pipeline('text-classification'); print(classifier('What a nice release'))"
   python -c "from diffusers import *"

9. Upload the final version to actual pypi:
   twine upload dist/* -r pypi

10. Copy the release notes from RELEASE.md to the tag in github once everything is looking hunky-dory.

11. Run `make post-release` (or, for a patch release, `make post-patch`). If you were on a branch for the release,
    you need to go back to main before executing this.
"""

import os
import re
from distutils.core import Command

from setuptools import find_packages, setup


# IMPORTANT:
# 1. all dependencies should be listed here with their version requirements if any
# 2. once modified, run: `make deps_table_update` to update src/diffusers/dependency_versions_table.py
_deps = [
    "Pillow<10.0",  # keep the PIL.Image.Resampling deprecation away
    "accelerate>=0.11.0",
    "black==22.8",
    "datasets",
    "filelock",
    "flake8>=3.8.3",
    "flax>=0.4.1",
    "hf-doc-builder>=0.3.0",
    "huggingface-hub>=0.9.1",
    "importlib_metadata",
    "isort>=5.5.4",
    "jax>=0.2.8,!=0.3.2,<=0.3.6",
    "jaxlib>=0.1.65,<=0.3.6",
    "modelcards>=0.1.4",
    "numpy",
    "onnxruntime",
    "pytest",
    "pytest-timeout",
    "pytest-xdist",
    "scipy",
    "regex!=2019.12.17",
    "requests",
    "tensorboard",
    "torch>=1.4",
    "torchvision",
    "transformers>=4.21.0",
]

# this is a lookup table with items like:
#
# tokenizers: "huggingface-hub==0.8.0"
# packaging: "packaging"
#
# some of the values are versioned whereas others aren't.
deps = {b: a for a, b in (re.findall(r"^(([^!=<>~]+)(?:[!=<>~].*)?$)", x)[0] for x in _deps)}

# since we save this data in src/diffusers/dependency_versions_table.py it can be easily accessed from
# anywhere. If you need to quickly access the data from this table in a shell, you can do so easily with:
#
# python -c 'import sys; from diffusers.dependency_versions_table import deps; \
# print(" ".join([ deps[x] for x in sys.argv[1:]]))' tokenizers datasets
#
# Just pass the desired package names to that script as it's shown with 2 packages above.
#
# If diffusers is not yet installed and the work is done from the cloned repo remember to add `PYTHONPATH=src` to the script above
#
# You can then feed this for example to `pip`:
#
# pip install -U $(python -c 'import sys; from diffusers.dependency_versions_table import deps; \
# print(" ".join([ deps[x] for x in sys.argv[1:]]))' tokenizers datasets)
#


def deps_list(*pkgs):
    return [deps[pkg] for pkg in pkgs]


class DepsTableUpdateCommand(Command):
    """
    A custom distutils command that updates the dependency table.
    usage: python setup.py deps_table_update
    """

    description = "build runtime dependency table"
    user_options = [
        # format: (long option, short option, description).
        ("dep-table-update", None, "updates src/diffusers/dependency_versions_table.py"),
    ]

    def initialize_options(self):
        pass

    def finalize_options(self):
        pass

    def run(self):
        entries = "\n".join([f'    "{k}": "{v}",' for k, v in deps.items()])
        content = [
            "# THIS FILE HAS BEEN AUTOGENERATED. To update:",
            "# 1. modify the `_deps` dict in setup.py",
            "# 2. run `make deps_table_update``",
            "deps = {",
            entries,
            "}",
            "",
        ]
        target = "src/diffusers/dependency_versions_table.py"
        print(f"updating {target}")
        with open(target, "w", encoding="utf-8", newline="\n") as f:
            f.write("\n".join(content))


extras = {}


extras = {}
extras["quality"] = deps_list("black", "isort", "flake8", "hf-doc-builder")
extras["docs"] = deps_list("hf-doc-builder")
extras["training"] = deps_list("accelerate", "datasets", "tensorboard", "modelcards")
extras["test"] = deps_list(
<<<<<<< HEAD
    "datasets",
    "onnxruntime",
    "pytest",
    "pytest-timeout",
    "pytest-xdist",
    "scipy",
    "torchvision",
    "transformers",
=======
    "datasets", "onnxruntime", "pytest", "pytest-timeout", "pytest-xdist", "scipy", "torchvision", "transformers"
>>>>>>> 09859a3c
)
extras["torch"] = deps_list("torch")

if os.name == "nt":  # windows
    extras["flax"] = []  # jax is not supported on windows
else:
    extras["flax"] = deps_list("jax", "jaxlib", "flax")

extras["dev"] = (
    extras["quality"] + extras["test"] + extras["training"] + extras["docs"] + extras["torch"] + extras["flax"]
)

install_requires = [
    deps["importlib_metadata"],
    deps["filelock"],
    deps["huggingface-hub"],
    deps["numpy"],
    deps["regex"],
    deps["requests"],
    deps["Pillow"],
]

setup(
    name="diffusers",
    version="0.4.0.dev0",  # expected format is one of x.y.z.dev0, or x.y.z.rc1 or x.y.z (no to dashes, yes to dots)
    description="Diffusers",
    long_description=open("README.md", "r", encoding="utf-8").read(),
    long_description_content_type="text/markdown",
    keywords="deep learning",
    license="Apache",
    author="The HuggingFace team",
    author_email="patrick@huggingface.co",
    url="https://github.com/huggingface/diffusers",
    package_dir={"": "src"},
    packages=find_packages("src"),
    include_package_data=True,
    python_requires=">=3.7.0",
    install_requires=install_requires,
    extras_require=extras,
    entry_points={"console_scripts": ["diffusers-cli=diffusers.commands.diffusers_cli:main"]},
    classifiers=[
        "Development Status :: 5 - Production/Stable",
        "Intended Audience :: Developers",
        "Intended Audience :: Education",
        "Intended Audience :: Science/Research",
        "License :: OSI Approved :: Apache Software License",
        "Operating System :: OS Independent",
        "Programming Language :: Python :: 3",
        "Programming Language :: Python :: 3.7",
        "Programming Language :: Python :: 3.8",
        "Programming Language :: Python :: 3.9",
        "Topic :: Scientific/Engineering :: Artificial Intelligence",
    ],
    cmdclass={"deps_table_update": DepsTableUpdateCommand},
)

# Release checklist
# 1. Change the version in __init__.py and setup.py.
# 2. Commit these changes with the message: "Release: Release"
# 3. Add a tag in git to mark the release: "git tag RELEASE -m 'Adds tag RELEASE for pypi' "
#    Push the tag to git: git push --tags origin main
# 4. Run the following commands in the top-level directory:
#      python setup.py bdist_wheel
#      python setup.py sdist
# 5. Upload the package to the pypi test server first:
#      twine upload dist/* -r pypitest
#      twine upload dist/* -r pypitest --repository-url=https://test.pypi.org/legacy/
# 6. Check that you can install it in a virtualenv by running:
#      pip install -i https://testpypi.python.org/pypi diffusers
#      diffusers env
#      diffusers test
# 7. Upload the final version to actual pypi:
#      twine upload dist/* -r pypi
# 8. Add release notes to the tag in github once everything is looking hunky-dory.
# 9. Update the version in __init__.py, setup.py to the new version "-dev" and push to master<|MERGE_RESOLUTION|>--- conflicted
+++ resolved
@@ -178,18 +178,7 @@
 extras["docs"] = deps_list("hf-doc-builder")
 extras["training"] = deps_list("accelerate", "datasets", "tensorboard", "modelcards")
 extras["test"] = deps_list(
-<<<<<<< HEAD
-    "datasets",
-    "onnxruntime",
-    "pytest",
-    "pytest-timeout",
-    "pytest-xdist",
-    "scipy",
-    "torchvision",
-    "transformers",
-=======
     "datasets", "onnxruntime", "pytest", "pytest-timeout", "pytest-xdist", "scipy", "torchvision", "transformers"
->>>>>>> 09859a3c
 )
 extras["torch"] = deps_list("torch")
 

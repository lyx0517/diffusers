#!/usr/bin/env python
# coding=utf-8
# Copyright 2022 The HuggingFace Inc. team. All rights reserved.
#
# Licensed under the Apache License, Version 2.0 (the "License");
# you may not use this file except in compliance with the License.
# You may obtain a copy of the License at
#
#     http://www.apache.org/licenses/LICENSE-2.0
#
# Unless required by applicable law or agreed to in writing, software
# distributed under the License is distributed on an "AS IS" BASIS,
# WITHOUT WARRANTIES OR CONDITIONS OF ANY KIND, either express or implied.
# See the License for the specific language governing permissions and

import argparse
<<<<<<< HEAD
import importlib
import itertools
=======
import logging
>>>>>>> aa265f74
import math
import os
import random
from pathlib import Path
from typing import Optional

import numpy as np
import torch
import torch.nn.functional as F
import torch.utils.checkpoint
from torch.utils.data import Dataset

import datasets
import diffusers
import PIL
import transformers
from accelerate import Accelerator
from accelerate.logging import get_logger
from accelerate.utils import set_seed
from diffusers import AutoencoderKL, DDPMScheduler, PNDMScheduler, StableDiffusionPipeline, UNet2DConditionModel
from diffusers.optimization import get_scheduler
from diffusers.utils import check_min_version
from diffusers.utils.import_utils import is_xformers_available
from huggingface_hub import HfFolder, Repository, create_repo, whoami

# TODO: remove and import from diffusers.utils when the new version of diffusers is released
from packaging import version
from PIL import Image
from torchvision import transforms
from tqdm.auto import tqdm
from transformers import CLIPTextModel, CLIPTokenizer


_wandb_available = importlib.util.find_spec("wandb") is not None


def is_wandb_available():
    return _wandb_available


wandb = None
if is_wandb_available():
    import wandb


def wandb_setup(
    args: dict,
    project_name: str = "glide-text2im-finetune",
):
    return wandb.init(
        project=project_name,
        config=args,
    )


def get_pipeline(text_encoder, vae, unet, tokenizer, accelerator):
    # I disabled safety checker as it causes an oom
    pipeline = StableDiffusionPipeline(
        text_encoder=accelerator.unwrap_model(text_encoder),
        vae=vae,
        unet=unet,
        tokenizer=tokenizer,
        scheduler=PNDMScheduler(
            beta_start=0.00085, beta_end=0.012, beta_schedule="scaled_linear", skip_prk_steps=True, steps_offset=1
        ),
        safety_checker=None,
        feature_extractor=None,
    )
    return pipeline


def log_progress(pipeline, args, step, placeholder_token, save_path, wandb_run=None, logs={}):
    logger.info("Running pipeline")

    prompt = f"a photo of a {placeholder_token}"

    with torch.autocast("cuda"):
        image = pipeline(
            prompt,
            height=args.resolution,
            width=args.resolution,
            num_inference_steps=50,
            guidance_scale=args.guidance_scale,
        ).images[0]

    image.save(save_path)
    if is_wandb_available():
        wandb_run.log(
            {
                **logs,
                "iter": step,
                "samples": wandb.Image(save_path, caption=prompt),
            }
        )


if version.parse(version.parse(PIL.__version__).base_version) >= version.parse("9.1.0"):
    PIL_INTERPOLATION = {
        "linear": PIL.Image.Resampling.BILINEAR,
        "bilinear": PIL.Image.Resampling.BILINEAR,
        "bicubic": PIL.Image.Resampling.BICUBIC,
        "lanczos": PIL.Image.Resampling.LANCZOS,
        "nearest": PIL.Image.Resampling.NEAREST,
    }
else:
    PIL_INTERPOLATION = {
        "linear": PIL.Image.LINEAR,
        "bilinear": PIL.Image.BILINEAR,
        "bicubic": PIL.Image.BICUBIC,
        "lanczos": PIL.Image.LANCZOS,
        "nearest": PIL.Image.NEAREST,
    }
# ------------------------------------------------------------------------------


# Will error if the minimal version of diffusers is not installed. Remove at your own risks.
check_min_version("0.10.0.dev0")


logger = get_logger(__name__)


def save_progress(text_encoder, placeholder_token_id, accelerator, args, save_path):
    logger.info("Saving embeddings")
    learned_embeds = accelerator.unwrap_model(text_encoder).get_input_embeddings().weight[placeholder_token_id]
    learned_embeds_dict = {args.placeholder_token: learned_embeds.detach().cpu()}
    torch.save(learned_embeds_dict, save_path)


def parse_args():
    parser = argparse.ArgumentParser(description="Simple example of a training script.")
    parser.add_argument(
        "--guidance_scale",
        type=float,
        default=7.5,
        help="Guidance scale for inference.",
    )
    parser.add_argument(
        "--project_name",
        type=str,
        default="huggingface_textual_inv",
        help="Name of wandb run",
    )
    parser.add_argument(
        "--log_frequency",
        type=int,
        default=100,
        help="Frequency to log/save the model.",
    )
    parser.add_argument(
        "--save_steps",
        type=int,
        default=500,
        help="Save learned_embeds.bin every X updates steps.",
    )
    parser.add_argument(
        "--only_save_embeds",
        action="store_true",
        default=False,
        help="Save only the embeddings for the new concept.",
    )
    parser.add_argument(
        "--pretrained_model_name_or_path",
        type=str,
        default=None,
        required=True,
        help="Path to pretrained model or model identifier from huggingface.co/models.",
    )
    parser.add_argument(
        "--revision",
        type=str,
        default=None,
        required=False,
        help="Revision of pretrained model identifier from huggingface.co/models.",
    )
    parser.add_argument(
        "--tokenizer_name",
        type=str,
        default=None,
        help="Pretrained tokenizer name or path if not the same as model_name",
    )
    parser.add_argument(
        "--train_data_dir", type=str, default=None, required=True, help="A folder containing the training data."
    )
    parser.add_argument(
        "--placeholder_token",
        type=str,
        default=None,
        required=True,
        help="A token to use as a placeholder for the concept.",
    )
    parser.add_argument(
        "--initializer_token", type=str, default=None, required=True, help="A token to use as initializer word."
    )
    parser.add_argument("--learnable_property", type=str, default="object", help="Choose between 'object' and 'style'")
    parser.add_argument("--repeats", type=int, default=100, help="How many times to repeat the training data.")
    parser.add_argument(
        "--output_dir",
        type=str,
        default="text-inversion-model",
        help="The output directory where the model predictions and checkpoints will be written.",
    )
    parser.add_argument("--seed", type=int, default=None, help="A seed for reproducible training.")
    parser.add_argument(
        "--resolution",
        type=int,
        default=512,
        help=(
            "The resolution for input images, all the images in the train/validation dataset will be resized to this"
            " resolution"
        ),
    )
    parser.add_argument(
        "--center_crop", action="store_true", help="Whether to center crop images before resizing to resolution"
    )
    parser.add_argument(
        "--train_batch_size", type=int, default=16, help="Batch size (per device) for the training dataloader."
    )
    parser.add_argument("--num_train_epochs", type=int, default=100)
    parser.add_argument(
        "--max_train_steps",
        type=int,
        default=5000,
        help="Total number of training steps to perform.  If provided, overrides num_train_epochs.",
    )
    parser.add_argument(
        "--gradient_accumulation_steps",
        type=int,
        default=1,
        help="Number of updates steps to accumulate before performing a backward/update pass.",
    )
    parser.add_argument(
        "--gradient_checkpointing",
        action="store_true",
        help="Whether or not to use gradient checkpointing to save memory at the expense of slower backward pass.",
    )
    parser.add_argument(
        "--learning_rate",
        type=float,
        default=1e-4,
        help="Initial learning rate (after the potential warmup period) to use.",
    )
    parser.add_argument(
        "--scale_lr",
        action="store_true",
        default=False,
        help="Scale the learning rate by the number of GPUs, gradient accumulation steps, and batch size.",
    )
    parser.add_argument(
        "--lr_scheduler",
        type=str,
        default="constant",
        help=(
            'The scheduler type to use. Choose between ["linear", "cosine", "cosine_with_restarts", "polynomial",'
            ' "constant", "constant_with_warmup"]'
        ),
    )
    parser.add_argument(
        "--lr_warmup_steps", type=int, default=500, help="Number of steps for the warmup in the lr scheduler."
    )
    parser.add_argument("--adam_beta1", type=float, default=0.9, help="The beta1 parameter for the Adam optimizer.")
    parser.add_argument("--adam_beta2", type=float, default=0.999, help="The beta2 parameter for the Adam optimizer.")
    parser.add_argument("--adam_weight_decay", type=float, default=1e-2, help="Weight decay to use.")
    parser.add_argument("--adam_epsilon", type=float, default=1e-08, help="Epsilon value for the Adam optimizer")
    parser.add_argument("--push_to_hub", action="store_true", help="Whether or not to push the model to the Hub.")
    parser.add_argument("--hub_token", type=str, default=None, help="The token to use to push to the Model Hub.")
    parser.add_argument(
        "--hub_model_id",
        type=str,
        default=None,
        help="The name of the repository to keep in sync with the local `output_dir`.",
    )
    parser.add_argument(
        "--logging_dir",
        type=str,
        default="logs",
        help=(
            "[TensorBoard](https://www.tensorflow.org/tensorboard) log directory. Will default to"
            " *output_dir/runs/**CURRENT_DATETIME_HOSTNAME***."
        ),
    )
    parser.add_argument(
        "--mixed_precision",
        type=str,
        default="no",
        choices=["no", "fp16", "bf16"],
        help=(
            "Whether to use mixed precision. Choose"
            "between fp16 and bf16 (bfloat16). Bf16 requires PyTorch >= 1.10."
            "and an Nvidia Ampere GPU."
        ),
    )
    parser.add_argument(
        "--allow_tf32",
        action="store_true",
        help=(
            "Whether or not to allow TF32 on Ampere GPUs. Can be used to speed up training. For more information, see"
            " https://pytorch.org/docs/stable/notes/cuda.html#tensorfloat-32-tf32-on-ampere-devices"
        ),
    )
    parser.add_argument(
        "--report_to",
        type=str,
        default="tensorboard",
        help=(
            'The integration to report the results and logs to. Supported platforms are `"tensorboard"`'
            ' (default), `"wandb"` and `"comet_ml"`. Use `"all"` to report to all integrations.'
        ),
    )
    parser.add_argument("--local_rank", type=int, default=-1, help="For distributed training: local_rank")
    parser.add_argument(
        "--checkpointing_steps",
        type=int,
        default=500,
        help=(
            "Save a checkpoint of the training state every X updates. These checkpoints are only suitable for resuming"
            " training using `--resume_from_checkpoint`."
        ),
    )
    parser.add_argument(
        "--resume_from_checkpoint",
        type=str,
        default=None,
        help=(
            "Whether training should be resumed from a previous checkpoint. Use a path saved by"
            ' `--checkpointing_steps`, or `"latest"` to automatically select the last available checkpoint.'
        ),
    )
    parser.add_argument(
        "--enable_xformers_memory_efficient_attention", action="store_true", help="Whether or not to use xformers."
    )

    args = parser.parse_args()
    env_local_rank = int(os.environ.get("LOCAL_RANK", -1))
    if env_local_rank != -1 and env_local_rank != args.local_rank:
        args.local_rank = env_local_rank

    if args.train_data_dir is None:
        raise ValueError("You must specify a train data directory.")

    return args


imagenet_templates_small = [
    "a photo of a {}",
    "a rendering of a {}",
    "a cropped photo of the {}",
    "the photo of a {}",
    "a photo of a clean {}",
    "a photo of a dirty {}",
    "a dark photo of the {}",
    "a photo of my {}",
    "a photo of the cool {}",
    "a close-up photo of a {}",
    "a bright photo of the {}",
    "a cropped photo of a {}",
    "a photo of the {}",
    "a good photo of the {}",
    "a photo of one {}",
    "a close-up photo of the {}",
    "a rendition of the {}",
    "a photo of the clean {}",
    "a rendition of a {}",
    "a photo of a nice {}",
    "a good photo of a {}",
    "a photo of the nice {}",
    "a photo of the small {}",
    "a photo of the weird {}",
    "a photo of the large {}",
    "a photo of a cool {}",
    "a photo of a small {}",
]

imagenet_style_templates_small = [
    "a painting in the style of {}",
    "a rendering in the style of {}",
    "a cropped painting in the style of {}",
    "the painting in the style of {}",
    "a clean painting in the style of {}",
    "a dirty painting in the style of {}",
    "a dark painting in the style of {}",
    "a picture in the style of {}",
    "a cool painting in the style of {}",
    "a close-up painting in the style of {}",
    "a bright painting in the style of {}",
    "a cropped painting in the style of {}",
    "a good painting in the style of {}",
    "a close-up painting in the style of {}",
    "a rendition in the style of {}",
    "a nice painting in the style of {}",
    "a small painting in the style of {}",
    "a weird painting in the style of {}",
    "a large painting in the style of {}",
]


class TextualInversionDataset(Dataset):
    def __init__(
        self,
        data_root,
        tokenizer,
        learnable_property="object",  # [object, style]
        size=512,
        repeats=100,
        interpolation="bicubic",
        flip_p=0.5,
        set="train",
        placeholder_token="*",
        center_crop=False,
    ):
        self.data_root = data_root
        self.tokenizer = tokenizer
        self.learnable_property = learnable_property
        self.size = size
        self.placeholder_token = placeholder_token
        self.center_crop = center_crop
        self.flip_p = flip_p

        self.image_paths = [os.path.join(self.data_root, file_path) for file_path in os.listdir(self.data_root)]

        self.num_images = len(self.image_paths)
        self._length = self.num_images

        if set == "train":
            self._length = self.num_images * repeats

        self.interpolation = {
            "linear": PIL_INTERPOLATION["linear"],
            "bilinear": PIL_INTERPOLATION["bilinear"],
            "bicubic": PIL_INTERPOLATION["bicubic"],
            "lanczos": PIL_INTERPOLATION["lanczos"],
        }[interpolation]

        self.templates = imagenet_style_templates_small if learnable_property == "style" else imagenet_templates_small
        self.flip_transform = transforms.RandomHorizontalFlip(p=self.flip_p)

    def __len__(self):
        return self._length

    def __getitem__(self, i):
        example = {}
        image = Image.open(self.image_paths[i % self.num_images])

        if not image.mode == "RGB":
            image = image.convert("RGB")

        placeholder_string = self.placeholder_token
        text = random.choice(self.templates).format(placeholder_string)

        example["input_ids"] = self.tokenizer(
            text,
            padding="max_length",
            truncation=True,
            max_length=self.tokenizer.model_max_length,
            return_tensors="pt",
        ).input_ids[0]

        # default to score-sde preprocessing
        img = np.array(image).astype(np.uint8)

        if self.center_crop:
            crop = min(img.shape[0], img.shape[1])
            (
                h,
                w,
            ) = (
                img.shape[0],
                img.shape[1],
            )
            img = img[(h - crop) // 2 : (h + crop) // 2, (w - crop) // 2 : (w + crop) // 2]

        image = Image.fromarray(img)
        image = image.resize((self.size, self.size), resample=self.interpolation)

        image = self.flip_transform(image)
        image = np.array(image).astype(np.uint8)
        image = (image / 127.5 - 1.0).astype(np.float32)

        example["pixel_values"] = torch.from_numpy(image).permute(2, 0, 1)
        return example


def get_full_repo_name(model_id: str, organization: Optional[str] = None, token: Optional[str] = None):
    if token is None:
        token = HfFolder.get_token()
    if organization is None:
        username = whoami(token)["name"]
        return f"{username}/{model_id}"
    else:
        return f"{organization}/{model_id}"


def main():
    args = parse_args()
    logging_dir = os.path.join(args.output_dir, args.logging_dir)
    wandb_run = None
    if is_wandb_available():
        wandb_run = wandb_setup(args, args.project_name)
    accelerator = Accelerator(
        gradient_accumulation_steps=args.gradient_accumulation_steps,
        mixed_precision=args.mixed_precision,
        log_with=args.report_to,
        logging_dir=logging_dir,
    )

    # Make one log on every process with the configuration for debugging.
    logging.basicConfig(
        format="%(asctime)s - %(levelname)s - %(name)s - %(message)s",
        datefmt="%m/%d/%Y %H:%M:%S",
        level=logging.INFO,
    )
    logger.info(accelerator.state, main_process_only=False)
    if accelerator.is_local_main_process:
        datasets.utils.logging.set_verbosity_warning()
        transformers.utils.logging.set_verbosity_warning()
        diffusers.utils.logging.set_verbosity_info()
    else:
        datasets.utils.logging.set_verbosity_error()
        transformers.utils.logging.set_verbosity_error()
        diffusers.utils.logging.set_verbosity_error()

    # If passed along, set the training seed now.
    if args.seed is not None:
        set_seed(args.seed)

    # Handle the repository creation
    if accelerator.is_main_process:
        if args.push_to_hub:
            if args.hub_model_id is None:
                repo_name = get_full_repo_name(Path(args.output_dir).name, token=args.hub_token)
            else:
                repo_name = args.hub_model_id
            create_repo(repo_name, exist_ok=True, token=args.hub_token)
            repo = Repository(args.output_dir, clone_from=repo_name, token=args.hub_token)

            with open(os.path.join(args.output_dir, ".gitignore"), "w+") as gitignore:
                if "step_*" not in gitignore:
                    gitignore.write("step_*\n")
                if "epoch_*" not in gitignore:
                    gitignore.write("epoch_*\n")
        elif args.output_dir is not None:
            os.makedirs(args.output_dir, exist_ok=True)

    # Load tokenizer
    if args.tokenizer_name:
        tokenizer = CLIPTokenizer.from_pretrained(args.tokenizer_name)
    elif args.pretrained_model_name_or_path:
        tokenizer = CLIPTokenizer.from_pretrained(args.pretrained_model_name_or_path, subfolder="tokenizer")

    # Load scheduler and models
    noise_scheduler = DDPMScheduler.from_pretrained(args.pretrained_model_name_or_path, subfolder="scheduler")
    text_encoder = CLIPTextModel.from_pretrained(
        args.pretrained_model_name_or_path, subfolder="text_encoder", revision=args.revision
    )
    vae = AutoencoderKL.from_pretrained(args.pretrained_model_name_or_path, subfolder="vae", revision=args.revision)
    unet = UNet2DConditionModel.from_pretrained(
        args.pretrained_model_name_or_path, subfolder="unet", revision=args.revision
    )

    # Add the placeholder token in tokenizer
    num_added_tokens = tokenizer.add_tokens(args.placeholder_token)
    if num_added_tokens == 0:
        raise ValueError(
            f"The tokenizer already contains the token {args.placeholder_token}. Please pass a different"
            " `placeholder_token` that is not already in the tokenizer."
        )

    # Convert the initializer_token, placeholder_token to ids
    token_ids = tokenizer.encode(args.initializer_token, add_special_tokens=False)
    # Check if initializer_token is a single token or a sequence of tokens
    if len(token_ids) > 1:
        raise ValueError("The initializer token must be a single token.")

    initializer_token_id = token_ids[0]
    placeholder_token_id = tokenizer.convert_tokens_to_ids(args.placeholder_token)

    # Resize the token embeddings as we are adding new special tokens to the tokenizer
    text_encoder.resize_token_embeddings(len(tokenizer))

    # Initialise the newly added placeholder token with the embeddings of the initializer token
    token_embeds = text_encoder.get_input_embeddings().weight.data
    token_embeds[placeholder_token_id] = token_embeds[initializer_token_id]

    # Freeze vae and unet
    vae.requires_grad_(False)
    unet.requires_grad_(False)
    # Freeze all parameters except for the token embeddings in text encoder
    text_encoder.text_model.encoder.requires_grad_(False)
    text_encoder.text_model.final_layer_norm.requires_grad_(False)
    text_encoder.text_model.embeddings.position_embedding.requires_grad_(False)

    if args.gradient_checkpointing:
        # Keep unet in train mode if we are using gradient checkpointing to save memory.
        # The dropout cannot be != 0 so it doesn't matter if we are in eval or train mode.
        unet.train()
        text_encoder.gradient_checkpointing_enable()
        unet.enable_gradient_checkpointing()

    if args.enable_xformers_memory_efficient_attention:
        if is_xformers_available():
            unet.enable_xformers_memory_efficient_attention()
        else:
            raise ValueError("xformers is not available. Make sure it is installed correctly")

    # Enable TF32 for faster training on Ampere GPUs,
    # cf https://pytorch.org/docs/stable/notes/cuda.html#tensorfloat-32-tf32-on-ampere-devices
    if args.allow_tf32:
        torch.backends.cuda.matmul.allow_tf32 = True

    if args.scale_lr:
        args.learning_rate = (
            args.learning_rate * args.gradient_accumulation_steps * args.train_batch_size * accelerator.num_processes
        )

    # Initialize the optimizer
    optimizer = torch.optim.AdamW(
        text_encoder.get_input_embeddings().parameters(),  # only optimize the embeddings
        lr=args.learning_rate,
        betas=(args.adam_beta1, args.adam_beta2),
        weight_decay=args.adam_weight_decay,
        eps=args.adam_epsilon,
    )

    # Dataset and DataLoaders creation:
    train_dataset = TextualInversionDataset(
        data_root=args.train_data_dir,
        tokenizer=tokenizer,
        size=args.resolution,
        placeholder_token=args.placeholder_token,
        repeats=args.repeats,
        learnable_property=args.learnable_property,
        center_crop=args.center_crop,
        set="train",
    )
    train_dataloader = torch.utils.data.DataLoader(train_dataset, batch_size=args.train_batch_size, shuffle=True)

    # Scheduler and math around the number of training steps.
    overrode_max_train_steps = False
    num_update_steps_per_epoch = math.ceil(len(train_dataloader) / args.gradient_accumulation_steps)
    if args.max_train_steps is None:
        args.max_train_steps = args.num_train_epochs * num_update_steps_per_epoch
        overrode_max_train_steps = True

    lr_scheduler = get_scheduler(
        args.lr_scheduler,
        optimizer=optimizer,
        num_warmup_steps=args.lr_warmup_steps * args.gradient_accumulation_steps,
        num_training_steps=args.max_train_steps * args.gradient_accumulation_steps,
    )

    # Prepare everything with our `accelerator`.
    text_encoder, optimizer, train_dataloader, lr_scheduler = accelerator.prepare(
        text_encoder, optimizer, train_dataloader, lr_scheduler
    )

    # For mixed precision training we cast the text_encoder and vae weights to half-precision
    # as these models are only used for inference, keeping weights in full precision is not required.
    weight_dtype = torch.float32
    if accelerator.mixed_precision == "fp16":
        weight_dtype = torch.float16
    elif accelerator.mixed_precision == "bf16":
        weight_dtype = torch.bfloat16

    # Move vae and unet to device and cast to weight_dtype
    unet.to(accelerator.device, dtype=weight_dtype)
    vae.to(accelerator.device, dtype=weight_dtype)

    # We need to recalculate our total training steps as the size of the training dataloader may have changed.
    num_update_steps_per_epoch = math.ceil(len(train_dataloader) / args.gradient_accumulation_steps)
    if overrode_max_train_steps:
        args.max_train_steps = args.num_train_epochs * num_update_steps_per_epoch
    # Afterwards we recalculate our number of training epochs
    args.num_train_epochs = math.ceil(args.max_train_steps / num_update_steps_per_epoch)

    # We need to initialize the trackers we use, and also store our configuration.
    # The trackers initializes automatically on the main process.
    if accelerator.is_main_process:
        accelerator.init_trackers("textual_inversion", config=vars(args))

    # Train!
    total_batch_size = args.train_batch_size * accelerator.num_processes * args.gradient_accumulation_steps

    logger.info("***** Running training *****")
    logger.info(f"  Num examples = {len(train_dataset)}")
    logger.info(f"  Num Epochs = {args.num_train_epochs}")
    logger.info(f"  Instantaneous batch size per device = {args.train_batch_size}")
    logger.info(f"  Total train batch size (w. parallel, distributed & accumulation) = {total_batch_size}")
    logger.info(f"  Gradient Accumulation steps = {args.gradient_accumulation_steps}")
    logger.info(f"  Total optimization steps = {args.max_train_steps}")
    global_step = 0
    first_epoch = 0

    # Potentially load in the weights and states from a previous save
    if args.resume_from_checkpoint:
        if args.resume_from_checkpoint != "latest":
            path = os.path.basename(args.resume_from_checkpoint)
        else:
            # Get the most recent checkpoint
            dirs = os.listdir(args.output_dir)
            dirs = [d for d in dirs if d.startswith("checkpoint")]
            dirs = sorted(dirs, key=lambda x: int(x.split("-")[1]))
            path = dirs[-1]
        accelerator.print(f"Resuming from checkpoint {path}")
        accelerator.load_state(os.path.join(args.output_dir, path))
        global_step = int(path.split("-")[1])

        resume_global_step = global_step * args.gradient_accumulation_steps
        first_epoch = resume_global_step // num_update_steps_per_epoch
        resume_step = resume_global_step % num_update_steps_per_epoch

    # Only show the progress bar once on each machine.
    progress_bar = tqdm(range(global_step, args.max_train_steps), disable=not accelerator.is_local_main_process)
    progress_bar.set_description("Steps")

    # keep original embeddings as reference
    orig_embeds_params = accelerator.unwrap_model(text_encoder).get_input_embeddings().weight.data.clone()

    for epoch in range(first_epoch, args.num_train_epochs):
        text_encoder.train()
        for step, batch in enumerate(train_dataloader):
            # Skip steps until we reach the resumed step
            if args.resume_from_checkpoint and epoch == first_epoch and step < resume_step:
                if step % args.gradient_accumulation_steps == 0:
                    progress_bar.update(1)
                continue

            with accelerator.accumulate(text_encoder):
                # Convert images to latent space
                latents = vae.encode(batch["pixel_values"].to(dtype=weight_dtype)).latent_dist.sample().detach()
                latents = latents * 0.18215

                # Sample noise that we'll add to the latents
                noise = torch.randn_like(latents)
                bsz = latents.shape[0]
                # Sample a random timestep for each image
                timesteps = torch.randint(0, noise_scheduler.config.num_train_timesteps, (bsz,), device=latents.device)
                timesteps = timesteps.long()

                # Add noise to the latents according to the noise magnitude at each timestep
                # (this is the forward diffusion process)
                noisy_latents = noise_scheduler.add_noise(latents, noise, timesteps)

                # Get the text embedding for conditioning
                encoder_hidden_states = text_encoder(batch["input_ids"])[0].to(dtype=weight_dtype)

                # Predict the noise residual
                model_pred = unet(noisy_latents, timesteps, encoder_hidden_states).sample

                # Get the target for loss depending on the prediction type
                if noise_scheduler.config.prediction_type == "epsilon":
                    target = noise
                elif noise_scheduler.config.prediction_type == "v_prediction":
                    target = noise_scheduler.get_velocity(latents, noise, timesteps)
                else:
                    raise ValueError(f"Unknown prediction type {noise_scheduler.config.prediction_type}")

                loss = F.mse_loss(model_pred.float(), target.float(), reduction="mean")

                accelerator.backward(loss)

                optimizer.step()
                lr_scheduler.step()
                optimizer.zero_grad()

                # Let's make sure we don't update any embedding weights besides the newly added token
                index_no_updates = torch.arange(len(tokenizer)) != placeholder_token_id
                with torch.no_grad():
                    accelerator.unwrap_model(text_encoder).get_input_embeddings().weight[
                        index_no_updates
                    ] = orig_embeds_params[index_no_updates]

            # Checks if the accelerator has performed an optimization step behind the scenes
            if accelerator.sync_gradients:
                progress_bar.update(1)
                global_step += 1
                if global_step % args.log_frequency == 0:
                    pipeline = get_pipeline(text_encoder, vae, unet, tokenizer, accelerator)
                    os.makedirs(os.path.join(args.output_dir, "imgs"), exist_ok=True)
                    save_path = os.path.join(args.output_dir, f"imgs/{global_step}.jpg")
                    log_progress(pipeline, args, global_step, args.placeholder_token, save_path, wandb_run)
                    del pipeline
                if global_step % args.save_steps == 0:
                    save_path = os.path.join(args.output_dir, f"learned_embeds-steps-{global_step}.bin")
                    save_progress(text_encoder, placeholder_token_id, accelerator, args, save_path)

                if global_step % args.checkpointing_steps == 0:
                    if accelerator.is_main_process:
                        save_path = os.path.join(args.output_dir, f"checkpoint-{global_step}")
                        accelerator.save_state(save_path)
                        logger.info(f"Saved state to {save_path}")

            logs = {"loss": loss.detach().item(), "lr": lr_scheduler.get_last_lr()[0]}
            progress_bar.set_postfix(**logs)
            accelerator.log(logs, step=global_step)

            if global_step >= args.max_train_steps:
                break

    # Create the pipeline using using the trained modules and save it.
    accelerator.wait_for_everyone()
    if accelerator.is_main_process:
        if args.push_to_hub and args.only_save_embeds:
            logger.warn("Enabling full model saving because --push_to_hub=True was specified.")
            save_full_model = True
        else:
            save_full_model = not args.only_save_embeds
        if save_full_model:
            pipeline = StableDiffusionPipeline.from_pretrained(
                args.pretrained_model_name_or_path,
                text_encoder=accelerator.unwrap_model(text_encoder),
                vae=vae,
                unet=unet,
                tokenizer=tokenizer,
            )
            pipeline.save_pretrained(args.output_dir)
        # Save the newly trained embeddings
        save_path = os.path.join(args.output_dir, "learned_embeds.bin")
        save_progress(text_encoder, placeholder_token_id, accelerator, args, save_path)

        if args.push_to_hub:
            repo.push_to_hub(commit_message="End of training", blocking=False, auto_lfs_prune=True)

    accelerator.end_training()


if __name__ == "__main__":
    main()<|MERGE_RESOLUTION|>--- conflicted
+++ resolved
@@ -14,12 +14,9 @@
 # See the License for the specific language governing permissions and
 
 import argparse
-<<<<<<< HEAD
 import importlib
 import itertools
-=======
 import logging
->>>>>>> aa265f74
 import math
 import os
 import random

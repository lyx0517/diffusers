--- conflicted
+++ resolved
@@ -556,19 +556,6 @@
                 # Get the text embedding for conditioning
                 encoder_hidden_states = text_encoder(batch["input_ids"])[0]
 
-                # Predict the noise residual
-<<<<<<< HEAD
-                if args.amp_data_type == "bf16":
-                    with torch.autocast(device_type=str(accelerator.device), dtype=torch.bfloat16):
-                        noise_pred = unet(noisy_latents, timesteps, encoder_hidden_states).sample
-                        loss = F.mse_loss(noise_pred, noise, reduction="none").mean([1, 2, 3]).mean()
-                else:
-                    noise_pred = unet(noisy_latents, timesteps, encoder_hidden_states).sample
-                    loss = F.mse_loss(noise_pred, noise, reduction="none").mean([1, 2, 3]).mean()
-
-=======
-                model_pred = unet(noisy_latents, timesteps, encoder_hidden_states).sample
-
                 # Get the target for loss depending on the prediction type
                 if noise_scheduler.config.prediction_type == "epsilon":
                     target = noise
@@ -576,9 +563,16 @@
                     target = noise_scheduler.get_velocity(latents, noise, timesteps)
                 else:
                     raise ValueError(f"Unknown prediction type {noise_scheduler.config.prediction_type}")
-
-                loss = F.mse_loss(model_pred, target, reduction="none").mean([1, 2, 3]).mean()
->>>>>>> 4c54519e
+                    
+                # Predict the noise residual
+                if args.amp_data_type == "bf16":
+                    with torch.autocast(device_type=str(accelerator.device), dtype=torch.bfloat16):
+                        model_pred = unet(noisy_latents, timesteps, encoder_hidden_states).sample
+                        loss = F.mse_loss(model_pred, target, reduction="none").mean([1, 2, 3]).mean()
+                else:
+                    model_pred = unet(noisy_latents, timesteps, encoder_hidden_states).sample
+                    loss = F.mse_loss(model_pred, target, reduction="none").mean([1, 2, 3]).mean()
+
                 accelerator.backward(loss)
 
                 # Zero out the gradients for all token embeddings except the newly added

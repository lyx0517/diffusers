#!/usr/bin/env python
# coding=utf-8
# Copyright 2024 The HuggingFace Inc. team. All rights reserved.
#
# Licensed under the Apache License, Version 2.0 (the "License");
# you may not use this file except in compliance with the License.
# You may obtain a copy of the License at
#
#     http://www.apache.org/licenses/LICENSE-2.0
#
# Unless required by applicable law or agreed to in writing, software
# distributed under the License is distributed on an "AS IS" BASIS,
# WITHOUT WARRANTIES OR CONDITIONS OF ANY KIND, either express or implied.
# See the License for the specific language governing permissions and
# limitations under the License.
"""Fine-tuning script for Stable Diffusion for text2image with support for LoRA."""

import argparse
import logging
import math
import os
import random
import shutil
from contextlib import nullcontext
from pathlib import Path

import datasets
import numpy as np
import torch
import torch.nn.functional as F
import torch.utils.checkpoint
import transformers
from accelerate import Accelerator
from accelerate.logging import get_logger
from accelerate.utils import ProjectConfiguration, set_seed
from datasets import load_dataset
from huggingface_hub import create_repo, upload_folder
from packaging import version
from peft import LoraConfig
from peft.utils import get_peft_model_state_dict
from torchvision import transforms
from tqdm.auto import tqdm
from transformers import CLIPTextModel, CLIPTokenizer

import diffusers
from diffusers import AutoencoderKL, DDPMScheduler, DiffusionPipeline, StableDiffusionPipeline, UNet2DConditionModel
from diffusers.optimization import get_scheduler
from diffusers.training_utils import cast_training_params, compute_snr
from diffusers.utils import check_min_version, convert_state_dict_to_diffusers, is_wandb_available
from diffusers.utils.hub_utils import load_or_create_model_card, populate_model_card
from diffusers.utils.import_utils import is_xformers_available
from diffusers.utils.torch_utils import is_compiled_module


if is_wandb_available():
    import wandb

# Will error if the minimal version of diffusers is not installed. Remove at your own risks.
check_min_version("0.29.0.dev0")

logger = get_logger(__name__, log_level="INFO")


def save_model_card(
    repo_id: str,
    images: list = None,
    base_model: str = None,
    dataset_name: str = None,
    repo_folder: str = None,
):
    img_str = ""
    if images is not None:
        for i, image in enumerate(images):
            image.save(os.path.join(repo_folder, f"image_{i}.png"))
            img_str += f"![img_{i}](./image_{i}.png)\n"

    model_description = f"""
# LoRA text2image fine-tuning - {repo_id}
These are LoRA adaption weights for {base_model}. The weights were fine-tuned on the {dataset_name} dataset. You can find some example images in the following. \n
{img_str}
"""

    model_card = load_or_create_model_card(
        repo_id_or_path=repo_id,
        from_training=True,
        license="creativeml-openrail-m",
        base_model=base_model,
        model_description=model_description,
        inference=True,
    )

    tags = [
        "stable-diffusion",
        "stable-diffusion-diffusers",
        "text-to-image",
        "diffusers",
        "diffusers-training",
        "lora",
    ]
    model_card = populate_model_card(model_card, tags=tags)

    model_card.save(os.path.join(repo_folder, "README.md"))


def log_validation(
    pipeline,
    args,
    accelerator,
    epoch,
    is_final_validation=False,
):
    logger.info(
        f"Running validation... \n Generating {args.num_validation_images} images with prompt:"
        f" {args.validation_prompt}."
    )
    pipeline = pipeline.to(accelerator.device)
    pipeline.set_progress_bar_config(disable=True)
    generator = torch.Generator(device=accelerator.device)
    if args.seed is not None:
        generator = generator.manual_seed(args.seed)
    images = []
    if torch.backends.mps.is_available():
        autocast_ctx = nullcontext()
    else:
        autocast_ctx = torch.autocast(accelerator.device.type)

    with autocast_ctx:
        for _ in range(args.num_validation_images):
            images.append(pipeline(args.validation_prompt, num_inference_steps=30, generator=generator).images[0])

    for tracker in accelerator.trackers:
        phase_name = "test" if is_final_validation else "validation"
        if tracker.name == "tensorboard":
            np_images = np.stack([np.asarray(img) for img in images])
            tracker.writer.add_images(phase_name, np_images, epoch, dataformats="NHWC")
        if tracker.name == "wandb":
            tracker.log(
                {
                    phase_name: [
                        wandb.Image(image, caption=f"{i}: {args.validation_prompt}") for i, image in enumerate(images)
                    ]
                }
            )
    return images


def parse_args():
    parser = argparse.ArgumentParser(description="Simple example of a training script.")
    parser.add_argument(
        "--pretrained_model_name_or_path",
        type=str,
        default=None,
        required=True,
        help="Path to pretrained model or model identifier from huggingface.co/models.",
    )
    parser.add_argument(
        "--revision",
        type=str,
        default=None,
        required=False,
        help="Revision of pretrained model identifier from huggingface.co/models.",
    )
    parser.add_argument(
        "--variant",
        type=str,
        default=None,
        help="Variant of the model files of the pretrained model identifier from huggingface.co/models, 'e.g.' fp16",
    )
    parser.add_argument(
        "--dataset_name",
        type=str,
        default=None,
        help=(
            "The name of the Dataset (from the HuggingFace hub) to train on (could be your own, possibly private,"
            " dataset). It can also be a path pointing to a local copy of a dataset in your filesystem,"
            " or to a folder containing files that 🤗 Datasets can understand."
        ),
    )
    parser.add_argument(
        "--dataset_config_name",
        type=str,
        default=None,
        help="The config of the Dataset, leave as None if there's only one config.",
    )
    parser.add_argument(
        "--train_data_dir",
        type=str,
        default=None,
        help=(
            "A folder containing the training data. Folder contents must follow the structure described in"
            " https://huggingface.co/docs/datasets/image_dataset#imagefolder. In particular, a `metadata.jsonl` file"
            " must exist to provide the captions for the images. Ignored if `dataset_name` is specified."
        ),
    )
    parser.add_argument(
        "--image_column", type=str, default="image", help="The column of the dataset containing an image."
    )
    parser.add_argument(
        "--caption_column",
        type=str,
        default="text",
        help="The column of the dataset containing a caption or a list of captions.",
    )
    parser.add_argument(
        "--validation_prompt", type=str, default=None, help="A prompt that is sampled during training for inference."
    )
    parser.add_argument(
        "--num_validation_images",
        type=int,
        default=4,
        help="Number of images that should be generated during validation with `validation_prompt`.",
    )
    parser.add_argument(
        "--validation_epochs",
        type=int,
        default=1,
        help=(
            "Run fine-tuning validation every X epochs. The validation process consists of running the prompt"
            " `args.validation_prompt` multiple times: `args.num_validation_images`."
        ),
    )
    parser.add_argument(
        "--max_train_samples",
        type=int,
        default=None,
        help=(
            "For debugging purposes or quicker training, truncate the number of training examples to this "
            "value if set."
        ),
    )
    parser.add_argument(
        "--output_dir",
        type=str,
        default="sd-model-finetuned-lora",
        help="The output directory where the model predictions and checkpoints will be written.",
    )
    parser.add_argument(
        "--cache_dir",
        type=str,
        default=None,
        help="The directory where the downloaded models and datasets will be stored.",
    )
    parser.add_argument("--seed", type=int, default=None, help="A seed for reproducible training.")
    parser.add_argument(
        "--resolution",
        type=int,
        default=512,
        help=(
            "The resolution for input images, all the images in the train/validation dataset will be resized to this"
            " resolution"
        ),
    )
    parser.add_argument(
        "--center_crop",
        default=False,
        action="store_true",
        help=(
            "Whether to center crop the input images to the resolution. If not set, the images will be randomly"
            " cropped. The images will be resized to the resolution first before cropping."
        ),
    )
    parser.add_argument(
        "--random_flip",
        action="store_true",
        help="whether to randomly flip images horizontally",
    )
    parser.add_argument(
        "--train_batch_size", type=int, default=16, help="Batch size (per device) for the training dataloader."
    )
    parser.add_argument("--num_train_epochs", type=int, default=100)
    parser.add_argument(
        "--max_train_steps",
        type=int,
        default=None,
        help="Total number of training steps to perform.  If provided, overrides num_train_epochs.",
    )
    parser.add_argument(
        "--gradient_accumulation_steps",
        type=int,
        default=1,
        help="Number of updates steps to accumulate before performing a backward/update pass.",
    )
    parser.add_argument(
        "--gradient_checkpointing",
        action="store_true",
        help="Whether or not to use gradient checkpointing to save memory at the expense of slower backward pass.",
    )
    parser.add_argument(
        "--learning_rate",
        type=float,
        default=1e-4,
        help="Initial learning rate (after the potential warmup period) to use.",
    )
    parser.add_argument(
        "--scale_lr",
        action="store_true",
        default=False,
        help="Scale the learning rate by the number of GPUs, gradient accumulation steps, and batch size.",
    )
    parser.add_argument(
        "--lr_scheduler",
        type=str,
        default="constant",
        help=(
            'The scheduler type to use. Choose between ["linear", "cosine", "cosine_with_restarts", "polynomial",'
            ' "constant", "constant_with_warmup"]'
        ),
    )
    parser.add_argument(
        "--lr_warmup_steps", type=int, default=500, help="Number of steps for the warmup in the lr scheduler."
    )
    parser.add_argument(
        "--snr_gamma",
        type=float,
        default=None,
        help="SNR weighting gamma to be used if rebalancing the loss. Recommended value is 5.0. "
        "More details here: https://arxiv.org/abs/2303.09556.",
    )
    parser.add_argument(
        "--use_8bit_adam", action="store_true", help="Whether or not to use 8-bit Adam from bitsandbytes."
    )
    parser.add_argument(
        "--allow_tf32",
        action="store_true",
        help=(
            "Whether or not to allow TF32 on Ampere GPUs. Can be used to speed up training. For more information, see"
            " https://pytorch.org/docs/stable/notes/cuda.html#tensorfloat-32-tf32-on-ampere-devices"
        ),
    )
    parser.add_argument(
        "--dataloader_num_workers",
        type=int,
        default=0,
        help=(
            "Number of subprocesses to use for data loading. 0 means that the data will be loaded in the main process."
        ),
    )
    parser.add_argument("--adam_beta1", type=float, default=0.9, help="The beta1 parameter for the Adam optimizer.")
    parser.add_argument("--adam_beta2", type=float, default=0.999, help="The beta2 parameter for the Adam optimizer.")
    parser.add_argument("--adam_weight_decay", type=float, default=1e-2, help="Weight decay to use.")
    parser.add_argument("--adam_epsilon", type=float, default=1e-08, help="Epsilon value for the Adam optimizer")
    parser.add_argument("--max_grad_norm", default=1.0, type=float, help="Max gradient norm.")
    parser.add_argument("--push_to_hub", action="store_true", help="Whether or not to push the model to the Hub.")
    parser.add_argument("--hub_token", type=str, default=None, help="The token to use to push to the Model Hub.")
    parser.add_argument(
        "--prediction_type",
        type=str,
        default=None,
        help="The prediction_type that shall be used for training. Choose between 'epsilon' or 'v_prediction' or leave `None`. If left to `None` the default prediction type of the scheduler: `noise_scheduler.config.prediction_type` is chosen.",
    )
    parser.add_argument(
        "--hub_model_id",
        type=str,
        default=None,
        help="The name of the repository to keep in sync with the local `output_dir`.",
    )
    parser.add_argument(
        "--logging_dir",
        type=str,
        default="logs",
        help=(
            "[TensorBoard](https://www.tensorflow.org/tensorboard) log directory. Will default to"
            " *output_dir/runs/**CURRENT_DATETIME_HOSTNAME***."
        ),
    )
    parser.add_argument(
        "--mixed_precision",
        type=str,
        default=None,
        choices=["no", "fp16", "bf16"],
        help=(
            "Whether to use mixed precision. Choose between fp16 and bf16 (bfloat16). Bf16 requires PyTorch >="
            " 1.10.and an Nvidia Ampere GPU.  Default to the value of accelerate config of the current system or the"
            " flag passed with the `accelerate.launch` command. Use this argument to override the accelerate config."
        ),
    )
    parser.add_argument(
        "--report_to",
        type=str,
        default="tensorboard",
        help=(
            'The integration to report the results and logs to. Supported platforms are `"tensorboard"`'
            ' (default), `"wandb"` and `"comet_ml"`. Use `"all"` to report to all integrations.'
        ),
    )
    parser.add_argument("--local_rank", type=int, default=-1, help="For distributed training: local_rank")
    parser.add_argument(
        "--checkpointing_steps",
        type=int,
        default=500,
        help=(
            "Save a checkpoint of the training state every X updates. These checkpoints are only suitable for resuming"
            " training using `--resume_from_checkpoint`."
        ),
    )
    parser.add_argument(
        "--checkpoints_total_limit",
        type=int,
        default=None,
        help=("Max number of checkpoints to store."),
    )
    parser.add_argument(
        "--resume_from_checkpoint",
        type=str,
        default=None,
        help=(
            "Whether training should be resumed from a previous checkpoint. Use a path saved by"
            ' `--checkpointing_steps`, or `"latest"` to automatically select the last available checkpoint.'
        ),
    )
    parser.add_argument(
        "--enable_xformers_memory_efficient_attention", action="store_true", help="Whether or not to use xformers."
    )
    parser.add_argument("--noise_offset", type=float, default=0, help="The scale of noise offset.")
    parser.add_argument(
        "--rank",
        type=int,
        default=4,
        help=("The dimension of the LoRA update matrices."),
    )

    args = parser.parse_args()
    env_local_rank = int(os.environ.get("LOCAL_RANK", -1))
    if env_local_rank != -1 and env_local_rank != args.local_rank:
        args.local_rank = env_local_rank

    # Sanity checks
    if args.dataset_name is None and args.train_data_dir is None:
        raise ValueError("Need either a dataset name or a training folder.")

    return args


DATASET_NAME_MAPPING = {
    "lambdalabs/naruto-blip-captions": ("image", "text"),
}


def main():
    args = parse_args()
    if args.report_to == "wandb" and args.hub_token is not None:
        raise ValueError(
            "You cannot use both --report_to=wandb and --hub_token due to a security risk of exposing your token."
            " Please use `huggingface-cli login` to authenticate with the Hub."
        )

    logging_dir = Path(args.output_dir, args.logging_dir)

    accelerator_project_config = ProjectConfiguration(project_dir=args.output_dir, logging_dir=logging_dir)

    accelerator = Accelerator(
        gradient_accumulation_steps=args.gradient_accumulation_steps,
        mixed_precision=args.mixed_precision,
        log_with=args.report_to,
        project_config=accelerator_project_config,
    )

    # Disable AMP for MPS.
    if torch.backends.mps.is_available():
        accelerator.native_amp = False

    # Make one log on every process with the configuration for debugging.
    logging.basicConfig(
        format="%(asctime)s - %(levelname)s - %(name)s - %(message)s",
        datefmt="%m/%d/%Y %H:%M:%S",
        level=logging.INFO,
    )
    logger.info(accelerator.state, main_process_only=False)
    if accelerator.is_local_main_process:
        datasets.utils.logging.set_verbosity_warning()
        transformers.utils.logging.set_verbosity_warning()
        diffusers.utils.logging.set_verbosity_info()
    else:
        datasets.utils.logging.set_verbosity_error()
        transformers.utils.logging.set_verbosity_error()
        diffusers.utils.logging.set_verbosity_error()

    # If passed along, set the training seed now.
    if args.seed is not None:
        set_seed(args.seed)

    # Handle the repository creation
    if accelerator.is_main_process:
        if args.output_dir is not None:
            os.makedirs(args.output_dir, exist_ok=True)

        if args.push_to_hub:
            repo_id = create_repo(
                repo_id=args.hub_model_id or Path(args.output_dir).name, exist_ok=True, token=args.hub_token
            ).repo_id
    # Load scheduler, tokenizer and models.
    noise_scheduler = DDPMScheduler.from_pretrained(args.pretrained_model_name_or_path, subfolder="scheduler")
    tokenizer = CLIPTokenizer.from_pretrained(
        args.pretrained_model_name_or_path, subfolder="tokenizer", revision=args.revision
    )
    text_encoder = CLIPTextModel.from_pretrained(
        args.pretrained_model_name_or_path, subfolder="text_encoder", revision=args.revision
    )
    vae = AutoencoderKL.from_pretrained(
        args.pretrained_model_name_or_path, subfolder="vae", revision=args.revision, variant=args.variant
    )
    unet = UNet2DConditionModel.from_pretrained(
        args.pretrained_model_name_or_path, subfolder="unet", revision=args.revision, variant=args.variant
    )
    # freeze parameters of models to save more memory
    unet.requires_grad_(False)
    vae.requires_grad_(False)
    text_encoder.requires_grad_(False)

    # For mixed precision training we cast all non-trainable weights (vae, non-lora text_encoder and non-lora unet) to half-precision
    # as these weights are only used for inference, keeping weights in full precision is not required.
    weight_dtype = torch.float32
    if accelerator.mixed_precision == "fp16":
        weight_dtype = torch.float16
    elif accelerator.mixed_precision == "bf16":
        weight_dtype = torch.bfloat16

    # Freeze the unet parameters before adding adapters
    for param in unet.parameters():
        param.requires_grad_(False)

    unet_lora_config = LoraConfig(
        r=args.rank,
        lora_alpha=args.rank,
        init_lora_weights="gaussian",
        target_modules=["to_k", "to_q", "to_v", "to_out.0"],
    )

    # Move unet, vae and text_encoder to device and cast to weight_dtype
    unet.to(accelerator.device, dtype=weight_dtype)
    vae.to(accelerator.device, dtype=weight_dtype)
    text_encoder.to(accelerator.device, dtype=weight_dtype)

    # Add adapter and make sure the trainable params are in float32.
    unet.add_adapter(unet_lora_config)
    if args.mixed_precision == "fp16":
        # only upcast trainable parameters (LoRA) into fp32
        cast_training_params(unet, dtype=torch.float32)

    if args.enable_xformers_memory_efficient_attention:
        if is_xformers_available():
            import xformers

            xformers_version = version.parse(xformers.__version__)
            if xformers_version == version.parse("0.0.16"):
                logger.warning(
                    "xFormers 0.0.16 cannot be used for training in some GPUs. If you observe problems during training, please update xFormers to at least 0.0.17. See https://huggingface.co/docs/diffusers/main/en/optimization/xformers for more details."
                )
            unet.enable_xformers_memory_efficient_attention()
        else:
            raise ValueError("xformers is not available. Make sure it is installed correctly")

    lora_layers = filter(lambda p: p.requires_grad, unet.parameters())

    if args.gradient_checkpointing:
        unet.enable_gradient_checkpointing()

    # Enable TF32 for faster training on Ampere GPUs,
    # cf https://pytorch.org/docs/stable/notes/cuda.html#tensorfloat-32-tf32-on-ampere-devices
    if args.allow_tf32:
        torch.backends.cuda.matmul.allow_tf32 = True

    if args.scale_lr:
        args.learning_rate = (
            args.learning_rate * args.gradient_accumulation_steps * args.train_batch_size * accelerator.num_processes
        )

    # Initialize the optimizer
    if args.use_8bit_adam:
        try:
            import bitsandbytes as bnb
        except ImportError:
            raise ImportError(
                "Please install bitsandbytes to use 8-bit Adam. You can do so by running `pip install bitsandbytes`"
            )

        optimizer_cls = bnb.optim.AdamW8bit
    else:
        optimizer_cls = torch.optim.AdamW

    optimizer = optimizer_cls(
        lora_layers,
        lr=args.learning_rate,
        betas=(args.adam_beta1, args.adam_beta2),
        weight_decay=args.adam_weight_decay,
        eps=args.adam_epsilon,
    )

    # Get the datasets: you can either provide your own training and evaluation files (see below)
    # or specify a Dataset from the hub (the dataset will be downloaded automatically from the datasets Hub).

    # In distributed training, the load_dataset function guarantees that only one local process can concurrently
    # download the dataset.
    if args.dataset_name is not None:
        # Downloading and loading a dataset from the hub.
        dataset = load_dataset(
            args.dataset_name,
            args.dataset_config_name,
            cache_dir=args.cache_dir,
            data_dir=args.train_data_dir,
        )
    else:
        data_files = {}
        if args.train_data_dir is not None:
            data_files["train"] = os.path.join(args.train_data_dir, "**")
        dataset = load_dataset(
            "imagefolder",
            data_files=data_files,
            cache_dir=args.cache_dir,
        )
        # See more about loading custom images at
        # https://huggingface.co/docs/datasets/v2.4.0/en/image_load#imagefolder

    # Preprocessing the datasets.
    # We need to tokenize inputs and targets.
    column_names = dataset["train"].column_names

    # 6. Get the column names for input/target.
    dataset_columns = DATASET_NAME_MAPPING.get(args.dataset_name, None)
    if args.image_column is None:
        image_column = dataset_columns[0] if dataset_columns is not None else column_names[0]
    else:
        image_column = args.image_column
        if image_column not in column_names:
            raise ValueError(
                f"--image_column' value '{args.image_column}' needs to be one of: {', '.join(column_names)}"
            )
    if args.caption_column is None:
        caption_column = dataset_columns[1] if dataset_columns is not None else column_names[1]
    else:
        caption_column = args.caption_column
        if caption_column not in column_names:
            raise ValueError(
                f"--caption_column' value '{args.caption_column}' needs to be one of: {', '.join(column_names)}"
            )

    # Preprocessing the datasets.
    # We need to tokenize input captions and transform the images.
    def tokenize_captions(examples, is_train=True):
        captions = []
        for caption in examples[caption_column]:
            if isinstance(caption, str):
                captions.append(caption)
            elif isinstance(caption, (list, np.ndarray)):
                # take a random caption if there are multiple
                captions.append(random.choice(caption) if is_train else caption[0])
            else:
                raise ValueError(
                    f"Caption column `{caption_column}` should contain either strings or lists of strings."
                )
        inputs = tokenizer(
            captions, max_length=tokenizer.model_max_length, padding="max_length", truncation=True, return_tensors="pt"
        )
        return inputs.input_ids

    # Preprocessing the datasets.
    train_transforms = transforms.Compose(
        [
            transforms.Resize(args.resolution, interpolation=transforms.InterpolationMode.BILINEAR),
            transforms.CenterCrop(args.resolution) if args.center_crop else transforms.RandomCrop(args.resolution),
            transforms.RandomHorizontalFlip() if args.random_flip else transforms.Lambda(lambda x: x),
            transforms.ToTensor(),
            transforms.Normalize([0.5], [0.5]),
        ]
    )

    def unwrap_model(model):
        model = accelerator.unwrap_model(model)
        model = model._orig_mod if is_compiled_module(model) else model
        return model

    def preprocess_train(examples):
        images = [image.convert("RGB") for image in examples[image_column]]
        examples["pixel_values"] = [train_transforms(image) for image in images]
        examples["input_ids"] = tokenize_captions(examples)
        return examples

    with accelerator.main_process_first():
        if args.max_train_samples is not None:
            dataset["train"] = dataset["train"].shuffle(seed=args.seed).select(range(args.max_train_samples))
        # Set the training transforms
        train_dataset = dataset["train"].with_transform(preprocess_train)

    def collate_fn(examples):
        pixel_values = torch.stack([example["pixel_values"] for example in examples])
        pixel_values = pixel_values.to(memory_format=torch.contiguous_format).float()
        input_ids = torch.stack([example["input_ids"] for example in examples])
        return {"pixel_values": pixel_values, "input_ids": input_ids}

    # DataLoaders creation:
    train_dataloader = torch.utils.data.DataLoader(
        train_dataset,
        shuffle=True,
        collate_fn=collate_fn,
        batch_size=args.train_batch_size,
        num_workers=args.dataloader_num_workers,
    )

    # Scheduler and math around the number of training steps.
    # Check the PR https://github.com/huggingface/diffusers/pull/8312 for detailed explanation.
    num_warmup_steps_for_scheduler = args.lr_warmup_steps * accelerator.num_processes
    if args.max_train_steps is None:
        len_train_dataloader_after_sharding = math.ceil(len(train_dataloader) / accelerator.num_processes)
        num_update_steps_per_epoch = math.ceil(len_train_dataloader_after_sharding / args.gradient_accumulation_steps)
        num_training_steps_for_scheduler = (
            args.num_train_epochs * num_update_steps_per_epoch * accelerator.num_processes
        )
    else:
        num_training_steps_for_scheduler = args.max_train_steps * accelerator.num_processes

    lr_scheduler = get_scheduler(
        args.lr_scheduler,
        optimizer=optimizer,
        num_warmup_steps=num_warmup_steps_for_scheduler,
        num_training_steps=num_training_steps_for_scheduler,
    )

    # Prepare everything with our `accelerator`.
    unet, optimizer, train_dataloader, lr_scheduler = accelerator.prepare(
        unet, optimizer, train_dataloader, lr_scheduler
    )

    # We need to recalculate our total training steps as the size of the training dataloader may have changed.
    num_update_steps_per_epoch = math.ceil(len(train_dataloader) / args.gradient_accumulation_steps)
    if args.max_train_steps is None:
        args.max_train_steps = args.num_train_epochs * num_update_steps_per_epoch
        if num_training_steps_for_scheduler != args.max_train_steps * accelerator.num_processes:
            logger.warning(
                f"The length of the 'train_dataloader' after 'accelerator.prepare' ({len(train_dataloader)}) does not match "
                f"the expected length ({len_train_dataloader_after_sharding}) when the learning rate scheduler was created. "
                f"This inconsistency may result in the learning rate scheduler not functioning properly."
            )
    # Afterwards we recalculate our number of training epochs
    args.num_train_epochs = math.ceil(args.max_train_steps / num_update_steps_per_epoch)

    # We need to initialize the trackers we use, and also store our configuration.
    # The trackers initializes automatically on the main process.
    if accelerator.is_main_process:
        accelerator.init_trackers("text2image-fine-tune", config=vars(args))

    # Train!
    total_batch_size = args.train_batch_size * accelerator.num_processes * args.gradient_accumulation_steps

    logger.info("***** Running training *****")
    logger.info(f"  Num examples = {len(train_dataset)}")
    logger.info(f"  Num Epochs = {args.num_train_epochs}")
    logger.info(f"  Instantaneous batch size per device = {args.train_batch_size}")
    logger.info(f"  Total train batch size (w. parallel, distributed & accumulation) = {total_batch_size}")
    logger.info(f"  Gradient Accumulation steps = {args.gradient_accumulation_steps}")
    logger.info(f"  Total optimization steps = {args.max_train_steps}")
    global_step = 0
    first_epoch = 0

    # Potentially load in the weights and states from a previous save
    if args.resume_from_checkpoint:
        if args.resume_from_checkpoint != "latest":
            path = os.path.basename(args.resume_from_checkpoint)
        else:
            # Get the most recent checkpoint
            dirs = os.listdir(args.output_dir)
            dirs = [d for d in dirs if d.startswith("checkpoint")]
            dirs = sorted(dirs, key=lambda x: int(x.split("-")[1]))
            path = dirs[-1] if len(dirs) > 0 else None

        if path is None:
            accelerator.print(
                f"Checkpoint '{args.resume_from_checkpoint}' does not exist. Starting a new training run."
            )
            args.resume_from_checkpoint = None
            initial_global_step = 0
        else:
            accelerator.print(f"Resuming from checkpoint {path}")
            accelerator.load_state(os.path.join(args.output_dir, path))
            global_step = int(path.split("-")[1])

            initial_global_step = global_step
            first_epoch = global_step // num_update_steps_per_epoch
    else:
        initial_global_step = 0

    progress_bar = tqdm(
        range(0, args.max_train_steps),
        initial=initial_global_step,
        desc="Steps",
        # Only show the progress bar once on each machine.
        disable=not accelerator.is_local_main_process,
    )

    for epoch in range(first_epoch, args.num_train_epochs):
        unet.train()
        train_loss = 0.0
        for step, batch in enumerate(train_dataloader):
            with accelerator.accumulate(unet):
                # Convert images to latent space
                latents = vae.encode(batch["pixel_values"].to(dtype=weight_dtype)).latent_dist.sample()
                latents = latents * vae.config.scaling_factor

                # Sample noise that we'll add to the latents
                noise = torch.randn_like(latents)
                if args.noise_offset:
                    # https://www.crosslabs.org//blog/diffusion-with-offset-noise
                    noise += args.noise_offset * torch.randn(
                        (latents.shape[0], latents.shape[1], 1, 1), device=latents.device
                    )

                bsz = latents.shape[0]
                # Sample a random timestep for each image
                timesteps = torch.randint(0, noise_scheduler.config.num_train_timesteps, (bsz,), device=latents.device)
                timesteps = timesteps.long()

                # Add noise to the latents according to the noise magnitude at each timestep
                # (this is the forward diffusion process)
                noisy_latents = noise_scheduler.add_noise(latents, noise, timesteps)

                # Get the text embedding for conditioning
                encoder_hidden_states = text_encoder(batch["input_ids"], return_dict=False)[0]

                # Get the target for loss depending on the prediction type
                if args.prediction_type is not None:
                    # set prediction_type of scheduler if defined
                    noise_scheduler.register_to_config(prediction_type=args.prediction_type)

                if noise_scheduler.config.prediction_type == "epsilon":
                    target = noise
                elif noise_scheduler.config.prediction_type == "v_prediction":
                    target = noise_scheduler.get_velocity(latents, noise, timesteps)
                else:
                    raise ValueError(f"Unknown prediction type {noise_scheduler.config.prediction_type}")

                # Predict the noise residual and compute loss
                model_pred = unet(noisy_latents, timesteps, encoder_hidden_states, return_dict=False)[0]

                if args.snr_gamma is None:
                    loss = F.mse_loss(model_pred.float(), target.float(), reduction="mean")
                else:
                    # Compute loss-weights as per Section 3.4 of https://arxiv.org/abs/2303.09556.
                    # Since we predict the noise instead of x_0, the original formulation is slightly changed.
                    # This is discussed in Section 4.2 of the same paper.
                    snr = compute_snr(noise_scheduler, timesteps)
                    mse_loss_weights = torch.stack([snr, args.snr_gamma * torch.ones_like(timesteps)], dim=1).min(
                        dim=1
                    )[0]
                    if noise_scheduler.config.prediction_type == "epsilon":
                        mse_loss_weights = mse_loss_weights / snr
                    elif noise_scheduler.config.prediction_type == "v_prediction":
                        mse_loss_weights = mse_loss_weights / (snr + 1)

                    loss = F.mse_loss(model_pred.float(), target.float(), reduction="none")
                    loss = loss.mean(dim=list(range(1, len(loss.shape)))) * mse_loss_weights
                    loss = loss.mean()

                # Gather the losses across all processes for logging (if we use distributed training).
                avg_loss = accelerator.gather(loss.repeat(args.train_batch_size)).mean()
                train_loss += avg_loss.item() / args.gradient_accumulation_steps

                # Backpropagate
                accelerator.backward(loss)
                if accelerator.sync_gradients:
                    params_to_clip = lora_layers
                    accelerator.clip_grad_norm_(params_to_clip, args.max_grad_norm)
                optimizer.step()
                lr_scheduler.step()
                optimizer.zero_grad()

            # Checks if the accelerator has performed an optimization step behind the scenes
            if accelerator.sync_gradients:
                progress_bar.update(1)
                global_step += 1
                accelerator.log({"train_loss": train_loss}, step=global_step)
                train_loss = 0.0

                if global_step % args.checkpointing_steps == 0:
                    if accelerator.is_main_process:
                        # _before_ saving state, check if this save would set us over the `checkpoints_total_limit`
                        if args.checkpoints_total_limit is not None:
                            checkpoints = os.listdir(args.output_dir)
                            checkpoints = [d for d in checkpoints if d.startswith("checkpoint")]
                            checkpoints = sorted(checkpoints, key=lambda x: int(x.split("-")[1]))

                            # before we save the new checkpoint, we need to have at _most_ `checkpoints_total_limit - 1` checkpoints
                            if len(checkpoints) >= args.checkpoints_total_limit:
                                num_to_remove = len(checkpoints) - args.checkpoints_total_limit + 1
                                removing_checkpoints = checkpoints[0:num_to_remove]

                                logger.info(
                                    f"{len(checkpoints)} checkpoints already exist, removing {len(removing_checkpoints)} checkpoints"
                                )
                                logger.info(f"removing checkpoints: {', '.join(removing_checkpoints)}")

                                for removing_checkpoint in removing_checkpoints:
                                    removing_checkpoint = os.path.join(args.output_dir, removing_checkpoint)
                                    shutil.rmtree(removing_checkpoint)

                        save_path = os.path.join(args.output_dir, f"checkpoint-{global_step}")
                        accelerator.save_state(save_path)

                        unwrapped_unet = unwrap_model(unet)
                        unet_lora_state_dict = convert_state_dict_to_diffusers(
                            get_peft_model_state_dict(unwrapped_unet)
                        )

                        StableDiffusionPipeline.save_lora_weights(
                            save_directory=save_path,
                            unet_lora_layers=unet_lora_state_dict,
                            safe_serialization=True,
                        )

                        logger.info(f"Saved state to {save_path}")

            logs = {"step_loss": loss.detach().item(), "lr": lr_scheduler.get_last_lr()[0]}
            progress_bar.set_postfix(**logs)

            if global_step >= args.max_train_steps:
                break

        if accelerator.is_main_process:
            if args.validation_prompt is not None and epoch % args.validation_epochs == 0:
                # create pipeline
                pipeline = DiffusionPipeline.from_pretrained(
                    args.pretrained_model_name_or_path,
                    unet=unwrap_model(unet),
                    revision=args.revision,
                    variant=args.variant,
                    torch_dtype=weight_dtype,
                )
                images = log_validation(pipeline, args, accelerator, epoch)

                del pipeline
                torch.cuda.empty_cache()

    # Save the lora layers
    accelerator.wait_for_everyone()
    if accelerator.is_main_process:
        unet = unet.to(torch.float32)

        unwrapped_unet = unwrap_model(unet)
        unet_lora_state_dict = convert_state_dict_to_diffusers(get_peft_model_state_dict(unwrapped_unet))
        StableDiffusionPipeline.save_lora_weights(
            save_directory=args.output_dir,
            unet_lora_layers=unet_lora_state_dict,
            safe_serialization=True,
        )

<<<<<<< HEAD
=======
        if args.push_to_hub:
            save_model_card(
                repo_id,
                images=images,
                base_model=args.pretrained_model_name_or_path,
                dataset_name=args.dataset_name,
                repo_folder=args.output_dir,
            )
            upload_folder(
                repo_id=repo_id,
                folder_path=args.output_dir,
                commit_message="End of training",
                ignore_patterns=["step_*", "epoch_*", "checkpoint-*"],
            )

>>>>>>> bb6c90d3
        # Final inference
        # Load previous pipeline
        if args.validation_prompt is not None:
            pipeline = DiffusionPipeline.from_pretrained(
                args.pretrained_model_name_or_path,
                revision=args.revision,
                variant=args.variant,
                torch_dtype=weight_dtype,
            )

            # load attention processors
            pipeline.load_lora_weights(args.output_dir)

            # run inference
            images = log_validation(pipeline, args, accelerator, epoch, is_final_validation=True)

        if args.push_to_hub:
            save_model_card(
                repo_id,
                images=images,
                base_model=args.pretrained_model_name_or_path,
                dataset_name=args.dataset_name,
                repo_folder=args.output_dir,
            )
            upload_folder(
                repo_id=repo_id,
                folder_path=args.output_dir,
                commit_message="End of training",
                ignore_patterns=["step_*", "epoch_*"],
            )

    accelerator.end_training()


if __name__ == "__main__":
    main()<|MERGE_RESOLUTION|>--- conflicted
+++ resolved
@@ -941,8 +941,22 @@
             safe_serialization=True,
         )
 
-<<<<<<< HEAD
-=======
+        # Final inference
+        # Load previous pipeline
+        if args.validation_prompt is not None:
+            pipeline = DiffusionPipeline.from_pretrained(
+                args.pretrained_model_name_or_path,
+                revision=args.revision,
+                variant=args.variant,
+                torch_dtype=weight_dtype,
+            )
+
+            # load attention processors
+            pipeline.load_lora_weights(args.output_dir)
+
+            # run inference
+            images = log_validation(pipeline, args, accelerator, epoch, is_final_validation=True)
+
         if args.push_to_hub:
             save_model_card(
                 repo_id,
@@ -958,38 +972,6 @@
                 ignore_patterns=["step_*", "epoch_*", "checkpoint-*"],
             )
 
->>>>>>> bb6c90d3
-        # Final inference
-        # Load previous pipeline
-        if args.validation_prompt is not None:
-            pipeline = DiffusionPipeline.from_pretrained(
-                args.pretrained_model_name_or_path,
-                revision=args.revision,
-                variant=args.variant,
-                torch_dtype=weight_dtype,
-            )
-
-            # load attention processors
-            pipeline.load_lora_weights(args.output_dir)
-
-            # run inference
-            images = log_validation(pipeline, args, accelerator, epoch, is_final_validation=True)
-
-        if args.push_to_hub:
-            save_model_card(
-                repo_id,
-                images=images,
-                base_model=args.pretrained_model_name_or_path,
-                dataset_name=args.dataset_name,
-                repo_folder=args.output_dir,
-            )
-            upload_folder(
-                repo_id=repo_id,
-                folder_path=args.output_dir,
-                commit_message="End of training",
-                ignore_patterns=["step_*", "epoch_*"],
-            )
-
     accelerator.end_training()
 
 

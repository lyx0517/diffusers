#!/usr/bin/env python
# coding=utf-8
# Copyright 2023 The HuggingFace Inc. team. All rights reserved.
#
# Licensed under the Apache License, Version 2.0 (the "License");
# you may not use this file except in compliance with the License.
# You may obtain a copy of the License at
#
#     http://www.apache.org/licenses/LICENSE-2.0
#
# Unless required by applicable law or agreed to in writing, software
# distributed under the License is distributed on an "AS IS" BASIS,
# WITHOUT WARRANTIES OR CONDITIONS OF ANY KIND, either express or implied.
# See the License for the specific language governing permissions and

import argparse
import logging
import math
import os
import random
import shutil
from pathlib import Path
from typing import Optional
import json


import accelerate
import datasets
import numpy as np
import torch
import torch.nn.functional as F
import torch.utils.checkpoint
from torch.utils.data import WeightedRandomSampler
import transformers
from accelerate import Accelerator
from accelerate.logging import get_logger
from accelerate.state import AcceleratorState
from accelerate.utils import ProjectConfiguration, set_seed
from datasets import load_dataset
from huggingface_hub import create_repo, upload_folder
from packaging import version
from PIL import Image
from torchvision import transforms
from tqdm.auto import tqdm
from transformers import CLIPTextModel, CLIPTokenizer
from transformers.utils import ContextManagers

import diffusers
from diffusers import AutoencoderKL, DDPMScheduler, StableDiffusionPipeline, UNet2DConditionModel
from diffusers.optimization import get_scheduler
from diffusers.training_utils import EMAModel
from diffusers.utils import check_min_version, deprecate, is_wandb_available
from diffusers.utils.import_utils import is_xformers_available
from audio_gen_files.AudiosetDataset import AudiosetDataset

# # Will error if the minimal version of diffusers is not installed. Remove at your own risks.
# check_min_version("0.15.0.dev0")


if is_wandb_available():
    import wandb


# Will error if the minimal version of diffusers is not installed. Remove at your own risks.
<<<<<<< HEAD
# check_min_version("0.15.0.dev0")
=======
check_min_version("0.18.0.dev0")
>>>>>>> 174dcd69

logger = get_logger(__name__, log_level="INFO")

DATASET_NAME_MAPPING = {
    "lambdalabs/pokemon-blip-captions": ("image", "text"),
}


def make_image_grid(imgs, rows, cols):
    assert len(imgs) == rows * cols

    w, h = imgs[0].size
    grid = Image.new("RGB", size=(cols * w, rows * h))

    for i, img in enumerate(imgs):
        grid.paste(img, box=(i % cols * w, i // cols * h))
    return grid


def save_model_card(
    args,
    repo_id: str,
    images=None,
    repo_folder=None,
):
    img_str = ""
    if len(images) > 0:
        image_grid = make_image_grid(images, 1, len(args.validation_prompts))
        image_grid.save(os.path.join(repo_folder, "val_imgs_grid.png"))
        img_str += "![val_imgs_grid](./val_imgs_grid.png)\n"

    yaml = f"""
---
license: creativeml-openrail-m
base_model: {args.pretrained_model_name_or_path}
datasets:
- {args.dataset_name}
tags:
- stable-diffusion
- stable-diffusion-diffusers
- text-to-image
- diffusers
inference: true
---
    """
    model_card = f"""
# Text-to-image finetuning - {repo_id}

This pipeline was finetuned from **{args.pretrained_model_name_or_path}** on the **{args.dataset_name}** dataset. Below are some example images generated with the finetuned pipeline using the following prompts: {args.validation_prompts}: \n
{img_str}

## Pipeline usage

You can use the pipeline like so:

```python
from diffusers import DiffusionPipeline
import torch

pipeline = DiffusionPipeline.from_pretrained("{repo_id}", torch_dtype=torch.float16)
prompt = "{args.validation_prompts[0]}"
image = pipeline(prompt).images[0]
image.save("my_image.png")
```

## Training info

These are the key hyperparameters used during training:

* Epochs: {args.num_train_epochs}
* Learning rate: {args.learning_rate}
* Batch size: {args.train_batch_size}
* Gradient accumulation steps: {args.gradient_accumulation_steps}
* Image resolution: {args.resolution}
* Mixed-precision: {args.mixed_precision}

"""
    wandb_info = ""
    if is_wandb_available():
        wandb_run_url = None
        if wandb.run is not None:
            wandb_run_url = wandb.run.url

    if wandb_run_url is not None:
        wandb_info = f"""
More information on all the CLI arguments and the environment are available on your [`wandb` run page]({wandb_run_url}).
"""

    model_card += wandb_info

    with open(os.path.join(repo_folder, "README.md"), "w") as f:
        f.write(yaml + model_card)


def log_validation(vae, text_encoder, tokenizer, unet, args, accelerator, weight_dtype, epoch):
    logger.info("Running validation... ")

    pipeline = StableDiffusionPipeline.from_pretrained(
        args.pretrained_model_name_or_path,
        vae=accelerator.unwrap_model(vae),
        text_encoder=accelerator.unwrap_model(text_encoder),
        tokenizer=tokenizer,
        unet=accelerator.unwrap_model(unet),
        safety_checker=None,
        revision=args.revision,
        torch_dtype=weight_dtype,
    )
    pipeline = pipeline.to(accelerator.device)
    pipeline.set_progress_bar_config(disable=True)

    if args.enable_xformers_memory_efficient_attention:
        pipeline.enable_xformers_memory_efficient_attention()

    if args.seed is None:
        generator = None
    else:
        generator = torch.Generator(device=accelerator.device).manual_seed(args.seed)

    images = []
    for i in range(len(args.validation_prompts)):
        with torch.autocast("cuda"):
            image = pipeline(args.validation_prompts[i], num_inference_steps=20, generator=generator).images[0]

        images.append(image)

    for tracker in accelerator.trackers:
        if tracker.name == "tensorboard":
            np_images = np.stack([np.asarray(img) for img in images])
            tracker.writer.add_images("validation", np_images, epoch, dataformats="NHWC")
            # tracker.writer.add_scalar("")
        elif tracker.name == "wandb":
            tracker.log(
                {
                    "validation": [
                        wandb.Image(image, caption=f"{i}: {args.validation_prompts[i]}")
                        for i, image in enumerate(images)
                    ]
                }
            )
        else:
            logger.warn(f"image logging not implemented for {tracker.name}")

    del pipeline
    torch.cuda.empty_cache()

    return images


def parse_args():
    parser = argparse.ArgumentParser(description="Simple example of a training script.")
    parser.add_argument(
        "--input_perturbation", type=float, default=0, help="The scale of input perturbation. Recommended 0.1."
    )
    parser.add_argument(
        "--pretrained_model_name_or_path",
        type=str,
        default=None,
        required=True,
        help="Path to pretrained model or model identifier from huggingface.co/models.",
    )
    parser.add_argument(
        "--revision",
        type=str,
        default=None,
        required=False,
        help="Revision of pretrained model identifier from huggingface.co/models.",
    )
    parser.add_argument(
        "--dataset_name",
        type=str,
        default=None,
        help=(
            "The name of the Dataset (from the HuggingFace hub) to train on (could be your own, possibly private,"
            " dataset). It can also be a path pointing to a local copy of a dataset in your filesystem,"
            " or to a folder containing files that 🤗 Datasets can understand."
        ),
    )
    parser.add_argument(
        "--dataset_config_name",
        type=str,
        default=None,
        help="The config of the Dataset, leave as None if there's only one config.",
    )
    parser.add_argument(
        "--train_data_dir",
        type=str,
        default=None,
        help=(
            "A folder containing the training data. Folder contents must follow the structure described in"
            " https://huggingface.co/docs/datasets/image_dataset#imagefolder. In particular, a `metadata.jsonl` file"
            " must exist to provide the captions for the images. Ignored if `dataset_name` is specified."
        ),
    )
    parser.add_argument(
        "--image_column", type=str, default="image", help="The column of the dataset containing an image."
    )
    parser.add_argument(
        "--caption_column",
        type=str,
        default="text",
        help="The column of the dataset containing a caption or a list of captions.",
    )
    parser.add_argument(
        "--max_train_samples",
        type=int,
        default=None,
        help=(
            "For debugging purposes or quicker training, truncate the number of training examples to this "
            "value if set."
        ),
    )
    parser.add_argument(
        "--validation_prompts",
        type=str,
        default=None,
        nargs="+",
        help=("A set of prompts evaluated every `--validation_epochs` and logged to `--report_to`."),
    )
    parser.add_argument(
        "--output_dir",
        type=str,
        default="sd-model-finetuned",
        help="The output directory where the model predictions and checkpoints will be written.",
    )
    parser.add_argument(
        "--cache_dir",
        type=str,
        default=None,
        help="The directory where the downloaded models and datasets will be stored.",
    )
    parser.add_argument("--seed", type=int, default=None, help="A seed for reproducible training.")
    parser.add_argument(
        "--resolution",
        type=int,
        default=512,
        help=(
            "The resolution for input images, all the images in the train/validation dataset will be resized to this"
            " resolution"
        ),
    )
    parser.add_argument(
        "--center_crop",
        default=False,
        action="store_true",
        help=(
            "Whether to center crop the input images to the resolution. If not set, the images will be randomly"
            " cropped. The images will be resized to the resolution first before cropping."
        ),
    )
    parser.add_argument(
        "--random_flip",
        action="store_true",
        help="whether to randomly flip images horizontally",
    )
    parser.add_argument(
        "--train_batch_size", type=int, default=16, help="Batch size (per device) for the training dataloader."
    )
    parser.add_argument("--num_train_epochs", type=int, default=100)
    parser.add_argument(
        "--max_train_steps",
        type=int,
        default=None,
        help="Total number of training steps to perform.  If provided, overrides num_train_epochs.",
    )
    parser.add_argument(
        "--gradient_accumulation_steps",
        type=int,
        default=1,
        help="Number of updates steps to accumulate before performing a backward/update pass.",
    )
    parser.add_argument(
        "--gradient_checkpointing",
        action="store_true",
        help="Whether or not to use gradient checkpointing to save memory at the expense of slower backward pass.",
    )
    parser.add_argument(
        "--learning_rate",
        type=float,
        default=1e-4,
        help="Initial learning rate (after the potential warmup period) to use.",
    )
    parser.add_argument(
        "--scale_lr",
        action="store_true",
        default=False,
        help="Scale the learning rate by the number of GPUs, gradient accumulation steps, and batch size.",
    )
    parser.add_argument(
        "--lr_scheduler",
        type=str,
        default="constant",
        help=(
            'The scheduler type to use. Choose between ["linear", "cosine", "cosine_with_restarts", "polynomial",'
            ' "constant", "constant_with_warmup"]'
        ),
    )
    parser.add_argument(
        "--lr_warmup_steps", type=int, default=500, help="Number of steps for the warmup in the lr scheduler."
    )
    parser.add_argument(
        "--snr_gamma",
        type=float,
        default=None,
        help="SNR weighting gamma to be used if rebalancing the loss. Recommended value is 5.0. "
        "More details here: https://arxiv.org/abs/2303.09556.",
    )
    parser.add_argument(
        "--use_8bit_adam", action="store_true", help="Whether or not to use 8-bit Adam from bitsandbytes."
    )
    parser.add_argument(
        "--allow_tf32",
        action="store_true",
        help=(
            "Whether or not to allow TF32 on Ampere GPUs. Can be used to speed up training. For more information, see"
            " https://pytorch.org/docs/stable/notes/cuda.html#tensorfloat-32-tf32-on-ampere-devices"
        ),
    )
    parser.add_argument("--use_ema", action="store_true", help="Whether to use EMA model.")
    parser.add_argument(
        "--non_ema_revision",
        type=str,
        default=None,
        required=False,
        help=(
            "Revision of pretrained non-ema model identifier. Must be a branch, tag or git identifier of the local or"
            " remote repository specified with --pretrained_model_name_or_path."
        ),
    )
    parser.add_argument(
        "--dataloader_num_workers",
        type=int,
        default=0,
        help=(
            "Number of subprocesses to use for data loading. 0 means that the data will be loaded in the main process."
        ),
    )
    parser.add_argument("--adam_beta1", type=float, default=0.9, help="The beta1 parameter for the Adam optimizer.")
    parser.add_argument("--adam_beta2", type=float, default=0.999, help="The beta2 parameter for the Adam optimizer.")
    parser.add_argument("--adam_weight_decay", type=float, default=1e-2, help="Weight decay to use.")
    parser.add_argument("--adam_epsilon", type=float, default=1e-08, help="Epsilon value for the Adam optimizer")
    parser.add_argument("--max_grad_norm", default=1.0, type=float, help="Max gradient norm.")
    parser.add_argument("--push_to_hub", action="store_true", help="Whether or not to push the model to the Hub.")
    parser.add_argument("--hub_token", type=str, default=None, help="The token to use to push to the Model Hub.")
    parser.add_argument(
        "--prediction_type",
        type=str,
        default=None,
        help="The prediction_type that shall be used for training. Choose between 'epsilon' or 'v_prediction' or leave `None`. If left to `None` the default prediction type of the scheduler: `noise_scheduler.config.prediciton_type` is chosen.",
    )
    parser.add_argument(
        "--hub_model_id",
        type=str,
        default=None,
        help="The name of the repository to keep in sync with the local `output_dir`.",
    )
    parser.add_argument(
        "--logging_dir",
        type=str,
        default="logs",
        help=(
            "[TensorBoard](https://www.tensorflow.org/tensorboard) log directory. Will default to"
            " *output_dir/runs/**CURRENT_DATETIME_HOSTNAME***."
        ),
    )
    parser.add_argument(
        "--mixed_precision",
        type=str,
        default=None,
        choices=["no", "fp16", "bf16"],
        help=(
            "Whether to use mixed precision. Choose between fp16 and bf16 (bfloat16). Bf16 requires PyTorch >="
            " 1.10.and an Nvidia Ampere GPU.  Default to the value of accelerate config of the current system or the"
            " flag passed with the `accelerate.launch` command. Use this argument to override the accelerate config."
        ),
    )
    parser.add_argument(
        "--report_to",
        type=str,
        default="tensorboard",
        help=(
            'The integration to report the results and logs to. Supported platforms are `"tensorboard"`'
            ' (default), `"wandb"` and `"comet_ml"`. Use `"all"` to report to all integrations.'
        ),
    )
    parser.add_argument("--local_rank", type=int, default=-1, help="For distributed training: local_rank")
    parser.add_argument(
        "--checkpointing_steps",
        type=int,
        default=500,
        help=(
            "Save a checkpoint of the training state every X updates. These checkpoints are only suitable for resuming"
            " training using `--resume_from_checkpoint`."
        ),
    )
    parser.add_argument(
        "--checkpoints_total_limit",
        type=int,
        default=None,
        help=("Max number of checkpoints to store."),
    )
    parser.add_argument(
        "--resume_from_checkpoint",
        type=str,
        default=None,
        help=(
            "Whether training should be resumed from a previous checkpoint. Use a path saved by"
            ' `--checkpointing_steps`, or `"latest"` to automatically select the last available checkpoint.'
        ),
    )
    parser.add_argument(
        "--enable_xformers_memory_efficient_attention", action="store_true", help="Whether or not to use xformers."
    )
    parser.add_argument(
        "--audio_conf",
        type=str,
        default=None,
        required=False,
        help="Path to audio dataloader config file, if left blank normal operation will be used",
    )
    
    
    parser.add_argument(
        "--unet_ckpt_path",
        type=str,
        default=None,
        required=False,
        help="path to unet to continue training from (probably from previous training)",
    )
    
    parser.add_argument(
        "--bal_train",
        action="store_true",
        default=False,
        required=False,
        help="use flag to use balanced sampler for AudioSet Dataset",
    )
    
    parser.add_argument("--noise_offset", type=float, default=0, help="The scale of noise offset.")
        
    parser.add_argument(
        "--validation_epochs",
        type=int,
        default=5,
        help="Run validation every X epochs.",
    )
    parser.add_argument(
        "--tracker_project_name",
        type=str,
        default="text2image-fine-tune",
        help=(
            "The `project_name` argument passed to Accelerator.init_trackers for"
            " more information see https://huggingface.co/docs/accelerate/v0.17.0/en/package_reference/accelerator#accelerate.Accelerator"
        ),
    )

    args = parser.parse_args()
    env_local_rank = int(os.environ.get("LOCAL_RANK", -1))
    if env_local_rank != -1 and env_local_rank != args.local_rank:
        args.local_rank = env_local_rank

    # Sanity checks
    if args.dataset_name is None and args.train_data_dir is None and args.audio_conf is None:
        raise ValueError("Need either a dataset name or a training folder or audio conf.")

    # default to using the same revision for the non-ema model if not specified
    if args.non_ema_revision is None:
        args.non_ema_revision = args.revision

    return args


def main():
    args = parse_args()
    if args.non_ema_revision is not None:
        deprecate(
            "non_ema_revision!=None",
            "0.15.0",
            message=(
                "Downloading 'non_ema' weights from revision branches of the Hub is deprecated. Please make sure to"
                " use `--variant=non_ema` instead."
            ),
        )
    logging_dir = os.path.join(args.output_dir, args.logging_dir)

    accelerator_project_config = ProjectConfiguration(project_dir=args.output_dir, logging_dir=logging_dir)

    accelerator = Accelerator(
        gradient_accumulation_steps=args.gradient_accumulation_steps,
        mixed_precision=args.mixed_precision,
        log_with=args.report_to,
        project_config=accelerator_project_config,
    )

    # Make one log on every process with the configuration for debugging.
    logging.basicConfig(
        format="%(asctime)s - %(levelname)s - %(name)s - %(message)s",
        datefmt="%m/%d/%Y %H:%M:%S",
        level=logging.INFO,
    )
    logger.info(accelerator.state, main_process_only=False)
    if accelerator.is_local_main_process:
        datasets.utils.logging.set_verbosity_warning()
        transformers.utils.logging.set_verbosity_warning()
        diffusers.utils.logging.set_verbosity_info()
    else:
        datasets.utils.logging.set_verbosity_error()
        transformers.utils.logging.set_verbosity_error()
        diffusers.utils.logging.set_verbosity_error()

    # If passed along, set the training seed now.
    if args.seed is not None:
        set_seed(args.seed)

    # Handle the repository creation
    if accelerator.is_main_process:
        if args.output_dir is not None:
            os.makedirs(args.output_dir, exist_ok=True)

        if args.push_to_hub:
            repo_id = create_repo(
                repo_id=args.hub_model_id or Path(args.output_dir).name, exist_ok=True, token=args.hub_token
            ).repo_id

    # Load scheduler, tokenizer and models.
    noise_scheduler = DDPMScheduler.from_pretrained(args.pretrained_model_name_or_path, subfolder="scheduler")
    tokenizer = CLIPTokenizer.from_pretrained(
        args.pretrained_model_name_or_path, subfolder="tokenizer", revision=args.revision
    )
<<<<<<< HEAD
    text_encoder = CLIPTextModel.from_pretrained(
        args.pretrained_model_name_or_path, subfolder="text_encoder", revision=args.revision
    )
    vae = AutoencoderKL.from_pretrained(args.pretrained_model_name_or_path, subfolder="vae", revision=args.revision)
        
    if args.unet_ckpt_path is None: 
        unet = UNet2DConditionModel.from_pretrained(
            args.pretrained_model_name_or_path, subfolder="unet", revision=args.non_ema_revision
        )
    else:
        print(f"Replacing unet with weights at {args.unet_ckpt_path}")
        unet = UNet2DConditionModel.from_pretrained(
            args.unet_ckpt_path, revision=args.non_ema_revision
        )
    
=======

    def deepspeed_zero_init_disabled_context_manager():
        """
        returns either a context list that includes one that will disable zero.Init or an empty context list
        """
        deepspeed_plugin = AcceleratorState().deepspeed_plugin if accelerate.state.is_initialized() else None
        if deepspeed_plugin is None:
            return []

        return [deepspeed_plugin.zero3_init_context_manager(enable=False)]

    # Currently Accelerate doesn't know how to handle multiple models under Deepspeed ZeRO stage 3.
    # For this to work properly all models must be run through `accelerate.prepare`. But accelerate
    # will try to assign the same optimizer with the same weights to all models during
    # `deepspeed.initialize`, which of course doesn't work.
    #
    # For now the following workaround will partially support Deepspeed ZeRO-3, by excluding the 2
    # frozen models from being partitioned during `zero.Init` which gets called during
    # `from_pretrained` So CLIPTextModel and AutoencoderKL will not enjoy the parameter sharding
    # across multiple gpus and only UNet2DConditionModel will get ZeRO sharded.
    with ContextManagers(deepspeed_zero_init_disabled_context_manager()):
        text_encoder = CLIPTextModel.from_pretrained(
            args.pretrained_model_name_or_path, subfolder="text_encoder", revision=args.revision
        )
        vae = AutoencoderKL.from_pretrained(
            args.pretrained_model_name_or_path, subfolder="vae", revision=args.revision
        )

    unet = UNet2DConditionModel.from_pretrained(
        args.pretrained_model_name_or_path, subfolder="unet", revision=args.non_ema_revision
    )

>>>>>>> 174dcd69
    # Freeze vae and text_encoder
    vae.requires_grad_(False)
    text_encoder.requires_grad_(False)

    # Create EMA for the unet.
    if args.use_ema:
        if args.unet_ckpt_path is None: 
            ema_unet = UNet2DConditionModel.from_pretrained(
                args.pretrained_model_name_or_path, subfolder="unet", revision=args.revision
            )
            ema_unet = EMAModel(ema_unet.parameters(), model_cls=UNet2DConditionModel, model_config=ema_unet.config)
        else: 
            ema_unet = UNet2DConditionModel.from_pretrained(
                args.unet_ckpt_path, revision=args.revision
            )
            ema_unet = EMAModel(ema_unet.parameters(), model_cls=UNet2DConditionModel, model_config=ema_unet.config)

    if args.enable_xformers_memory_efficient_attention:
        if is_xformers_available():
            import xformers

            xformers_version = version.parse(xformers.__version__)
            if xformers_version == version.parse("0.0.16"):
                logger.warn(
                    "xFormers 0.0.16 cannot be used for training in some GPUs. If you observe problems during training, please update xFormers to at least 0.0.17. See https://huggingface.co/docs/diffusers/main/en/optimization/xformers for more details."
                )
            unet.enable_xformers_memory_efficient_attention()
        else:
            raise ValueError("xformers is not available. Make sure it is installed correctly")

    def compute_snr(timesteps):
        """
        Computes SNR as per https://github.com/TiankaiHang/Min-SNR-Diffusion-Training/blob/521b624bd70c67cee4bdf49225915f5945a872e3/guided_diffusion/gaussian_diffusion.py#L847-L849
        """
        alphas_cumprod = noise_scheduler.alphas_cumprod
        sqrt_alphas_cumprod = alphas_cumprod**0.5
        sqrt_one_minus_alphas_cumprod = (1.0 - alphas_cumprod) ** 0.5

        # Expand the tensors.
        # Adapted from https://github.com/TiankaiHang/Min-SNR-Diffusion-Training/blob/521b624bd70c67cee4bdf49225915f5945a872e3/guided_diffusion/gaussian_diffusion.py#L1026
        sqrt_alphas_cumprod = sqrt_alphas_cumprod.to(device=timesteps.device)[timesteps].float()
        while len(sqrt_alphas_cumprod.shape) < len(timesteps.shape):
            sqrt_alphas_cumprod = sqrt_alphas_cumprod[..., None]
        alpha = sqrt_alphas_cumprod.expand(timesteps.shape)

        sqrt_one_minus_alphas_cumprod = sqrt_one_minus_alphas_cumprod.to(device=timesteps.device)[timesteps].float()
        while len(sqrt_one_minus_alphas_cumprod.shape) < len(timesteps.shape):
            sqrt_one_minus_alphas_cumprod = sqrt_one_minus_alphas_cumprod[..., None]
        sigma = sqrt_one_minus_alphas_cumprod.expand(timesteps.shape)

        # Compute SNR.
        snr = (alpha / sigma) ** 2
        return snr

    # `accelerate` 0.16.0 will have better support for customized saving
    if version.parse(accelerate.__version__) >= version.parse("0.16.0"):
        # create custom saving & loading hooks so that `accelerator.save_state(...)` serializes in a nice format
        def save_model_hook(models, weights, output_dir):
            if args.use_ema:
                ema_unet.save_pretrained(os.path.join(output_dir, "unet_ema"))

            for i, model in enumerate(models):
                model.save_pretrained(os.path.join(output_dir, "unet"))

                # make sure to pop weight so that corresponding model is not saved again
                weights.pop()

        def load_model_hook(models, input_dir):
            if args.use_ema:
                load_model = EMAModel.from_pretrained(os.path.join(input_dir, "unet_ema"), UNet2DConditionModel)
                ema_unet.load_state_dict(load_model.state_dict())
                ema_unet.to(accelerator.device)
                del load_model

            for i in range(len(models)):
                # pop models so that they are not loaded again
                model = models.pop()

                # load diffusers style into model
                load_model = UNet2DConditionModel.from_pretrained(input_dir, subfolder="unet")
                model.register_to_config(**load_model.config)

                model.load_state_dict(load_model.state_dict())
                del load_model

        accelerator.register_save_state_pre_hook(save_model_hook)
        accelerator.register_load_state_pre_hook(load_model_hook)

    if args.gradient_checkpointing:
        unet.enable_gradient_checkpointing()

    # Enable TF32 for faster training on Ampere GPUs,
    # cf https://pytorch.org/docs/stable/notes/cuda.html#tensorfloat-32-tf32-on-ampere-devices
    if args.allow_tf32:
        torch.backends.cuda.matmul.allow_tf32 = True

    if args.scale_lr:
        args.learning_rate = (
            args.learning_rate * args.gradient_accumulation_steps * args.train_batch_size * accelerator.num_processes
        )

    # Initialize the optimizer
    if args.use_8bit_adam:
        try:
            import bitsandbytes as bnb
        except ImportError:
            raise ImportError(
                "Please install bitsandbytes to use 8-bit Adam. You can do so by running `pip install bitsandbytes`"
            )

        optimizer_cls = bnb.optim.AdamW8bit
    else:
        optimizer_cls = torch.optim.AdamW

    optimizer = optimizer_cls(
        unet.parameters(),
        lr=args.learning_rate,
        betas=(args.adam_beta1, args.adam_beta2),
        weight_decay=args.adam_weight_decay,
        eps=args.adam_epsilon,
    )

    # Get the datasets: you can either provide your own training and evaluation files (see below)
    # or specify a Dataset from the hub (the dataset will be downloaded automatically from the datasets Hub).

    # In distributed training, the load_dataset function guarantees that only one local process can concurrently
    # download the dataset.
    if args.train_data_dir is not None or args.dataset_name is not None:
        if args.dataset_name is not None:
            # Downloading and loading a dataset from the hub.
            dataset = load_dataset(
                args.dataset_name,
                args.dataset_config_name,
                cache_dir=args.cache_dir,
            )
            
        else:
            data_files = {}
            if args.train_data_dir is not None:
                data_files["train"] = os.path.join(args.train_data_dir, "**")
            dataset = load_dataset(
                "imagefolder",
                data_files=data_files,
                cache_dir=args.cache_dir,
            )
            # See more about loading custom images at
            # https://huggingface.co/docs/datasets/v2.4.0/en/image_load#imagefolder

        # Preprocessing the datasets.
        # We need to tokenize inputs and targets.
        column_names = dataset["train"].column_names

        # 6. Get the column names for input/target.
        dataset_columns = dataset_name_mapping.get(args.dataset_name, None)
        if args.image_column is None:
            image_column = dataset_columns[0] if dataset_columns is not None else column_names[0]
        else:
            image_column = args.image_column
            if image_column not in column_names:
                raise ValueError(
                    f"--image_column' value '{args.image_column}' needs to be one of: {', '.join(column_names)}"
                )
        if args.caption_column is None:
            caption_column = dataset_columns[1] if dataset_columns is not None else column_names[1]
        else:
            caption_column = args.caption_column
            if caption_column not in column_names:
                raise ValueError(
                    f"--caption_column' value '{args.caption_column}' needs to be one of: {', '.join(column_names)}"
                )

        # Preprocessing the datasets.
        # We need to tokenize input captions and transform the images.
        def tokenize_captions(examples, is_train=True):
            captions = []
            for caption in examples[caption_column]:
                if isinstance(caption, str):
                    captions.append(caption)
                elif isinstance(caption, (list, np.ndarray)):
                    # take a random caption if there are multiple
                    captions.append(random.choice(caption) if is_train else caption[0])
                else:
                    raise ValueError(
                        f"Caption column `{caption_column}` should contain either strings or lists of strings."
                    )
            inputs = tokenizer(
                captions, max_length=tokenizer.model_max_length, padding="max_length", truncation=True, return_tensors="pt"
            )
            print("INPUT ID SHAPE: ", inputs.input_ids.shape)
            return inputs.input_ids
        
        def tokenize_captions_audio(examples, is_train=True):
            captions = []
            for caption in examples[caption_column]:
                if isinstance(caption, str):
                    captions.append(caption)
                elif isinstance(caption, (list, np.ndarray)):
                    # take a random caption if there are multiple
                    captions.append(random.choice(caption) if is_train else caption[0])
                else:
                    raise ValueError(
                        f"Caption column `{caption_column}` should contain either strings or lists of strings."
                    )
            inputs = tokenizer(
                captions, max_length=tokenizer.model_max_length, padding="max_length", truncation=True, return_tensors="pt"
            )
            print("INPUT ID SHAPE: ", inputs.input_ids.shape)
            return inputs.input_ids

        # Preprocessing the datasets.
        train_transforms = transforms.Compose(
            [
                transforms.Resize(args.resolution, interpolation=transforms.InterpolationMode.BILINEAR),
                transforms.CenterCrop(args.resolution) if args.center_crop else transforms.RandomCrop(args.resolution),
                transforms.RandomHorizontalFlip() if args.random_flip else transforms.Lambda(lambda x: x),
                transforms.ToTensor(),
                transforms.Normalize([0.5], [0.5]),
            ]
        )
        
        def preprocess_train(examples):
            images = [image.convert("RGB") for image in examples[image_column]]
            # examples["pixel_values"] = [train_transforms(image) for image in images]
            examples["input_ids"] = tokenize_captions(examples)
            return examples

        with accelerator.main_process_first():
            if args.max_train_samples is not None:
                dataset["train"] = dataset["train"].shuffle(seed=args.seed).select(range(args.max_train_samples))
            # Set the training transforms
            train_dataset = dataset["train"].with_transform(preprocess_train)

        def collate_fn(examples):
            pixel_values = torch.stack([example["pixel_values"] for example in examples])
            pixel_values = pixel_values.to(memory_format=torch.contiguous_format).float()
            input_ids = torch.stack([example["input_ids"] for example in examples])
            return {"pixel_values": pixel_values, "input_ids": input_ids}

        # DataLoaders creation:
        train_dataloader = torch.utils.data.DataLoader(
            train_dataset,
            shuffle=True,
            collate_fn=collate_fn,
            batch_size=args.train_batch_size,
            num_workers=args.dataloader_num_workers,
        )
    else:
        f = open(args.audio_conf)
        data = json.load(f)
        f.close()
        dataset_json_file = data["dataset_json_file"]
        audio_conf = data["audio_conf"]
        label_csv=data["label_csv"]
        
        weight_dtype = torch.float32
        if accelerator.mixed_precision == "fp16":
            weight_dtype = torch.float16
        elif accelerator.mixed_precision == "bf16":
            weight_dtype = torch.bfloat16
                    
        
        if (args.bal_train):
            samples_weight = np.loadtxt(dataset_json_file[:-5]+'_weight.csv', delimiter=',')
            sampler = WeightedRandomSampler(samples_weight, len(samples_weight), replacement=True)

            print("Loaded sampler with weights at: ", dataset_json_file[:-5]+'_weight.csv')

            train_dataloader = torch.utils.data.DataLoader( 
                AudiosetDataset(dataset_json_file, audio_conf, label_csv, tokenizer, accelerator.device, weight_dtype),
                batch_size=args.train_batch_size, sampler=sampler, num_workers=args.dataloader_num_workers)
        else:
            train_dataloader = torch.utils.data.DataLoader( 
                AudiosetDataset(dataset_json_file, audio_conf, label_csv, tokenizer, accelerator.device, weight_dtype),
                batch_size=args.train_batch_size, shuffle=True, num_workers=args.dataloader_num_workers)

    # Scheduler and math around the number of training steps.
    overrode_max_train_steps = False
    num_update_steps_per_epoch = math.ceil(len(train_dataloader) / args.gradient_accumulation_steps)
    if args.max_train_steps is None:
        args.max_train_steps = args.num_train_epochs * num_update_steps_per_epoch
        overrode_max_train_steps = True

    lr_scheduler = get_scheduler(
        args.lr_scheduler,
        optimizer=optimizer,
        num_warmup_steps=args.lr_warmup_steps * args.gradient_accumulation_steps,
        num_training_steps=args.max_train_steps * args.gradient_accumulation_steps,
    )

    # Prepare everything with our `accelerator`.
    unet, optimizer, train_dataloader, lr_scheduler = accelerator.prepare(
        unet, optimizer, train_dataloader, lr_scheduler
    )

    if args.use_ema:
        ema_unet.to(accelerator.device)

    # For mixed precision training we cast all non-trainable weigths (vae, non-lora text_encoder and non-lora unet) to half-precision
    # as these weights are only used for inference, keeping weights in full precision is not required.
    weight_dtype = torch.float32
    if accelerator.mixed_precision == "fp16":
        weight_dtype = torch.float16
        args.mixed_precision = accelerator.mixed_precision
    elif accelerator.mixed_precision == "bf16":
        weight_dtype = torch.bfloat16
        args.mixed_precision = accelerator.mixed_precision

    # Move text_encode and vae to gpu and cast to weight_dtype
    text_encoder.to(accelerator.device, dtype=weight_dtype)
    vae.to(accelerator.device, dtype=weight_dtype)
    

    # We need to recalculate our total training steps as the size of the training dataloader may have changed.
    num_update_steps_per_epoch = math.ceil(len(train_dataloader) / args.gradient_accumulation_steps)
    if overrode_max_train_steps:
        args.max_train_steps = args.num_train_epochs * num_update_steps_per_epoch
    # Afterwards we recalculate our number of training epochs
    args.num_train_epochs = math.ceil(args.max_train_steps / num_update_steps_per_epoch)

    # We need to initialize the trackers we use, and also store our configuration.
    # The trackers initializes automatically on the main process.
    if accelerator.is_main_process:
        tracker_config = dict(vars(args))
        tracker_config.pop("validation_prompts")
        accelerator.init_trackers(args.tracker_project_name, tracker_config)

    # Train!
    total_batch_size = args.train_batch_size * accelerator.num_processes * args.gradient_accumulation_steps

    logger.info("***** Running training *****")
    logger.info(f"  Num examples = {len(train_dataloader)}")
    logger.info(f"  Num Epochs = {args.num_train_epochs}")
    logger.info(f"  Instantaneous batch size per device = {args.train_batch_size}")
    logger.info(f"  Total train batch size (w. parallel, distributed & accumulation) = {total_batch_size}")
    logger.info(f"  Gradient Accumulation steps = {args.gradient_accumulation_steps}")
    logger.info(f"  Total optimization steps = {args.max_train_steps}")
    global_step = 0
    first_epoch = 0

    # Potentially load in the weights and states from a previous save
    if args.resume_from_checkpoint:
        if args.resume_from_checkpoint != "latest":
            path = os.path.basename(args.resume_from_checkpoint)
        else:
            # Get the most recent checkpoint
            dirs = os.listdir(args.output_dir)
            dirs = [d for d in dirs if d.startswith("checkpoint")]
            dirs = sorted(dirs, key=lambda x: int(x.split("-")[1]))
            path = dirs[-1] if len(dirs) > 0 else None

        if path is None:
            accelerator.print(
                f"Checkpoint '{args.resume_from_checkpoint}' does not exist. Starting a new training run."
            )
            args.resume_from_checkpoint = None
        else:
            accelerator.print(f"Resuming from checkpoint {path}")
            accelerator.load_state(os.path.join(args.output_dir, path))
            global_step = int(path.split("-")[1])

            resume_global_step = global_step * args.gradient_accumulation_steps
            first_epoch = global_step // num_update_steps_per_epoch
            resume_step = resume_global_step % (num_update_steps_per_epoch * args.gradient_accumulation_steps)

    # Only show the progress bar once on each machine.
    progress_bar = tqdm(range(global_step, args.max_train_steps), disable=not accelerator.is_local_main_process)
    progress_bar.set_description("Steps")

    for epoch in range(first_epoch, args.num_train_epochs):
        unet.train()
        train_loss = 0.0
        for step, batch in enumerate(train_dataloader):
            # Skip steps until we reach the resumed step
            if args.resume_from_checkpoint and epoch == first_epoch and step < resume_step:
                if step % args.gradient_accumulation_steps == 0:
                    progress_bar.update(1)
                continue

            with accelerator.accumulate(unet):
                # Convert images to latent space
                latents = vae.encode(batch["pixel_values"].to(weight_dtype)).latent_dist.sample()
                latents = latents * vae.config.scaling_factor

                # Sample noise that we'll add to the latents
                noise = torch.randn_like(latents)
                if args.noise_offset:
                    # https://www.crosslabs.org//blog/diffusion-with-offset-noise
                    noise += args.noise_offset * torch.randn(
                        (latents.shape[0], latents.shape[1], 1, 1), device=latents.device
                    )
                if args.input_perturbation:
                    new_noise = noise + args.input_perturbation * torch.randn_like(noise)
                bsz = latents.shape[0]
                # Sample a random timestep for each image
                timesteps = torch.randint(0, noise_scheduler.config.num_train_timesteps, (bsz,), device=latents.device)
                timesteps = timesteps.long()

                # Add noise to the latents according to the noise magnitude at each timestep
                # (this is the forward diffusion process)
                if args.input_perturbation:
                    noisy_latents = noise_scheduler.add_noise(latents, new_noise, timesteps)
                else:
                    noisy_latents = noise_scheduler.add_noise(latents, noise, timesteps)

                # # Get the text embedding for conditioning
                # print("LOOK HERE FOR INFO ON BATCH ID: ")
                # print(batch["input_ids"].shape)
                # print(batch["input_ids"].dtype)
                # print(batch["input_ids"].device)
                encoder_hidden_states = text_encoder(batch["input_ids"])[0]

                # Get the target for loss depending on the prediction type
                if args.prediction_type is not None:
                    # set prediction_type of scheduler if defined
                    noise_scheduler.register_to_config(prediction_type=args.prediction_type)

                if noise_scheduler.config.prediction_type == "epsilon":
                    target = noise
                elif noise_scheduler.config.prediction_type == "v_prediction":
                    target = noise_scheduler.get_velocity(latents, noise, timesteps)
                else:
                    raise ValueError(f"Unknown prediction type {noise_scheduler.config.prediction_type}")

                # Predict the noise residual and compute loss
                model_pred = unet(noisy_latents, timesteps, encoder_hidden_states).sample

                if args.snr_gamma is None:
                    loss = F.mse_loss(model_pred.float(), target.float(), reduction="mean")
                else:
                    # Compute loss-weights as per Section 3.4 of https://arxiv.org/abs/2303.09556.
                    # Since we predict the noise instead of x_0, the original formulation is slightly changed.
                    # This is discussed in Section 4.2 of the same paper.
                    snr = compute_snr(timesteps)
                    mse_loss_weights = (
                        torch.stack([snr, args.snr_gamma * torch.ones_like(timesteps)], dim=1).min(dim=1)[0] / snr
                    )
                    # We first calculate the original loss. Then we mean over the non-batch dimensions and
                    # rebalance the sample-wise losses with their respective loss weights.
                    # Finally, we take the mean of the rebalanced loss.
                    loss = F.mse_loss(model_pred.float(), target.float(), reduction="none")
                    loss = loss.mean(dim=list(range(1, len(loss.shape)))) * mse_loss_weights
                    loss = loss.mean()

                # Gather the losses across all processes for logging (if we use distributed training).
                avg_loss = accelerator.gather(loss.repeat(args.train_batch_size)).mean()
                train_loss += avg_loss.item() / args.gradient_accumulation_steps

                # Backpropagate
                accelerator.backward(loss)
                if accelerator.sync_gradients:
                    accelerator.clip_grad_norm_(unet.parameters(), args.max_grad_norm)
                optimizer.step()
                lr_scheduler.step()
                optimizer.zero_grad()

            # Checks if the accelerator has performed an optimization step behind the scenes
            if accelerator.sync_gradients:
                if args.use_ema:
                    ema_unet.step(unet.parameters())
                progress_bar.update(1)
                global_step += 1
        
        
                accelerator.log({"train_loss": train_loss}, step=global_step)
        
                accelerator.log({"learning_rate": lr_scheduler.get_last_lr()[0]}, step=global_step)
                
        
#                 for name, module in net.named_children():
#                     norm = torch.norm(
#                         torch.stack([torch.norm(p.grad.detach(), 2) for p in parameters]), 2)
#                     writer.add_scalar(f'check_info/{name}', norm, iter)
        
                train_loss = 0.0

                if global_step % args.checkpointing_steps == 0:
                    if accelerator.is_main_process:
                        # _before_ saving state, check if this save would set us over the `checkpoints_total_limit`
                        if args.checkpoints_total_limit is not None:
                            checkpoints = os.listdir(args.output_dir)
                            checkpoints = [d for d in checkpoints if d.startswith("checkpoint")]
                            checkpoints = sorted(checkpoints, key=lambda x: int(x.split("-")[1]))

                            # before we save the new checkpoint, we need to have at _most_ `checkpoints_total_limit - 1` checkpoints
                            if len(checkpoints) >= args.checkpoints_total_limit:
                                num_to_remove = len(checkpoints) - args.checkpoints_total_limit + 1
                                removing_checkpoints = checkpoints[0:num_to_remove]

                                logger.info(
                                    f"{len(checkpoints)} checkpoints already exist, removing {len(removing_checkpoints)} checkpoints"
                                )
                                logger.info(f"removing checkpoints: {', '.join(removing_checkpoints)}")

                                for removing_checkpoint in removing_checkpoints:
                                    removing_checkpoint = os.path.join(args.output_dir, removing_checkpoint)
                                    shutil.rmtree(removing_checkpoint)

                        save_path = os.path.join(args.output_dir, f"checkpoint-{global_step}")
                        accelerator.save_state(save_path)
                        logger.info(f"Saved state to {save_path}")

            logs = {"step_loss": loss.detach().item(), "lr": lr_scheduler.get_last_lr()[0]}
            progress_bar.set_postfix(**logs)

            if global_step >= args.max_train_steps:
                break

        if accelerator.is_main_process:
            if args.validation_prompts is not None and epoch % args.validation_epochs == 0:
                if args.use_ema:
                    # Store the UNet parameters temporarily and load the EMA parameters to perform inference.
                    ema_unet.store(unet.parameters())
                    ema_unet.copy_to(unet.parameters())
                log_validation(
                    vae,
                    text_encoder,
                    tokenizer,
                    unet,
                    args,
                    accelerator,
                    weight_dtype,
                    global_step,
                )
                if args.use_ema:
                    # Switch back to the original UNet parameters.
                    ema_unet.restore(unet.parameters())

    # Create the pipeline using the trained modules and save it.
    accelerator.wait_for_everyone()
    if accelerator.is_main_process:
        unet = accelerator.unwrap_model(unet)
        if args.use_ema:
            ema_unet.copy_to(unet.parameters())

        pipeline = StableDiffusionPipeline.from_pretrained(
            args.pretrained_model_name_or_path,
            text_encoder=text_encoder,
            vae=vae,
            unet=unet,
            revision=args.revision,
        )
        pipeline.save_pretrained(args.output_dir)

        # Run a final round of inference.
        images = []
        if args.validation_prompts is not None:
            logger.info("Running inference for collecting generated images...")
            pipeline = pipeline.to(accelerator.device)
            pipeline.torch_dtype = weight_dtype
            pipeline.set_progress_bar_config(disable=True)

            if args.enable_xformers_memory_efficient_attention:
                pipeline.enable_xformers_memory_efficient_attention()

            if args.seed is None:
                generator = None
            else:
                generator = torch.Generator(device=accelerator.device).manual_seed(args.seed)

            for i in range(len(args.validation_prompts)):
                with torch.autocast("cuda"):
                    image = pipeline(args.validation_prompts[i], num_inference_steps=20, generator=generator).images[0]
                images.append(image)

        if args.push_to_hub:
            save_model_card(args, repo_id, images, repo_folder=args.output_dir)
            upload_folder(
                repo_id=repo_id,
                folder_path=args.output_dir,
                commit_message="End of training",
                ignore_patterns=["step_*", "epoch_*"],
            )

    accelerator.end_training()


if __name__ == "__main__":
    main()<|MERGE_RESOLUTION|>--- conflicted
+++ resolved
@@ -62,11 +62,8 @@
 
 
 # Will error if the minimal version of diffusers is not installed. Remove at your own risks.
-<<<<<<< HEAD
-# check_min_version("0.15.0.dev0")
-=======
+
 check_min_version("0.18.0.dev0")
->>>>>>> 174dcd69
 
 logger = get_logger(__name__, log_level="INFO")
 
@@ -595,23 +592,7 @@
     tokenizer = CLIPTokenizer.from_pretrained(
         args.pretrained_model_name_or_path, subfolder="tokenizer", revision=args.revision
     )
-<<<<<<< HEAD
-    text_encoder = CLIPTextModel.from_pretrained(
-        args.pretrained_model_name_or_path, subfolder="text_encoder", revision=args.revision
-    )
-    vae = AutoencoderKL.from_pretrained(args.pretrained_model_name_or_path, subfolder="vae", revision=args.revision)
-        
-    if args.unet_ckpt_path is None: 
-        unet = UNet2DConditionModel.from_pretrained(
-            args.pretrained_model_name_or_path, subfolder="unet", revision=args.non_ema_revision
-        )
-    else:
-        print(f"Replacing unet with weights at {args.unet_ckpt_path}")
-        unet = UNet2DConditionModel.from_pretrained(
-            args.unet_ckpt_path, revision=args.non_ema_revision
-        )
-    
-=======
+
 
     def deepspeed_zero_init_disabled_context_manager():
         """
@@ -644,7 +625,6 @@
         args.pretrained_model_name_or_path, subfolder="unet", revision=args.non_ema_revision
     )
 
->>>>>>> 174dcd69
     # Freeze vae and text_encoder
     vae.requires_grad_(False)
     text_encoder.requires_grad_(False)

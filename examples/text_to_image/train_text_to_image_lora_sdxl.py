#!/usr/bin/env python
# coding=utf-8
# Copyright 2023 The HuggingFace Inc. team. All rights reserved.
#
# Licensed under the Apache License, Version 2.0 (the "License");
# you may not use this file except in compliance with the License.
# You may obtain a copy of the License at
#
#     http://www.apache.org/licenses/LICENSE-2.0
#
# Unless required by applicable law or agreed to in writing, software
# distributed under the License is distributed on an "AS IS" BASIS,
# WITHOUT WARRANTIES OR CONDITIONS OF ANY KIND, either express or implied.
# See the License for the specific language governing permissions and
# limitations under the License.
"""Fine-tuning script for Stable Diffusion XL for text2image with support for LoRA."""

import argparse
import logging
import math
import os
import random
import shutil
from pathlib import Path
from typing import Dict

import datasets
import numpy as np
import torch
import torch.nn.functional as F
import torch.utils.checkpoint
import transformers
from accelerate import Accelerator
from accelerate.logging import get_logger
from accelerate.utils import DistributedDataParallelKwargs, ProjectConfiguration, set_seed
from datasets import load_dataset
from huggingface_hub import create_repo, upload_folder
from packaging import version
from peft import LoraConfig
from peft.utils import get_peft_model_state_dict
from torchvision import transforms
from torchvision.transforms.functional import crop
from tqdm.auto import tqdm
from transformers import AutoTokenizer, PretrainedConfig

import diffusers
from diffusers import (
    AutoencoderKL,
    DDPMScheduler,
    StableDiffusionXLPipeline,
    UNet2DConditionModel,
)
from diffusers.loaders import LoraLoaderMixin
from diffusers.optimization import get_scheduler
from diffusers.training_utils import compute_snr
from diffusers.utils import check_min_version, is_wandb_available
from diffusers.utils.import_utils import is_xformers_available


# Will error if the minimal version of diffusers is not installed. Remove at your own risks.
check_min_version("0.25.0.dev0")

logger = get_logger(__name__)


# TODO: This function should be removed once training scripts are rewritten in PEFT
def text_encoder_lora_state_dict(text_encoder):
    state_dict = {}

    def text_encoder_attn_modules(text_encoder):
        from transformers import CLIPTextModel, CLIPTextModelWithProjection

        attn_modules = []

        if isinstance(text_encoder, (CLIPTextModel, CLIPTextModelWithProjection)):
            for i, layer in enumerate(text_encoder.text_model.encoder.layers):
                name = f"text_model.encoder.layers.{i}.self_attn"
                mod = layer.self_attn
                attn_modules.append((name, mod))

        return attn_modules

    for name, module in text_encoder_attn_modules(text_encoder):
        for k, v in module.q_proj.lora_linear_layer.state_dict().items():
            state_dict[f"{name}.q_proj.lora_linear_layer.{k}"] = v

        for k, v in module.k_proj.lora_linear_layer.state_dict().items():
            state_dict[f"{name}.k_proj.lora_linear_layer.{k}"] = v

        for k, v in module.v_proj.lora_linear_layer.state_dict().items():
            state_dict[f"{name}.v_proj.lora_linear_layer.{k}"] = v

        for k, v in module.out_proj.lora_linear_layer.state_dict().items():
            state_dict[f"{name}.out_proj.lora_linear_layer.{k}"] = v

    return state_dict


def save_model_card(
    repo_id: str,
    images=None,
    base_model=str,
    dataset_name=str,
    train_text_encoder=False,
    repo_folder=None,
    vae_path=None,
):
    img_str = ""
    for i, image in enumerate(images):
        image.save(os.path.join(repo_folder, f"image_{i}.png"))
        img_str += f"![img_{i}](./image_{i}.png)\n"

    yaml = f"""
---
license: creativeml-openrail-m
base_model: {base_model}
dataset: {dataset_name}
tags:
- stable-diffusion-xl
- stable-diffusion-xl-diffusers
- text-to-image
- diffusers
- lora
inference: true
---
    """
    model_card = f"""
# LoRA text2image fine-tuning - {repo_id}

These are LoRA adaption weights for {base_model}. The weights were fine-tuned on the {dataset_name} dataset. You can find some example images in the following. \n
{img_str}

LoRA for the text encoder was enabled: {train_text_encoder}.

Special VAE used for training: {vae_path}.
"""
    with open(os.path.join(repo_folder, "README.md"), "w") as f:
        f.write(yaml + model_card)


def import_model_class_from_model_name_or_path(
    pretrained_model_name_or_path: str, revision: str, subfolder: str = "text_encoder"
):
    text_encoder_config = PretrainedConfig.from_pretrained(
        pretrained_model_name_or_path, subfolder=subfolder, revision=revision
    )
    model_class = text_encoder_config.architectures[0]

    if model_class == "CLIPTextModel":
        from transformers import CLIPTextModel

        return CLIPTextModel
    elif model_class == "CLIPTextModelWithProjection":
        from transformers import CLIPTextModelWithProjection

        return CLIPTextModelWithProjection
    else:
        raise ValueError(f"{model_class} is not supported.")


def parse_args(input_args=None):
    parser = argparse.ArgumentParser(description="Simple example of a training script.")
    parser.add_argument(
        "--pretrained_model_name_or_path",
        type=str,
        default=None,
        required=True,
        help="Path to pretrained model or model identifier from huggingface.co/models.",
    )
    parser.add_argument(
        "--pretrained_vae_model_name_or_path",
        type=str,
        default=None,
        help="Path to pretrained VAE model with better numerical stability. More details: https://github.com/huggingface/diffusers/pull/4038.",
    )
    parser.add_argument(
        "--revision",
        type=str,
        default=None,
        required=False,
        help="Revision of pretrained model identifier from huggingface.co/models.",
    )
    parser.add_argument(
        "--variant",
        type=str,
        default=None,
        help="Variant of the model files of the pretrained model identifier from huggingface.co/models, 'e.g.' fp16",
    )
    parser.add_argument(
        "--dataset_name",
        type=str,
        default=None,
        help=(
            "The name of the Dataset (from the HuggingFace hub) to train on (could be your own, possibly private,"
            " dataset). It can also be a path pointing to a local copy of a dataset in your filesystem,"
            " or to a folder containing files that 🤗 Datasets can understand."
        ),
    )
    parser.add_argument(
        "--dataset_config_name",
        type=str,
        default=None,
        help="The config of the Dataset, leave as None if there's only one config.",
    )
    parser.add_argument(
        "--train_data_dir",
        type=str,
        default=None,
        help=(
            "A folder containing the training data. Folder contents must follow the structure described in"
            " https://huggingface.co/docs/datasets/image_dataset#imagefolder. In particular, a `metadata.jsonl` file"
            " must exist to provide the captions for the images. Ignored if `dataset_name` is specified."
        ),
    )
    parser.add_argument(
        "--image_column", type=str, default="image", help="The column of the dataset containing an image."
    )
    parser.add_argument(
        "--caption_column",
        type=str,
        default="text",
        help="The column of the dataset containing a caption or a list of captions.",
    )
    parser.add_argument(
        "--validation_prompt",
        type=str,
        default=None,
        help="A prompt that is used during validation to verify that the model is learning.",
    )
    parser.add_argument(
        "--num_validation_images",
        type=int,
        default=4,
        help="Number of images that should be generated during validation with `validation_prompt`.",
    )
    parser.add_argument(
        "--validation_epochs",
        type=int,
        default=1,
        help=(
            "Run fine-tuning validation every X epochs. The validation process consists of running the prompt"
            " `args.validation_prompt` multiple times: `args.num_validation_images`."
        ),
    )
    parser.add_argument(
        "--max_train_samples",
        type=int,
        default=None,
        help=(
            "For debugging purposes or quicker training, truncate the number of training examples to this "
            "value if set."
        ),
    )
    parser.add_argument(
        "--output_dir",
        type=str,
        default="sd-model-finetuned-lora",
        help="The output directory where the model predictions and checkpoints will be written.",
    )
    parser.add_argument(
        "--cache_dir",
        type=str,
        default=None,
        help="The directory where the downloaded models and datasets will be stored.",
    )
    parser.add_argument("--seed", type=int, default=None, help="A seed for reproducible training.")
    parser.add_argument(
        "--resolution",
        type=int,
        default=1024,
        help=(
            "The resolution for input images, all the images in the train/validation dataset will be resized to this"
            " resolution"
        ),
    )
    parser.add_argument(
        "--center_crop",
        default=False,
        action="store_true",
        help=(
            "Whether to center crop the input images to the resolution. If not set, the images will be randomly"
            " cropped. The images will be resized to the resolution first before cropping."
        ),
    )
    parser.add_argument(
        "--random_flip",
        action="store_true",
        help="whether to randomly flip images horizontally",
    )
    parser.add_argument(
        "--train_text_encoder",
        action="store_true",
        help="Whether to train the text encoder. If set, the text encoder should be float32 precision.",
    )
    parser.add_argument(
        "--train_batch_size", type=int, default=16, help="Batch size (per device) for the training dataloader."
    )
    parser.add_argument("--num_train_epochs", type=int, default=100)
    parser.add_argument(
        "--max_train_steps",
        type=int,
        default=None,
        help="Total number of training steps to perform.  If provided, overrides num_train_epochs.",
    )
    parser.add_argument(
        "--checkpointing_steps",
        type=int,
        default=500,
        help=(
            "Save a checkpoint of the training state every X updates. These checkpoints can be used both as final"
            " checkpoints in case they are better than the last checkpoint, and are also suitable for resuming"
            " training using `--resume_from_checkpoint`."
        ),
    )
    parser.add_argument(
        "--checkpoints_total_limit",
        type=int,
        default=None,
        help=("Max number of checkpoints to store."),
    )
    parser.add_argument(
        "--resume_from_checkpoint",
        type=str,
        default=None,
        help=(
            "Whether training should be resumed from a previous checkpoint. Use a path saved by"
            ' `--checkpointing_steps`, or `"latest"` to automatically select the last available checkpoint.'
        ),
    )
    parser.add_argument(
        "--gradient_accumulation_steps",
        type=int,
        default=1,
        help="Number of updates steps to accumulate before performing a backward/update pass.",
    )
    parser.add_argument(
        "--gradient_checkpointing",
        action="store_true",
        help="Whether or not to use gradient checkpointing to save memory at the expense of slower backward pass.",
    )
    parser.add_argument(
        "--learning_rate",
        type=float,
        default=1e-4,
        help="Initial learning rate (after the potential warmup period) to use.",
    )
    parser.add_argument(
        "--scale_lr",
        action="store_true",
        default=False,
        help="Scale the learning rate by the number of GPUs, gradient accumulation steps, and batch size.",
    )
    parser.add_argument(
        "--lr_scheduler",
        type=str,
        default="constant",
        help=(
            'The scheduler type to use. Choose between ["linear", "cosine", "cosine_with_restarts", "polynomial",'
            ' "constant", "constant_with_warmup"]'
        ),
    )
    parser.add_argument(
        "--lr_warmup_steps", type=int, default=500, help="Number of steps for the warmup in the lr scheduler."
    )
    parser.add_argument(
        "--snr_gamma",
        type=float,
        default=None,
        help="SNR weighting gamma to be used if rebalancing the loss. Recommended value is 5.0. "
        "More details here: https://arxiv.org/abs/2303.09556.",
    )
    parser.add_argument(
        "--allow_tf32",
        action="store_true",
        help=(
            "Whether or not to allow TF32 on Ampere GPUs. Can be used to speed up training. For more information, see"
            " https://pytorch.org/docs/stable/notes/cuda.html#tensorfloat-32-tf32-on-ampere-devices"
        ),
    )
    parser.add_argument(
        "--dataloader_num_workers",
        type=int,
        default=0,
        help=(
            "Number of subprocesses to use for data loading. 0 means that the data will be loaded in the main process."
        ),
    )
    parser.add_argument(
        "--use_8bit_adam", action="store_true", help="Whether or not to use 8-bit Adam from bitsandbytes."
    )
    parser.add_argument("--adam_beta1", type=float, default=0.9, help="The beta1 parameter for the Adam optimizer.")
    parser.add_argument("--adam_beta2", type=float, default=0.999, help="The beta2 parameter for the Adam optimizer.")
    parser.add_argument("--adam_weight_decay", type=float, default=1e-2, help="Weight decay to use.")
    parser.add_argument("--adam_epsilon", type=float, default=1e-08, help="Epsilon value for the Adam optimizer")
    parser.add_argument("--max_grad_norm", default=1.0, type=float, help="Max gradient norm.")
    parser.add_argument("--push_to_hub", action="store_true", help="Whether or not to push the model to the Hub.")
    parser.add_argument("--hub_token", type=str, default=None, help="The token to use to push to the Model Hub.")
    parser.add_argument(
        "--prediction_type",
        type=str,
        default=None,
        help="The prediction_type that shall be used for training. Choose between 'epsilon' or 'v_prediction' or leave `None`. If left to `None` the default prediction type of the scheduler: `noise_scheduler.config.prediciton_type` is chosen.",
    )
    parser.add_argument(
        "--hub_model_id",
        type=str,
        default=None,
        help="The name of the repository to keep in sync with the local `output_dir`.",
    )
    parser.add_argument(
        "--logging_dir",
        type=str,
        default="logs",
        help=(
            "[TensorBoard](https://www.tensorflow.org/tensorboard) log directory. Will default to"
            " *output_dir/runs/**CURRENT_DATETIME_HOSTNAME***."
        ),
    )
    parser.add_argument(
        "--report_to",
        type=str,
        default="tensorboard",
        help=(
            'The integration to report the results and logs to. Supported platforms are `"tensorboard"`'
            ' (default), `"wandb"` and `"comet_ml"`. Use `"all"` to report to all integrations.'
        ),
    )
    parser.add_argument(
        "--mixed_precision",
        type=str,
        default=None,
        choices=["no", "fp16", "bf16"],
        help=(
            "Whether to use mixed precision. Choose between fp16 and bf16 (bfloat16). Bf16 requires PyTorch >="
            " 1.10.and an Nvidia Ampere GPU.  Default to the value of accelerate config of the current system or the"
            " flag passed with the `accelerate.launch` command. Use this argument to override the accelerate config."
        ),
    )
    parser.add_argument("--local_rank", type=int, default=-1, help="For distributed training: local_rank")
    parser.add_argument(
        "--enable_xformers_memory_efficient_attention", action="store_true", help="Whether or not to use xformers."
    )
    parser.add_argument("--noise_offset", type=float, default=0, help="The scale of noise offset.")
    parser.add_argument(
        "--rank",
        type=int,
        default=4,
        help=("The dimension of the LoRA update matrices."),
    )

    if input_args is not None:
        args = parser.parse_args(input_args)
    else:
        args = parser.parse_args()

    env_local_rank = int(os.environ.get("LOCAL_RANK", -1))
    if env_local_rank != -1 and env_local_rank != args.local_rank:
        args.local_rank = env_local_rank

    # Sanity checks
    if args.dataset_name is None and args.train_data_dir is None:
        raise ValueError("Need either a dataset name or a training folder.")

    return args


DATASET_NAME_MAPPING = {
    "lambdalabs/pokemon-blip-captions": ("image", "text"),
}


def unet_attn_processors_state_dict(unet) -> Dict[str, torch.tensor]:
    """
    Returns:
        a state dict containing just the attention processor parameters.
    """
    attn_processors = unet.attn_processors

    attn_processors_state_dict = {}

    for attn_processor_key, attn_processor in attn_processors.items():
        for parameter_key, parameter in attn_processor.state_dict().items():
            attn_processors_state_dict[f"{attn_processor_key}.{parameter_key}"] = parameter

    return attn_processors_state_dict


def tokenize_prompt(tokenizer, prompt):
    text_inputs = tokenizer(
        prompt,
        padding="max_length",
        max_length=tokenizer.model_max_length,
        truncation=True,
        return_tensors="pt",
    )
    text_input_ids = text_inputs.input_ids
    return text_input_ids


# Adapted from pipelines.StableDiffusionXLPipeline.encode_prompt
def encode_prompt(text_encoders, tokenizers, prompt, text_input_ids_list=None):
    prompt_embeds_list = []

    for i, text_encoder in enumerate(text_encoders):
        if tokenizers is not None:
            tokenizer = tokenizers[i]
            text_input_ids = tokenize_prompt(tokenizer, prompt)
        else:
            assert text_input_ids_list is not None
            text_input_ids = text_input_ids_list[i]

        prompt_embeds = text_encoder(
            text_input_ids.to(text_encoder.device),
            output_hidden_states=True,
        )

        # We are only ALWAYS interested in the pooled output of the final text encoder
        pooled_prompt_embeds = prompt_embeds[0]
        prompt_embeds = prompt_embeds.hidden_states[-2]
        bs_embed, seq_len, _ = prompt_embeds.shape
        prompt_embeds = prompt_embeds.view(bs_embed, seq_len, -1)
        prompt_embeds_list.append(prompt_embeds)

    prompt_embeds = torch.concat(prompt_embeds_list, dim=-1)
    pooled_prompt_embeds = pooled_prompt_embeds.view(bs_embed, -1)
    return prompt_embeds, pooled_prompt_embeds


def main(args):
    logging_dir = Path(args.output_dir, args.logging_dir)

    accelerator_project_config = ProjectConfiguration(project_dir=args.output_dir, logging_dir=logging_dir)
    kwargs = DistributedDataParallelKwargs(find_unused_parameters=True)
    accelerator = Accelerator(
        gradient_accumulation_steps=args.gradient_accumulation_steps,
        mixed_precision=args.mixed_precision,
        log_with=args.report_to,
        project_config=accelerator_project_config,
        kwargs_handlers=[kwargs],
    )

    if args.report_to == "wandb":
        if not is_wandb_available():
            raise ImportError("Make sure to install wandb if you want to use it for logging during training.")
        import wandb

    # Make one log on every process with the configuration for debugging.
    logging.basicConfig(
        format="%(asctime)s - %(levelname)s - %(name)s - %(message)s",
        datefmt="%m/%d/%Y %H:%M:%S",
        level=logging.INFO,
    )
    logger.info(accelerator.state, main_process_only=False)
    if accelerator.is_local_main_process:
        datasets.utils.logging.set_verbosity_warning()
        transformers.utils.logging.set_verbosity_warning()
        diffusers.utils.logging.set_verbosity_info()
    else:
        datasets.utils.logging.set_verbosity_error()
        transformers.utils.logging.set_verbosity_error()
        diffusers.utils.logging.set_verbosity_error()

    # If passed along, set the training seed now.
    if args.seed is not None:
        set_seed(args.seed)

    # Handle the repository creation
    if accelerator.is_main_process:
        if args.output_dir is not None:
            os.makedirs(args.output_dir, exist_ok=True)

        if args.push_to_hub:
            repo_id = create_repo(
                repo_id=args.hub_model_id or Path(args.output_dir).name, exist_ok=True, token=args.hub_token
            ).repo_id

    # Load the tokenizers
    tokenizer_one = AutoTokenizer.from_pretrained(
        args.pretrained_model_name_or_path,
        subfolder="tokenizer",
        revision=args.revision,
        use_fast=False,
    )
    tokenizer_two = AutoTokenizer.from_pretrained(
        args.pretrained_model_name_or_path,
        subfolder="tokenizer_2",
        revision=args.revision,
        use_fast=False,
    )

    # import correct text encoder classes
    text_encoder_cls_one = import_model_class_from_model_name_or_path(
        args.pretrained_model_name_or_path, args.revision
    )
    text_encoder_cls_two = import_model_class_from_model_name_or_path(
        args.pretrained_model_name_or_path, args.revision, subfolder="text_encoder_2"
    )

    # Load scheduler and models
    noise_scheduler = DDPMScheduler.from_pretrained(args.pretrained_model_name_or_path, subfolder="scheduler")
    text_encoder_one = text_encoder_cls_one.from_pretrained(
        args.pretrained_model_name_or_path, subfolder="text_encoder", revision=args.revision, variant=args.variant
    )
    text_encoder_two = text_encoder_cls_two.from_pretrained(
        args.pretrained_model_name_or_path, subfolder="text_encoder_2", revision=args.revision, variant=args.variant
    )
    vae_path = (
        args.pretrained_model_name_or_path
        if args.pretrained_vae_model_name_or_path is None
        else args.pretrained_vae_model_name_or_path
    )
    vae = AutoencoderKL.from_pretrained(
        vae_path,
        subfolder="vae" if args.pretrained_vae_model_name_or_path is None else None,
        revision=args.revision,
        variant=args.variant,
    )
    unet = UNet2DConditionModel.from_pretrained(
        args.pretrained_model_name_or_path, subfolder="unet", revision=args.revision, variant=args.variant
    )

    # We only train the additional adapter LoRA layers
    vae.requires_grad_(False)
    text_encoder_one.requires_grad_(False)
    text_encoder_two.requires_grad_(False)
    unet.requires_grad_(False)

    # For mixed precision training we cast all non-trainable weigths (vae, non-lora text_encoder and non-lora unet) to half-precision
    # as these weights are only used for inference, keeping weights in full precision is not required.
    weight_dtype = torch.float32
    if accelerator.mixed_precision == "fp16":
        weight_dtype = torch.float16
    elif accelerator.mixed_precision == "bf16":
        weight_dtype = torch.bfloat16

    # Move unet, vae and text_encoder to device and cast to weight_dtype
    # The VAE is in float32 to avoid NaN losses.
    unet.to(accelerator.device, dtype=weight_dtype)
    if args.pretrained_vae_model_name_or_path is None:
        vae.to(accelerator.device, dtype=torch.float32)
    else:
        vae.to(accelerator.device, dtype=weight_dtype)
    text_encoder_one.to(accelerator.device, dtype=weight_dtype)
    text_encoder_two.to(accelerator.device, dtype=weight_dtype)

    if args.enable_xformers_memory_efficient_attention:
        if is_xformers_available():
            import xformers

            xformers_version = version.parse(xformers.__version__)
            if xformers_version == version.parse("0.0.16"):
                logger.warn(
                    "xFormers 0.0.16 cannot be used for training in some GPUs. If you observe problems during training, please update xFormers to at least 0.0.17. See https://huggingface.co/docs/diffusers/main/en/optimization/xformers for more details."
                )
            unet.enable_xformers_memory_efficient_attention()
        else:
            raise ValueError("xformers is not available. Make sure it is installed correctly")

    # now we will add new LoRA weights to the attention layers
    # Set correct lora layers
<<<<<<< HEAD
    unet_lora_config = LoraConfig(r=args.rank, target_modules=["to_k", "to_q", "to_v"])
=======
    unet_lora_config = LoraConfig(
        r=args.rank, init_lora_weights="gaussian", target_modules=["to_k", "to_q", "to_v", "to_out.0"]
    )
>>>>>>> f27fb29f

    unet.add_adapter(unet_lora_config)

    # The text encoder comes from 🤗 transformers, we will also attach adapters to it.
    if args.train_text_encoder:
        # ensure that dtype is float32, even if rest of the model that isn't trained is loaded in fp16
<<<<<<< HEAD
        text_lora_config = LoraConfig(r=args.rank, target_modules=["q_proj", "k_proj", "v_proj", "out_proj"])
=======
        text_lora_config = LoraConfig(
            r=args.rank, init_lora_weights="gaussian", target_modules=["q_proj", "k_proj", "v_proj", "out_proj"]
        )
>>>>>>> f27fb29f
        text_encoder_one.add_adapter(text_lora_config)
        text_encoder_two.add_adapter(text_lora_config)

    # create custom saving & loading hooks so that `accelerator.save_state(...)` serializes in a nice format
    def save_model_hook(models, weights, output_dir):
        if accelerator.is_main_process:
            # there are only two options here. Either are just the unet attn processor layers
            # or there are the unet and text encoder atten layers
            unet_lora_layers_to_save = None
            text_encoder_one_lora_layers_to_save = None
            text_encoder_two_lora_layers_to_save = None

            for model in models:
                if isinstance(model, type(accelerator.unwrap_model(unet))):
                    unet_lora_layers_to_save = get_peft_model_state_dict(model)
                elif isinstance(model, type(accelerator.unwrap_model(text_encoder_one))):
                    text_encoder_one_lora_layers_to_save = get_peft_model_state_dict(model)
                elif isinstance(model, type(accelerator.unwrap_model(text_encoder_two))):
                    text_encoder_two_lora_layers_to_save = get_peft_model_state_dict(model)
                else:
                    raise ValueError(f"unexpected save model: {model.__class__}")

                # make sure to pop weight so that corresponding model is not saved again
                weights.pop()

            StableDiffusionXLPipeline.save_lora_weights(
                output_dir,
                unet_lora_layers=unet_lora_layers_to_save,
                text_encoder_lora_layers=text_encoder_one_lora_layers_to_save,
                text_encoder_2_lora_layers=text_encoder_two_lora_layers_to_save,
            )

    def load_model_hook(models, input_dir):
        unet_ = None
        text_encoder_one_ = None
        text_encoder_two_ = None

        while len(models) > 0:
            model = models.pop()

            if isinstance(model, type(accelerator.unwrap_model(unet))):
                unet_ = model
            elif isinstance(model, type(accelerator.unwrap_model(text_encoder_one))):
                text_encoder_one_ = model
            elif isinstance(model, type(accelerator.unwrap_model(text_encoder_two))):
                text_encoder_two_ = model
            else:
                raise ValueError(f"unexpected save model: {model.__class__}")

        lora_state_dict, network_alphas = LoraLoaderMixin.lora_state_dict(input_dir)
        LoraLoaderMixin.load_lora_into_unet(lora_state_dict, network_alphas=network_alphas, unet=unet_)

        text_encoder_state_dict = {k: v for k, v in lora_state_dict.items() if "text_encoder." in k}
        LoraLoaderMixin.load_lora_into_text_encoder(
            text_encoder_state_dict, network_alphas=network_alphas, text_encoder=text_encoder_one_
        )

        text_encoder_2_state_dict = {k: v for k, v in lora_state_dict.items() if "text_encoder_2." in k}
        LoraLoaderMixin.load_lora_into_text_encoder(
            text_encoder_2_state_dict, network_alphas=network_alphas, text_encoder=text_encoder_two_
        )

    accelerator.register_save_state_pre_hook(save_model_hook)
    accelerator.register_load_state_pre_hook(load_model_hook)

    # Enable TF32 for faster training on Ampere GPUs,
    # cf https://pytorch.org/docs/stable/notes/cuda.html#tensorfloat-32-tf32-on-ampere-devices
    if args.allow_tf32:
        torch.backends.cuda.matmul.allow_tf32 = True

    if args.scale_lr:
        args.learning_rate = (
            args.learning_rate * args.gradient_accumulation_steps * args.train_batch_size * accelerator.num_processes
        )

    # Use 8-bit Adam for lower memory usage or to fine-tune the model in 16GB GPUs
    if args.use_8bit_adam:
        try:
            import bitsandbytes as bnb
        except ImportError:
            raise ImportError(
                "To use 8-bit Adam, please install the bitsandbytes library: `pip install bitsandbytes`."
            )

        optimizer_class = bnb.optim.AdamW8bit
    else:
        optimizer_class = torch.optim.AdamW

    # Optimizer creation
    params_to_optimize = list(filter(lambda p: p.requires_grad, unet.parameters()))
    if args.train_text_encoder:
        params_to_optimize = (
            params_to_optimize
            + list(filter(lambda p: p.requires_grad, text_encoder_one.parameters()))
            + list(filter(lambda p: p.requires_grad, text_encoder_two.parameters()))
        )
    optimizer = optimizer_class(
        params_to_optimize,
        lr=args.learning_rate,
        betas=(args.adam_beta1, args.adam_beta2),
        weight_decay=args.adam_weight_decay,
        eps=args.adam_epsilon,
    )

    # Get the datasets: you can either provide your own training and evaluation files (see below)
    # or specify a Dataset from the hub (the dataset will be downloaded automatically from the datasets Hub).

    # In distributed training, the load_dataset function guarantees that only one local process can concurrently
    # download the dataset.
    if args.dataset_name is not None:
        # Downloading and loading a dataset from the hub.
        dataset = load_dataset(
            args.dataset_name, args.dataset_config_name, cache_dir=args.cache_dir, data_dir=args.train_data_dir
        )
    else:
        data_files = {}
        if args.train_data_dir is not None:
            data_files["train"] = os.path.join(args.train_data_dir, "**")
        dataset = load_dataset(
            "imagefolder",
            data_files=data_files,
            cache_dir=args.cache_dir,
        )
        # See more about loading custom images at
        # https://huggingface.co/docs/datasets/v2.4.0/en/image_load#imagefolder

    # Preprocessing the datasets.
    # We need to tokenize inputs and targets.
    column_names = dataset["train"].column_names

    # 6. Get the column names for input/target.
    dataset_columns = DATASET_NAME_MAPPING.get(args.dataset_name, None)
    if args.image_column is None:
        image_column = dataset_columns[0] if dataset_columns is not None else column_names[0]
    else:
        image_column = args.image_column
        if image_column not in column_names:
            raise ValueError(
                f"--image_column' value '{args.image_column}' needs to be one of: {', '.join(column_names)}"
            )
    if args.caption_column is None:
        caption_column = dataset_columns[1] if dataset_columns is not None else column_names[1]
    else:
        caption_column = args.caption_column
        if caption_column not in column_names:
            raise ValueError(
                f"--caption_column' value '{args.caption_column}' needs to be one of: {', '.join(column_names)}"
            )

    # Preprocessing the datasets.
    # We need to tokenize input captions and transform the images.
    def tokenize_captions(examples, is_train=True):
        captions = []
        for caption in examples[caption_column]:
            if isinstance(caption, str):
                captions.append(caption)
            elif isinstance(caption, (list, np.ndarray)):
                # take a random caption if there are multiple
                captions.append(random.choice(caption) if is_train else caption[0])
            else:
                raise ValueError(
                    f"Caption column `{caption_column}` should contain either strings or lists of strings."
                )
        tokens_one = tokenize_prompt(tokenizer_one, captions)
        tokens_two = tokenize_prompt(tokenizer_two, captions)
        return tokens_one, tokens_two

    # Preprocessing the datasets.
    train_resize = transforms.Resize(args.resolution, interpolation=transforms.InterpolationMode.BILINEAR)
    train_crop = transforms.CenterCrop(args.resolution) if args.center_crop else transforms.RandomCrop(args.resolution)
    train_flip = transforms.RandomHorizontalFlip(p=1.0)
    train_transforms = transforms.Compose(
        [
            transforms.ToTensor(),
            transforms.Normalize([0.5], [0.5]),
        ]
    )

    def preprocess_train(examples):
        images = [image.convert("RGB") for image in examples[image_column]]
        # image aug
        original_sizes = []
        all_images = []
        crop_top_lefts = []
        for image in images:
            original_sizes.append((image.height, image.width))
            image = train_resize(image)
            if args.center_crop:
                y1 = max(0, int(round((image.height - args.resolution) / 2.0)))
                x1 = max(0, int(round((image.width - args.resolution) / 2.0)))
                image = train_crop(image)
            else:
                y1, x1, h, w = train_crop.get_params(image, (args.resolution, args.resolution))
                image = crop(image, y1, x1, h, w)
            if args.random_flip and random.random() < 0.5:
                # flip
                x1 = image.width - x1
                image = train_flip(image)
            crop_top_left = (y1, x1)
            crop_top_lefts.append(crop_top_left)
            image = train_transforms(image)
            all_images.append(image)

        examples["original_sizes"] = original_sizes
        examples["crop_top_lefts"] = crop_top_lefts
        examples["pixel_values"] = all_images
        tokens_one, tokens_two = tokenize_captions(examples)
        examples["input_ids_one"] = tokens_one
        examples["input_ids_two"] = tokens_two
        return examples

    with accelerator.main_process_first():
        if args.max_train_samples is not None:
            dataset["train"] = dataset["train"].shuffle(seed=args.seed).select(range(args.max_train_samples))
        # Set the training transforms
        train_dataset = dataset["train"].with_transform(preprocess_train)

    def collate_fn(examples):
        pixel_values = torch.stack([example["pixel_values"] for example in examples])
        pixel_values = pixel_values.to(memory_format=torch.contiguous_format).float()
        original_sizes = [example["original_sizes"] for example in examples]
        crop_top_lefts = [example["crop_top_lefts"] for example in examples]
        input_ids_one = torch.stack([example["input_ids_one"] for example in examples])
        input_ids_two = torch.stack([example["input_ids_two"] for example in examples])
        return {
            "pixel_values": pixel_values,
            "input_ids_one": input_ids_one,
            "input_ids_two": input_ids_two,
            "original_sizes": original_sizes,
            "crop_top_lefts": crop_top_lefts,
        }

    # DataLoaders creation:
    train_dataloader = torch.utils.data.DataLoader(
        train_dataset,
        shuffle=True,
        collate_fn=collate_fn,
        batch_size=args.train_batch_size,
        num_workers=args.dataloader_num_workers,
    )

    # Scheduler and math around the number of training steps.
    overrode_max_train_steps = False
    num_update_steps_per_epoch = math.ceil(len(train_dataloader) / args.gradient_accumulation_steps)
    if args.max_train_steps is None:
        args.max_train_steps = args.num_train_epochs * num_update_steps_per_epoch
        overrode_max_train_steps = True

    lr_scheduler = get_scheduler(
        args.lr_scheduler,
        optimizer=optimizer,
        num_warmup_steps=args.lr_warmup_steps * args.gradient_accumulation_steps,
        num_training_steps=args.max_train_steps * args.gradient_accumulation_steps,
    )

    # Prepare everything with our `accelerator`.
    if args.train_text_encoder:
        unet, text_encoder_one, text_encoder_two, optimizer, train_dataloader, lr_scheduler = accelerator.prepare(
            unet, text_encoder_one, text_encoder_two, optimizer, train_dataloader, lr_scheduler
        )
    else:
        unet, optimizer, train_dataloader, lr_scheduler = accelerator.prepare(
            unet, optimizer, train_dataloader, lr_scheduler
        )

    # We need to recalculate our total training steps as the size of the training dataloader may have changed.
    num_update_steps_per_epoch = math.ceil(len(train_dataloader) / args.gradient_accumulation_steps)
    if overrode_max_train_steps:
        args.max_train_steps = args.num_train_epochs * num_update_steps_per_epoch
    # Afterwards we recalculate our number of training epochs
    args.num_train_epochs = math.ceil(args.max_train_steps / num_update_steps_per_epoch)

    # We need to initialize the trackers we use, and also store our configuration.
    # The trackers initializes automatically on the main process.
    if accelerator.is_main_process:
        accelerator.init_trackers("text2image-fine-tune", config=vars(args))

    # Train!
    total_batch_size = args.train_batch_size * accelerator.num_processes * args.gradient_accumulation_steps

    logger.info("***** Running training *****")
    logger.info(f"  Num examples = {len(train_dataset)}")
    logger.info(f"  Num Epochs = {args.num_train_epochs}")
    logger.info(f"  Instantaneous batch size per device = {args.train_batch_size}")
    logger.info(f"  Total train batch size (w. parallel, distributed & accumulation) = {total_batch_size}")
    logger.info(f"  Gradient Accumulation steps = {args.gradient_accumulation_steps}")
    logger.info(f"  Total optimization steps = {args.max_train_steps}")
    global_step = 0
    first_epoch = 0

    # Potentially load in the weights and states from a previous save
    if args.resume_from_checkpoint:
        if args.resume_from_checkpoint != "latest":
            path = os.path.basename(args.resume_from_checkpoint)
        else:
            # Get the most recent checkpoint
            dirs = os.listdir(args.output_dir)
            dirs = [d for d in dirs if d.startswith("checkpoint")]
            dirs = sorted(dirs, key=lambda x: int(x.split("-")[1]))
            path = dirs[-1] if len(dirs) > 0 else None

        if path is None:
            accelerator.print(
                f"Checkpoint '{args.resume_from_checkpoint}' does not exist. Starting a new training run."
            )
            args.resume_from_checkpoint = None
            initial_global_step = 0
        else:
            accelerator.print(f"Resuming from checkpoint {path}")
            accelerator.load_state(os.path.join(args.output_dir, path))
            global_step = int(path.split("-")[1])

            initial_global_step = global_step
            first_epoch = global_step // num_update_steps_per_epoch

    else:
        initial_global_step = 0

    progress_bar = tqdm(
        range(0, args.max_train_steps),
        initial=initial_global_step,
        desc="Steps",
        # Only show the progress bar once on each machine.
        disable=not accelerator.is_local_main_process,
    )

    for epoch in range(first_epoch, args.num_train_epochs):
        unet.train()
        if args.train_text_encoder:
            text_encoder_one.train()
            text_encoder_two.train()
        train_loss = 0.0
        for step, batch in enumerate(train_dataloader):
            with accelerator.accumulate(unet):
                # Convert images to latent space
                if args.pretrained_vae_model_name_or_path is not None:
                    pixel_values = batch["pixel_values"].to(dtype=weight_dtype)
                else:
                    pixel_values = batch["pixel_values"]

                model_input = vae.encode(pixel_values).latent_dist.sample()
                model_input = model_input * vae.config.scaling_factor
                if args.pretrained_vae_model_name_or_path is None:
                    model_input = model_input.to(weight_dtype)

                # Sample noise that we'll add to the latents
                noise = torch.randn_like(model_input)
                if args.noise_offset:
                    # https://www.crosslabs.org//blog/diffusion-with-offset-noise
                    noise += args.noise_offset * torch.randn(
                        (model_input.shape[0], model_input.shape[1], 1, 1), device=model_input.device
                    )

                bsz = model_input.shape[0]
                # Sample a random timestep for each image
                timesteps = torch.randint(
                    0, noise_scheduler.config.num_train_timesteps, (bsz,), device=model_input.device
                )
                timesteps = timesteps.long()

                # Add noise to the model input according to the noise magnitude at each timestep
                # (this is the forward diffusion process)
                noisy_model_input = noise_scheduler.add_noise(model_input, noise, timesteps)

                # time ids
                def compute_time_ids(original_size, crops_coords_top_left):
                    # Adapted from pipeline.StableDiffusionXLPipeline._get_add_time_ids
                    target_size = (args.resolution, args.resolution)
                    add_time_ids = list(original_size + crops_coords_top_left + target_size)
                    add_time_ids = torch.tensor([add_time_ids])
                    add_time_ids = add_time_ids.to(accelerator.device, dtype=weight_dtype)
                    return add_time_ids

                add_time_ids = torch.cat(
                    [compute_time_ids(s, c) for s, c in zip(batch["original_sizes"], batch["crop_top_lefts"])]
                )

                # Predict the noise residual
                unet_added_conditions = {"time_ids": add_time_ids}
                prompt_embeds, pooled_prompt_embeds = encode_prompt(
                    text_encoders=[text_encoder_one, text_encoder_two],
                    tokenizers=None,
                    prompt=None,
                    text_input_ids_list=[batch["input_ids_one"], batch["input_ids_two"]],
                )
                unet_added_conditions.update({"text_embeds": pooled_prompt_embeds})
                model_pred = unet(
                    noisy_model_input, timesteps, prompt_embeds, added_cond_kwargs=unet_added_conditions
                ).sample

                # Get the target for loss depending on the prediction type
                if args.prediction_type is not None:
                    # set prediction_type of scheduler if defined
                    noise_scheduler.register_to_config(prediction_type=args.prediction_type)

                if noise_scheduler.config.prediction_type == "epsilon":
                    target = noise
                elif noise_scheduler.config.prediction_type == "v_prediction":
                    target = noise_scheduler.get_velocity(model_input, noise, timesteps)
                else:
                    raise ValueError(f"Unknown prediction type {noise_scheduler.config.prediction_type}")

                if args.snr_gamma is None:
                    loss = F.mse_loss(model_pred.float(), target.float(), reduction="mean")
                else:
                    # Compute loss-weights as per Section 3.4 of https://arxiv.org/abs/2303.09556.
                    # Since we predict the noise instead of x_0, the original formulation is slightly changed.
                    # This is discussed in Section 4.2 of the same paper.
                    snr = compute_snr(noise_scheduler, timesteps)
                    if noise_scheduler.config.prediction_type == "v_prediction":
                        # Velocity objective requires that we add one to SNR values before we divide by them.
                        snr = snr + 1
                    mse_loss_weights = (
                        torch.stack([snr, args.snr_gamma * torch.ones_like(timesteps)], dim=1).min(dim=1)[0] / snr
                    )

                    loss = F.mse_loss(model_pred.float(), target.float(), reduction="none")
                    loss = loss.mean(dim=list(range(1, len(loss.shape)))) * mse_loss_weights
                    loss = loss.mean()

                # Gather the losses across all processes for logging (if we use distributed training).
                avg_loss = accelerator.gather(loss.repeat(args.train_batch_size)).mean()
                train_loss += avg_loss.item() / args.gradient_accumulation_steps

                # Backpropagate
                accelerator.backward(loss)
                if accelerator.sync_gradients:
                    accelerator.clip_grad_norm_(params_to_optimize, args.max_grad_norm)
                optimizer.step()
                lr_scheduler.step()
                optimizer.zero_grad()

            # Checks if the accelerator has performed an optimization step behind the scenes
            if accelerator.sync_gradients:
                progress_bar.update(1)
                global_step += 1
                accelerator.log({"train_loss": train_loss}, step=global_step)
                train_loss = 0.0

                if accelerator.is_main_process:
                    if global_step % args.checkpointing_steps == 0:
                        # _before_ saving state, check if this save would set us over the `checkpoints_total_limit`
                        if args.checkpoints_total_limit is not None:
                            checkpoints = os.listdir(args.output_dir)
                            checkpoints = [d for d in checkpoints if d.startswith("checkpoint")]
                            checkpoints = sorted(checkpoints, key=lambda x: int(x.split("-")[1]))

                            # before we save the new checkpoint, we need to have at _most_ `checkpoints_total_limit - 1` checkpoints
                            if len(checkpoints) >= args.checkpoints_total_limit:
                                num_to_remove = len(checkpoints) - args.checkpoints_total_limit + 1
                                removing_checkpoints = checkpoints[0:num_to_remove]

                                logger.info(
                                    f"{len(checkpoints)} checkpoints already exist, removing {len(removing_checkpoints)} checkpoints"
                                )
                                logger.info(f"removing checkpoints: {', '.join(removing_checkpoints)}")

                                for removing_checkpoint in removing_checkpoints:
                                    removing_checkpoint = os.path.join(args.output_dir, removing_checkpoint)
                                    shutil.rmtree(removing_checkpoint)

                        save_path = os.path.join(args.output_dir, f"checkpoint-{global_step}")
                        accelerator.save_state(save_path)
                        logger.info(f"Saved state to {save_path}")

            logs = {"step_loss": loss.detach().item(), "lr": lr_scheduler.get_last_lr()[0]}
            progress_bar.set_postfix(**logs)

            if global_step >= args.max_train_steps:
                break

        if accelerator.is_main_process:
            if args.validation_prompt is not None and epoch % args.validation_epochs == 0:
                logger.info(
                    f"Running validation... \n Generating {args.num_validation_images} images with prompt:"
                    f" {args.validation_prompt}."
                )
                # create pipeline
                pipeline = StableDiffusionXLPipeline.from_pretrained(
                    args.pretrained_model_name_or_path,
                    vae=vae,
                    text_encoder=accelerator.unwrap_model(text_encoder_one),
                    text_encoder_2=accelerator.unwrap_model(text_encoder_two),
                    unet=accelerator.unwrap_model(unet),
                    revision=args.revision,
                    variant=args.variant,
                    torch_dtype=weight_dtype,
                )

                pipeline = pipeline.to(accelerator.device)
                pipeline.set_progress_bar_config(disable=True)

                # run inference
                generator = torch.Generator(device=accelerator.device).manual_seed(args.seed) if args.seed else None
                pipeline_args = {"prompt": args.validation_prompt}

                with torch.cuda.amp.autocast():
                    images = [
                        pipeline(**pipeline_args, generator=generator).images[0]
                        for _ in range(args.num_validation_images)
                    ]

                for tracker in accelerator.trackers:
                    if tracker.name == "tensorboard":
                        np_images = np.stack([np.asarray(img) for img in images])
                        tracker.writer.add_images("validation", np_images, epoch, dataformats="NHWC")
                    if tracker.name == "wandb":
                        tracker.log(
                            {
                                "validation": [
                                    wandb.Image(image, caption=f"{i}: {args.validation_prompt}")
                                    for i, image in enumerate(images)
                                ]
                            }
                        )

                del pipeline
                torch.cuda.empty_cache()

    # Save the lora layers
    accelerator.wait_for_everyone()
    if accelerator.is_main_process:
        unet = accelerator.unwrap_model(unet)
        unet_lora_state_dict = get_peft_model_state_dict(unet)

        if args.train_text_encoder:
            text_encoder_one = accelerator.unwrap_model(text_encoder_one)
            text_encoder_two = accelerator.unwrap_model(text_encoder_two)

            text_encoder_lora_layers = get_peft_model_state_dict(text_encoder_one)
            text_encoder_2_lora_layers = get_peft_model_state_dict(text_encoder_two)
        else:
            text_encoder_lora_layers = None
            text_encoder_2_lora_layers = None

        StableDiffusionXLPipeline.save_lora_weights(
            save_directory=args.output_dir,
            unet_lora_layers=unet_lora_state_dict,
            text_encoder_lora_layers=text_encoder_lora_layers,
            text_encoder_2_lora_layers=text_encoder_2_lora_layers,
        )

        del unet
        del text_encoder_one
        del text_encoder_two
        del text_encoder_lora_layers
        del text_encoder_2_lora_layers
        torch.cuda.empty_cache()

        # Final inference
        # Load previous pipeline
        pipeline = StableDiffusionXLPipeline.from_pretrained(
            args.pretrained_model_name_or_path,
            vae=vae,
            revision=args.revision,
            variant=args.variant,
            torch_dtype=weight_dtype,
        )
        pipeline = pipeline.to(accelerator.device)

        # load attention processors
        pipeline.load_lora_weights(args.output_dir)

        # run inference
        images = []
        if args.validation_prompt and args.num_validation_images > 0:
            generator = torch.Generator(device=accelerator.device).manual_seed(args.seed) if args.seed else None
            images = [
                pipeline(args.validation_prompt, num_inference_steps=25, generator=generator).images[0]
                for _ in range(args.num_validation_images)
            ]

            for tracker in accelerator.trackers:
                if tracker.name == "tensorboard":
                    np_images = np.stack([np.asarray(img) for img in images])
                    tracker.writer.add_images("test", np_images, epoch, dataformats="NHWC")
                if tracker.name == "wandb":
                    tracker.log(
                        {
                            "test": [
                                wandb.Image(image, caption=f"{i}: {args.validation_prompt}")
                                for i, image in enumerate(images)
                            ]
                        }
                    )

        if args.push_to_hub:
            save_model_card(
                repo_id,
                images=images,
                base_model=args.pretrained_model_name_or_path,
                dataset_name=args.dataset_name,
                train_text_encoder=args.train_text_encoder,
                repo_folder=args.output_dir,
                vae_path=args.pretrained_vae_model_name_or_path,
            )
            upload_folder(
                repo_id=repo_id,
                folder_path=args.output_dir,
                commit_message="End of training",
                ignore_patterns=["step_*", "epoch_*"],
            )

    accelerator.end_training()


if __name__ == "__main__":
    args = parse_args()
    main(args)<|MERGE_RESOLUTION|>--- conflicted
+++ resolved
@@ -658,26 +658,18 @@
 
     # now we will add new LoRA weights to the attention layers
     # Set correct lora layers
-<<<<<<< HEAD
-    unet_lora_config = LoraConfig(r=args.rank, target_modules=["to_k", "to_q", "to_v"])
-=======
     unet_lora_config = LoraConfig(
         r=args.rank, init_lora_weights="gaussian", target_modules=["to_k", "to_q", "to_v", "to_out.0"]
     )
->>>>>>> f27fb29f
 
     unet.add_adapter(unet_lora_config)
 
     # The text encoder comes from 🤗 transformers, we will also attach adapters to it.
     if args.train_text_encoder:
         # ensure that dtype is float32, even if rest of the model that isn't trained is loaded in fp16
-<<<<<<< HEAD
-        text_lora_config = LoraConfig(r=args.rank, target_modules=["q_proj", "k_proj", "v_proj", "out_proj"])
-=======
         text_lora_config = LoraConfig(
             r=args.rank, init_lora_weights="gaussian", target_modules=["q_proj", "k_proj", "v_proj", "out_proj"]
         )
->>>>>>> f27fb29f
         text_encoder_one.add_adapter(text_lora_config)
         text_encoder_two.add_adapter(text_lora_config)
 

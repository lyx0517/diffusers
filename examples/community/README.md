--- conflicted
+++ resolved
@@ -48,14 +48,9 @@
 |   Latent Consistency Pipeline                                                                                                    | Implementation of [Latent Consistency Models: Synthesizing High-Resolution Images with Few-Step Inference](https://arxiv.org/abs/2310.04378)                                                                                                                                                                                                                                                                                                                                                                                                                                      | [Latent Consistency Pipeline](#latent-consistency-pipeline)      | - |              [Simian Luo](https://github.com/luosiallen) |
 |   Latent Consistency Img2img Pipeline                                                                                                    | Img2img pipeline for Latent Consistency Models                                                                                                                                                                                                                                                                                                                                                                                                                                    | [Latent Consistency Img2Img Pipeline](#latent-consistency-img2img-pipeline)      | - |              [Logan Zoellner](https://github.com/nagolinc) |
 |   Latent Consistency Interpolation Pipeline                                                                                                    | Interpolate the latent space of Latent Consistency Models with multiple prompts                                                                                                                                                                                                                                                                                                                                                                                                                                    | [Latent Consistency Interpolation Pipeline](#latent-consistency-interpolation-pipeline) | [![Open In Colab](https://colab.research.google.com/assets/colab-badge.svg)](https://colab.research.google.com/drive/1pK3NrLWJSiJsBynLns1K1-IDTW9zbPvl?usp=sharing) | [Aryan V S](https://github.com/a-r-r-o-w) |
-<<<<<<< HEAD
-|   AnimateDiff ControlNet Pipeline                                                                                                    | Combines AnimateDiff with precise motion control using ControlNets                                                                                                                                                                                                                                                                                                                                                                                                                                    | [AnimateDiff ControlNet Pipeline](#animatediff-controlnet-pipeline) | [![Open In Colab](https://colab.research.google.com/assets/colab-badge.svg)](https://colab.research.google.com/drive/1SKboYeGjEQmQPWoFC0aLYpBlYdHXkvAu?usp=sharing) | [Aryan V S](https://github.com/a-r-r-o-w) and [Edoardo Botta](https://github.com/EdoardoBotta) |
-
-=======
 |   Regional Prompting Pipeline                                                                                               | Assign multiple prompts for different regions                                                                                                                                                                                                                                                                                                                                                    |  [Regional Prompting Pipeline](#regional-prompting-pipeline) | - | [hako-mikan](https://github.com/hako-mikan) |
 | LDM3D-sr (LDM3D upscaler)                                                                                                             | Upscale low resolution RGB and depth inputs to high resolution                                                                                                                                                                                                                                                                                                                                                                                                                              | [StableDiffusionUpscaleLDM3D Pipeline](https://github.com/estelleafl/diffusers/tree/ldm3d_upscaler_community/examples/community#stablediffusionupscaleldm3d-pipeline)                                                                             | -                                                                                                                                                                                                             |                                                        [Estelle Aflalo](https://github.com/estelleafl) |
-|
->>>>>>> 61826040
+| AnimateDiff ControlNet Pipeline                                                                                                    | Combines AnimateDiff with precise motion control using ControlNets                                                                                                                                                                                                                                                                                                                                                                                                                                    | [AnimateDiff ControlNet Pipeline](#animatediff-controlnet-pipeline) | [![Open In Colab](https://colab.research.google.com/assets/colab-badge.svg)](https://colab.research.google.com/drive/1SKboYeGjEQmQPWoFC0aLYpBlYdHXkvAu?usp=sharing) | [Aryan V S](https://github.com/a-r-r-o-w) and [Edoardo Botta](https://github.com/EdoardoBotta) |
 
 To load a custom pipeline you just need to pass the `custom_pipeline` argument to `DiffusionPipeline`, as one of the files in `diffusers/examples/community`. Feel free to send a PR with your own pipelines, we will merge them quickly.
 ```py
@@ -2531,72 +2526,6 @@
 
 ```
 
-<<<<<<< HEAD
-### AnimateDiff ControlNet Pipeline
-
-This pipeline combines AnimateDiff and ControlNet. Enjoy precise motion control for your videos! Refer to [this](https://github.com/huggingface/diffusers/issues/5866) issue for more details.
-
-```py
-import torch
-from diffusers import AutoencoderKL, ControlNetModel, MotionAdapter
-from diffusers.pipelines import DiffusionPipeline
-from diffusers.schedulers import DPMSolverMultistepScheduler
-from PIL import Image
-
-motion_id = "guoyww/animatediff-motion-adapter-v1-5-2"
-adapter = MotionAdapter.from_pretrained(motion_id)
-controlnet = ControlNetModel.from_pretrained("lllyasviel/control_v11p_sd15_openpose", torch_dtype=torch.float16)
-vae = AutoencoderKL.from_pretrained("stabilityai/sd-vae-ft-mse", torch_dtype=torch.float16)
-
-model_id = "SG161222/Realistic_Vision_V5.1_noVAE"
-pipe = DiffusionPipeline.from_pretrained(
-    model_id,
-    motion_adapter=adapter,
-    controlnet=controlnet,
-    vae=vae,
-    custom_pipeline="pipeline_animatediff_controlnet",
-).to(device="cuda", dtype=torch.float16)
-pipe.scheduler = DPMSolverMultistepScheduler.from_pretrained(
-    model_id, subfolder="scheduler", clip_sample=False, timestep_spacing="linspace", steps_offset=1
-)
-pipe.enable_vae_slicing()
-
-conditioning_frames = []
-for i in range(1, 16 + 1):
-    conditioning_frames.append(Image.open(f"frame_{i}.png"))
-
-prompt = "astronaut in space, dancing"
-negative_prompt = "bad quality, worst quality, jpeg artifacts, ugly"
-result = pipe(
-    prompt=prompt,
-    negative_prompt=negative_prompt,
-    width=512,
-    height=768,
-    conditioning_frames=conditioning_frames,
-    num_inference_steps=12,
-).frames[0]
-
-from diffusers.utils import export_to_gif
-export_to_gif(result.frames[0], "result.gif")
-```
-
-<table>
-  <tr><td colspan="2" align=center><b>Conditioning Frames</b></td></tr>
-  <tr align=center>
-    <td align=center><img src="https://user-images.githubusercontent.com/7365912/265043418-23291941-864d-495a-8ba8-d02e05756396.gif" alt="input-frames"></td>
-  </tr>
-  <tr><td colspan="2" align=center><b>AnimateDiff model: SG161222/Realistic_Vision_V5.1_noVAE</b></td></tr>
-  <tr>
-    <td align=center><img src="https://github.com/huggingface/diffusers/assets/72266394/baf301e2-d03c-4129-bd84-203a1de2b2be" alt="gif-1"></td>
-    <td align=center><img src="https://github.com/huggingface/diffusers/assets/72266394/9f923475-ecaf-452b-92c8-4e42171182d8" alt="gif-2"></td>
-  </tr>
-  <tr><td colspan="2" align=center><b>AnimateDiff model: CardosAnime</b></td></tr>
-  <tr>
-    <td align=center><img src="https://github.com/huggingface/diffusers/assets/72266394/b2c41028-38a0-45d6-86ed-fec7446b87f7" alt="gif-1"></td>
-    <td align=center><img src="https://github.com/huggingface/diffusers/assets/72266394/eb7d2952-72e4-44fa-b664-077c79b4fc70" alt="gif-2"></td>
-  </tr>
-</table>
-=======
 ### Regional Prompting Pipeline
 This pipeline is a port of the [Regional Prompter extension](https://github.com/hako-mikan/sd-webui-regional-prompter) for [Stable Diffusion web UI](https://github.com/AUTOMATIC1111/stable-diffusion-webui) to diffusers.
 This code implements a pipeline for the Stable Diffusion model, enabling the division of the canvas into multiple regions, with different prompts applicable to each region. Users can specify regions in two ways: using `Cols` and `Rows` modes for grid-like divisions, or the `Prompt` mode for regions calculated based on prompts.
@@ -2913,4 +2842,68 @@
     * ![dps_mea](https://github.com/tongdaxu/Images/assets/22267548/ff6a33d6-26f0-42aa-88ce-f8a76ba45a13)
     * Reconstructed image:
     * ![dps_generated_image](https://github.com/tongdaxu/Images/assets/22267548/b74f084d-93f4-4845-83d8-44c0fa758a5f)
->>>>>>> 61826040
+
+### AnimateDiff ControlNet Pipeline
+
+This pipeline combines AnimateDiff and ControlNet. Enjoy precise motion control for your videos! Refer to [this](https://github.com/huggingface/diffusers/issues/5866) issue for more details.
+
+```py
+import torch
+from diffusers import AutoencoderKL, ControlNetModel, MotionAdapter
+from diffusers.pipelines import DiffusionPipeline
+from diffusers.schedulers import DPMSolverMultistepScheduler
+from PIL import Image
+
+motion_id = "guoyww/animatediff-motion-adapter-v1-5-2"
+adapter = MotionAdapter.from_pretrained(motion_id)
+controlnet = ControlNetModel.from_pretrained("lllyasviel/control_v11p_sd15_openpose", torch_dtype=torch.float16)
+vae = AutoencoderKL.from_pretrained("stabilityai/sd-vae-ft-mse", torch_dtype=torch.float16)
+
+model_id = "SG161222/Realistic_Vision_V5.1_noVAE"
+pipe = DiffusionPipeline.from_pretrained(
+    model_id,
+    motion_adapter=adapter,
+    controlnet=controlnet,
+    vae=vae,
+    custom_pipeline="pipeline_animatediff_controlnet",
+).to(device="cuda", dtype=torch.float16)
+pipe.scheduler = DPMSolverMultistepScheduler.from_pretrained(
+    model_id, subfolder="scheduler", clip_sample=False, timestep_spacing="linspace", steps_offset=1
+)
+pipe.enable_vae_slicing()
+
+conditioning_frames = []
+for i in range(1, 16 + 1):
+    conditioning_frames.append(Image.open(f"frame_{i}.png"))
+
+prompt = "astronaut in space, dancing"
+negative_prompt = "bad quality, worst quality, jpeg artifacts, ugly"
+result = pipe(
+    prompt=prompt,
+    negative_prompt=negative_prompt,
+    width=512,
+    height=768,
+    conditioning_frames=conditioning_frames,
+    num_inference_steps=12,
+).frames[0]
+
+from diffusers.utils import export_to_gif
+export_to_gif(result.frames[0], "result.gif")
+```
+
+<table>
+  <tr><td colspan="2" align=center><b>Conditioning Frames</b></td></tr>
+  <tr align=center>
+    <td align=center><img src="https://user-images.githubusercontent.com/7365912/265043418-23291941-864d-495a-8ba8-d02e05756396.gif" alt="input-frames"></td>
+  </tr>
+  <tr><td colspan="2" align=center><b>AnimateDiff model: SG161222/Realistic_Vision_V5.1_noVAE</b></td></tr>
+  <tr>
+    <td align=center><img src="https://github.com/huggingface/diffusers/assets/72266394/baf301e2-d03c-4129-bd84-203a1de2b2be" alt="gif-1"></td>
+    <td align=center><img src="https://github.com/huggingface/diffusers/assets/72266394/9f923475-ecaf-452b-92c8-4e42171182d8" alt="gif-2"></td>
+  </tr>
+  <tr><td colspan="2" align=center><b>AnimateDiff model: CardosAnime</b></td></tr>
+  <tr>
+    <td align=center><img src="https://github.com/huggingface/diffusers/assets/72266394/b2c41028-38a0-45d6-86ed-fec7446b87f7" alt="gif-1"></td>
+    <td align=center><img src="https://github.com/huggingface/diffusers/assets/72266394/eb7d2952-72e4-44fa-b664-077c79b4fc70" alt="gif-2"></td>
+  </tr>
+</table>
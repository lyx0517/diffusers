# Community Examples

> **For more information about community pipelines, please have a look at [this issue](https://github.com/huggingface/diffusers/issues/841).**

**Community** examples consist of both inference and training examples that have been added by the community.
Please have a look at the following table to get an overview of all community examples. Click on the **Code Example** to get a copy-and-paste ready code example that you can try out.
If a community doesn't work as expected, please open an issue and ping the author on it.

| Example                                                                                                                               | Description                                                                                                                                                                                                                                                                                                                                                                                                                                                                                              | Code Example                                                                              | Colab                                                                                                                                                                                                              |                                                        Author |
|:--------------------------------------------------------------------------------------------------------------------------------------|:---------------------------------------------------------------------------------------------------------------------------------------------------------------------------------------------------------------------------------------------------------------------------------------------------------------------------------------------------------------------------------------------------------------------------------------------------------------------------------------------------------|:------------------------------------------------------------------------------------------|:-------------------------------------------------------------------------------------------------------------------------------------------------------------------------------------------------------------------|--------------------------------------------------------------:|
| LLM-grounded Diffusion (LMD+)                                                                                                         | LMD greatly improves the prompt following ability of text-to-image generation models by introducing an LLM as a front-end prompt parser and layout planner. [Project page.](https://llm-grounded-diffusion.github.io/) [See our full codebase (also with diffusers).](https://github.com/TonyLianLong/LLM-groundedDiffusion)                                                                                                                                                                                                                                                                                                                                                                                                                                   | [LLM-grounded Diffusion (LMD+)](#llm-grounded-diffusion)                             | [Huggingface Demo](https://huggingface.co/spaces/longlian/llm-grounded-diffusion) [![Open In Colab](https://colab.research.google.com/assets/colab-badge.svg)](https://colab.research.google.com/drive/1SXzMSeAB-LJYISb2yrUOdypLz4OYWUKj) |                [Long (Tony) Lian](https://tonylian.com/) | 
| CLIP Guided Stable Diffusion                                                                                                          | Doing CLIP guidance for text to image generation with Stable Diffusion                                                                                                                                                                                                                                                                                                                                                                                                                                   | [CLIP Guided Stable Diffusion](#clip-guided-stable-diffusion)                             | [![Open In Colab](https://colab.research.google.com/assets/colab-badge.svg)](https://colab.research.google.com/github/huggingface/notebooks/blob/main/diffusers/CLIP_Guided_Stable_diffusion_with_diffusers.ipynb) |                [Suraj Patil](https://github.com/patil-suraj/) | 
| One Step U-Net (Dummy)                                                                                                                | Example showcasing of how to use Community Pipelines (see https://github.com/huggingface/diffusers/issues/841)                                                                                                                                                                                                                                                                                                                                                                                           | [One Step U-Net](#one-step-unet)                                                          | -                                                                                                                                                                                                                  |    [Patrick von Platen](https://github.com/patrickvonplaten/) |
| Stable Diffusion Interpolation                                                                                                        | Interpolate the latent space of Stable Diffusion between different prompts/seeds                                                                                                                                                                                                                                                                                                                                                                                                                         | [Stable Diffusion Interpolation](#stable-diffusion-interpolation)                         | -                                                                                                                                                                                                                  |                       [Nate Raw](https://github.com/nateraw/) |
| Stable Diffusion Mega                                                                                                                 | **One** Stable Diffusion Pipeline with all functionalities of [Text2Image](https://github.com/huggingface/diffusers/blob/main/src/diffusers/pipelines/stable_diffusion/pipeline_stable_diffusion.py), [Image2Image](https://github.com/huggingface/diffusers/blob/main/src/diffusers/pipelines/stable_diffusion/pipeline_stable_diffusion_img2img.py) and [Inpainting](https://github.com/huggingface/diffusers/blob/main/src/diffusers/pipelines/stable_diffusion/pipeline_stable_diffusion_inpaint.py) | [Stable Diffusion Mega](#stable-diffusion-mega)                                           | -                                                                                                                                                                                                                  |    [Patrick von Platen](https://github.com/patrickvonplaten/) |
| Long Prompt Weighting Stable Diffusion                                                                                                | **One** Stable Diffusion Pipeline without tokens length limit, and support parsing weighting in prompt.                                                                                                                                                                                                                                                                                                                                                                                                  | [Long Prompt Weighting Stable Diffusion](#long-prompt-weighting-stable-diffusion)         | -                                                                                                                                                                                                                  |                           [SkyTNT](https://github.com/SkyTNT) |
| Speech to Image                                                                                                                       | Using automatic-speech-recognition to transcribe text and Stable Diffusion to generate images                                                                                                                                                                                                                                                                                                                                                                                                            | [Speech to Image](#speech-to-image)                                                       | -                                                                                                                                                                                                                  |             [Mikail Duzenli](https://github.com/MikailINTech) 
| Wild Card Stable Diffusion                                                                                                            | Stable Diffusion Pipeline that supports prompts that contain wildcard terms (indicated by surrounding double underscores), with values instantiated randomly from a corresponding txt file or a dictionary of possible values                                                                                                                                                                                                                                                                            | [Wildcard Stable Diffusion](#wildcard-stable-diffusion)                                   | -                                                                                                                                                                                                                  |              [Shyam Sudhakaran](https://github.com/shyamsn97) |
| [Composable Stable Diffusion](https://energy-based-model.github.io/Compositional-Visual-Generation-with-Composable-Diffusion-Models/) | Stable Diffusion Pipeline that supports prompts that contain "&#124;" in prompts (as an AND condition) and weights (separated by "&#124;" as well) to positively / negatively weight prompts.                                                                                                                                                                                                                                                                                                            | [Composable Stable Diffusion](#composable-stable-diffusion)                               | -                                                                                                                                                                                                                  |                      [Mark Rich](https://github.com/MarkRich) |
| Seed Resizing Stable Diffusion                                                                                                        | Stable Diffusion Pipeline that supports resizing an image and retaining the concepts of the 512 by 512 generation.                                                                                                                                                                                                                                                                                                                                                                                       | [Seed Resizing](#seed-resizing)                                                           | -                                                                                                                                                                                                                  |                      [Mark Rich](https://github.com/MarkRich) |
| Imagic Stable Diffusion                                                                                                               | Stable Diffusion Pipeline that enables writing a text prompt to edit an existing image                                                                                                                                                                                                                                                                                                                                                                                                                   | [Imagic Stable Diffusion](#imagic-stable-diffusion)                                       | -                                                                                                                                                                                                                  |                      [Mark Rich](https://github.com/MarkRich) |
| Multilingual Stable Diffusion                                                                                                         | Stable Diffusion Pipeline that supports prompts in 50 different languages.                                                                                                                                                                                                                                                                                                                                                                                                                               | [Multilingual Stable Diffusion](#multilingual-stable-diffusion-pipeline)                  | -                                                                                                                                                                                                                  |          [Juan Carlos Piñeros](https://github.com/juancopi81) |
| Image to Image Inpainting Stable Diffusion                                                                                            | Stable Diffusion Pipeline that enables the overlaying of two images and subsequent inpainting                                                                                                                                                                                                                                                                                                                                                                                                            | [Image to Image Inpainting Stable Diffusion](#image-to-image-inpainting-stable-diffusion) | -                                                                                                                                                                                                                  |                    [Alex McKinney](https://github.com/vvvm23) |
| Text Based Inpainting Stable Diffusion                                                                                                | Stable Diffusion Inpainting Pipeline that enables passing a text prompt to generate the mask for inpainting                                                                                                                                                                                                                                                                                                                                                                                              | [Text Based Inpainting Stable Diffusion](#image-to-image-inpainting-stable-diffusion)     | -                                                                                                                                                                                                                  |                   [Dhruv Karan](https://github.com/unography) |
| Bit Diffusion                                                                                                                         | Diffusion on discrete data                                                                                                                                                                                                                                                                                                                                                                                                                                                                               | [Bit Diffusion](#bit-diffusion)                                                           | -  |                       [Stuti R.](https://github.com/kingstut) |
| K-Diffusion Stable Diffusion                                                                                                          | Run Stable Diffusion with any of [K-Diffusion's samplers](https://github.com/crowsonkb/k-diffusion/blob/master/k_diffusion/sampling.py)                                                                                                                                                                                                                                                                                                                                                                  | [Stable Diffusion with K Diffusion](#stable-diffusion-with-k-diffusion)                   | -  |    [Patrick von Platen](https://github.com/patrickvonplaten/) |
| Checkpoint Merger Pipeline                                                                                                            | Diffusion Pipeline that enables merging of saved model checkpoints                                                                                                                                                                                                                                                                                                                                                                                                                                       | [Checkpoint Merger Pipeline](#checkpoint-merger-pipeline)                                 | -                                                                                                                                                                                                                  | [Naga Sai Abhinay Devarinti](https://github.com/Abhinay1997/) | 
 Stable Diffusion v1.1-1.4 Comparison                                                                                                  | Run all 4 model checkpoints for Stable Diffusion and compare their results together                                                                                                                                                                                                                                                                                                                                                                                                                      | [Stable Diffusion Comparison](#stable-diffusion-comparisons)                              | - |        [Suvaditya Mukherjee](https://github.com/suvadityamuk) |
 MagicMix                                                                                                                              | Diffusion Pipeline for semantic mixing of an image and a text prompt                                                                                                                                                                                                                                                                                                                                                                                                                                     | [MagicMix](#magic-mix)                                                                    | - |                    [Partho Das](https://github.com/daspartho) |
| Stable UnCLIP                                                                                                                         | Diffusion Pipeline for combining prior model (generate clip image embedding from text, UnCLIPPipeline `"kakaobrain/karlo-v1-alpha"`) and decoder pipeline (decode clip image embedding to image, StableDiffusionImageVariationPipeline `"lambdalabs/sd-image-variations-diffusers"` ).                                                                                                                                                                                                                   | [Stable UnCLIP](#stable-unclip)                                                           | -  |                                [Ray Wang](https://wrong.wang) |
| UnCLIP Text Interpolation Pipeline                                                                                                    | Diffusion Pipeline that allows passing two prompts and produces images while interpolating between the text-embeddings of the two prompts                                                                                                                                                                                                                                                                                                                                                                | [UnCLIP Text Interpolation Pipeline](#unclip-text-interpolation-pipeline)                 | -                                                                                                                                                                                                                  | [Naga Sai Abhinay Devarinti](https://github.com/Abhinay1997/) | 
| UnCLIP Image Interpolation Pipeline                                                                                                   | Diffusion Pipeline that allows passing two images/image_embeddings and produces images while interpolating between their image-embeddings                                                                                                                                                                                                                                                                                                                                                                | [UnCLIP Image Interpolation Pipeline](#unclip-image-interpolation-pipeline)               | -                                                                                                                                                                                                                  | [Naga Sai Abhinay Devarinti](https://github.com/Abhinay1997/) | 
| DDIM Noise Comparative Analysis Pipeline                                                                                              | Investigating how the diffusion models learn visual concepts from each noise level (which is a contribution of [P2 weighting (CVPR 2022)](https://arxiv.org/abs/2204.00227))                                                                                                                                                                                                                                                                                                                             | [DDIM Noise Comparative Analysis Pipeline](#ddim-noise-comparative-analysis-pipeline)     | - |              [Aengus (Duc-Anh)](https://github.com/aengusng8) |
| CLIP Guided Img2Img Stable Diffusion Pipeline                                                                                         | Doing CLIP guidance for image to image generation with Stable Diffusion                                                                                                                                                                                                                                                                                                                                                                                                                                  | [CLIP Guided Img2Img Stable Diffusion](#clip-guided-img2img-stable-diffusion)             | - |               [Nipun Jindal](https://github.com/nipunjindal/) | 
| TensorRT Stable Diffusion Text to Image Pipeline                                                                                                    | Accelerates the Stable Diffusion Text2Image Pipeline using TensorRT                                                                                                                                                                                                                                                                                                                                                                                                                                      | [TensorRT Stable Diffusion Text to Image Pipeline](#tensorrt-text2image-stable-diffusion-pipeline)      | - |              [Asfiya Baig](https://github.com/asfiyab-nvidia) |
| EDICT Image Editing Pipeline                                                                                                          | Diffusion pipeline for text-guided image editing                                                                                                                                                                                                                                                                                                                                                                                                                                                         | [EDICT Image Editing Pipeline](#edict-image-editing-pipeline)                             | - |                    [Joqsan Azocar](https://github.com/Joqsan) | 
| Stable Diffusion RePaint                                                                                                              | Stable Diffusion pipeline using [RePaint](https://arxiv.org/abs/2201.0986) for inpainting.                                                                                                                                                                                                                                                                                                                                                                                                               | [Stable Diffusion RePaint](#stable-diffusion-repaint )                                    | - |                  [Markus Pobitzer](https://github.com/Markus-Pobitzer) | 
| TensorRT Stable Diffusion Image to Image Pipeline                                                                                                    | Accelerates the Stable Diffusion Image2Image Pipeline using TensorRT                                                                                                                                                                                                                                                                                                                                                                                                                                      | [TensorRT Stable Diffusion Image to Image Pipeline](#tensorrt-image2image-stable-diffusion-pipeline)      | - |              [Asfiya Baig](https://github.com/asfiyab-nvidia) |
| Stable Diffusion IPEX Pipeline | Accelerate Stable Diffusion inference pipeline with BF16/FP32 precision on Intel Xeon CPUs with [IPEX](https://github.com/intel/intel-extension-for-pytorch) | [Stable Diffusion on IPEX](#stable-diffusion-on-ipex) | - | [Yingjie Han](https://github.com/yingjie-han/) | 
| CLIP Guided Images Mixing Stable Diffusion Pipeline | Сombine images using usual diffusion models. | [CLIP Guided Images Mixing Using Stable Diffusion](#clip-guided-images-mixing-with-stable-diffusion) | - | [Karachev Denis](https://github.com/TheDenk) |  
| TensorRT Stable Diffusion Inpainting Pipeline                                                                                                    | Accelerates the Stable Diffusion Inpainting Pipeline using TensorRT                                                                                                                                                                                                                                                                                                                                                                                                                                      | [TensorRT Stable Diffusion Inpainting Pipeline](#tensorrt-inpainting-stable-diffusion-pipeline)      | - |              [Asfiya Baig](https://github.com/asfiyab-nvidia) |
|   IADB Pipeline                                                                                                    | Implementation of [Iterative α-(de)Blending: a Minimalist Deterministic Diffusion Model](https://arxiv.org/abs/2305.03486)                                                                                                                                                                                                                                                                                                                                                                                                                                      | [IADB Pipeline](#iadb-pipeline)      | - |              [Thomas Chambon](https://github.com/tchambon) 
|   Zero1to3 Pipeline                                                                                                    | Implementation of [Zero-1-to-3: Zero-shot One Image to 3D Object](https://arxiv.org/abs/2303.11328)                                                                                                                                                                                                                                                                                                                                                                                                                                      | [Zero1to3 Pipeline](#Zero1to3-pipeline)      | - |              [Xin Kong](https://github.com/kxhit) |
Stable Diffusion XL Long Weighted Prompt Pipeline | A pipeline support unlimited length of prompt and negative prompt, use A1111 style of prompt weighting | [Stable Diffusion XL Long Weighted Prompt Pipeline](#stable-diffusion-xl-long-weighted-prompt-pipeline) | - | [Andrew Zhu](https://xhinker.medium.com/) | 
FABRIC - Stable Diffusion with feedback Pipeline | pipeline supports feedback from liked and disliked images | [Stable Diffusion Fabric Pipeline](#stable-diffusion-fabric-pipeline) | - | [Shauray Singh](https://shauray8.github.io/about_shauray/) | 
sketch inpaint - Inpainting with non-inpaint Stable Diffusion | sketch inpaint much like in automatic1111 | [Masked Im2Im Stable Diffusion Pipeline](#stable-diffusion-masked-im2im) | - | [Anatoly Belikov](https://github.com/noskill) | 
prompt-to-prompt | change parts of a prompt and retain image structure (see [paper page](https://prompt-to-prompt.github.io/)) | [Prompt2Prompt Pipeline](#prompt2prompt-pipeline) | - | [Umer H. Adil](https://twitter.com/UmerHAdil) | 
|   Latent Consistency Pipeline                                                                                                    | Implementation of [Latent Consistency Models: Synthesizing High-Resolution Images with Few-Step Inference](https://arxiv.org/abs/2310.04378)                                                                                                                                                                                                                                                                                                                                                                                                                                      | [Latent Consistency Pipeline](#latent-consistency-pipeline)      | - |              [Simian Luo](https://github.com/luosiallen) |
|   Latent Consistency Img2img Pipeline                                                                                                    | Img2img pipeline for Latent Consistency Models                                                                                                                                                                                                                                                                                                                                                                                                                                    | [Latent Consistency Img2Img Pipeline](#latent-consistency-img2img-pipeline)      | - |              [Logan Zoellner](https://github.com/nagolinc) |
|   Latent Consistency Interpolation Pipeline                                                                                                    | Interpolate the latent space of Latent Consistency Models with multiple prompts                                                                                                                                                                                                                                                                                                                                                                                                                                    | [Latent Consistency Interpolation Pipeline](#latent-consistency-interpolation-pipeline) | [![Open In Colab](https://colab.research.google.com/assets/colab-badge.svg)](https://colab.research.google.com/drive/1pK3NrLWJSiJsBynLns1K1-IDTW9zbPvl?usp=sharing) | [Aryan V S](https://github.com/a-r-r-o-w) |
| LDM3D-sr (LDM3D upscaler)                                                                                                             | Upscale low resolution RGB and depth inputs to high resolution                                                                                                                                                                                                                                                                                                                                                                                                                              | [StableDiffusionUpscaleLDM3D Pipeline](https://github.com/estelleafl/diffusers/tree/ldm3d_upscaler_community/examples/community#stablediffusionupscaleldm3d-pipeline)                                                                             | -                                                                                                                                                                                                             |                                                        [Estelle Aflalo](https://github.com/estelleafl) |
|

To load a custom pipeline you just need to pass the `custom_pipeline` argument to `DiffusionPipeline`, as one of the files in `diffusers/examples/community`. Feel free to send a PR with your own pipelines, we will merge them quickly.
```py
pipe = DiffusionPipeline.from_pretrained("runwayml/stable-diffusion-v1-5", custom_pipeline="filename_in_the_community_folder")
```

## Example usages

### LLM-grounded Diffusion

LMD and LMD+ greatly improves the prompt understanding ability of text-to-image generation models by introducing an LLM as a front-end prompt parser and layout planner. It improves spatial reasoning, the understanding of negation, attribute binding, generative numeracy, etc. in a unified manner without explicitly aiming for each. LMD is completely training-free (i.e., uses SD model off-the-shelf). LMD+ takes in additional adapters for better control. This is a reproduction of LMD+ model used in our work. [Project page.](https://llm-grounded-diffusion.github.io/) [See our full codebase (also with diffusers).](https://github.com/TonyLianLong/LLM-groundedDiffusion)

![Main Image](https://llm-grounded-diffusion.github.io/main_figure.jpg)
![Visualizations: Enhanced Prompt Understanding](https://llm-grounded-diffusion.github.io/visualizations.jpg)

This pipeline can be used with an LLM or on its own. We provide a parser that parses LLM outputs to the layouts. You can obtain the prompt to input to the LLM for layout generation [here](https://github.com/TonyLianLong/LLM-groundedDiffusion/blob/main/prompt.py). After feeding the prompt to an LLM (e.g., GPT-4 on ChatGPT website), you can feed the LLM response into our pipeline.

The following code has been tested on 1x RTX 4090, but it should also support GPUs with lower GPU memory.

#### Use this pipeline with an LLM
```python
import torch
from diffusers import DiffusionPipeline

pipe = DiffusionPipeline.from_pretrained(
    "longlian/lmd_plus", 
    custom_pipeline="llm_grounded_diffusion",
    variant="fp16", torch_dtype=torch.float16
)
pipe.enable_model_cpu_offload()

# Generate directly from a text prompt and an LLM response
prompt = "a waterfall and a modern high speed train in a beautiful forest with fall foliage"
phrases, boxes, bg_prompt, neg_prompt = pipe.parse_llm_response("""
[('a waterfall', [71, 105, 148, 258]), ('a modern high speed train', [255, 223, 181, 149])]
Background prompt: A beautiful forest with fall foliage
Negative prompt:
""")

images = pipe(
    prompt=prompt,
    negative_prompt=neg_prompt,
    phrases=phrases,
    boxes=boxes,
    gligen_scheduled_sampling_beta=0.4,
    output_type="pil",
    num_inference_steps=50,
    lmd_guidance_kwargs={}
).images

images[0].save("./lmd_plus_generation.jpg")
```

#### Use this pipeline on its own for layout generation
```python
import torch
from diffusers import DiffusionPipeline

pipe = DiffusionPipeline.from_pretrained(
    "longlian/lmd_plus", 
    custom_pipeline="llm_grounded_diffusion",
    variant="fp16", torch_dtype=torch.float16
)
pipe.enable_model_cpu_offload()

# Generate an image described by the prompt and
# insert objects described by text at the region defined by bounding boxes
prompt = "a waterfall and a modern high speed train in a beautiful forest with fall foliage"
boxes = [[0.1387, 0.2051, 0.4277, 0.7090], [0.4980, 0.4355, 0.8516, 0.7266]]
phrases = ["a waterfall", "a modern high speed train"]

images = pipe(
    prompt=prompt,
    phrases=phrases,
    boxes=boxes,
    gligen_scheduled_sampling_beta=0.4,
    output_type="pil",
    num_inference_steps=50,
    lmd_guidance_kwargs={}
).images

images[0].save("./lmd_plus_generation.jpg")
```

### CLIP Guided Stable Diffusion

CLIP guided stable diffusion can help to generate more realistic images 
by guiding stable diffusion at every denoising step with an additional CLIP model.

The following code requires roughly 12GB of GPU RAM.

```python
from diffusers import DiffusionPipeline
from transformers import CLIPImageProcessor, CLIPModel
import torch


feature_extractor = CLIPImageProcessor.from_pretrained("laion/CLIP-ViT-B-32-laion2B-s34B-b79K")
clip_model = CLIPModel.from_pretrained("laion/CLIP-ViT-B-32-laion2B-s34B-b79K", torch_dtype=torch.float16)


guided_pipeline = DiffusionPipeline.from_pretrained(
    "runwayml/stable-diffusion-v1-5",
    custom_pipeline="clip_guided_stable_diffusion",
    clip_model=clip_model,
    feature_extractor=feature_extractor,
    
    torch_dtype=torch.float16,
)
guided_pipeline.enable_attention_slicing()
guided_pipeline = guided_pipeline.to("cuda")

prompt = "fantasy book cover, full moon, fantasy forest landscape, golden vector elements, fantasy magic, dark light night, intricate, elegant, sharp focus, illustration, highly detailed, digital painting, concept art, matte, art by WLOP and Artgerm and Albert Bierstadt, masterpiece"

generator = torch.Generator(device="cuda").manual_seed(0)
images = []
for i in range(4):
    image = guided_pipeline(
        prompt,
        num_inference_steps=50,
        guidance_scale=7.5,
        clip_guidance_scale=100,
        num_cutouts=4,
        use_cutouts=False,
        generator=generator,
    ).images[0]
    images.append(image)
    
# save images locally
for i, img in enumerate(images):
    img.save(f"./clip_guided_sd/image_{i}.png")
```

The `images` list contains a list of PIL images that can be saved locally or displayed directly in a google colab.
Generated images tend to be of higher qualtiy than natively using stable diffusion. E.g. the above script generates the following images:

![clip_guidance](https://huggingface.co/datasets/patrickvonplaten/images/resolve/main/clip_guidance/merged_clip_guidance.jpg).

### One Step Unet

The dummy "one-step-unet" can be run as follows:

```python
from diffusers import DiffusionPipeline

pipe = DiffusionPipeline.from_pretrained("google/ddpm-cifar10-32", custom_pipeline="one_step_unet")
pipe()
```

**Note**: This community pipeline is not useful as a feature, but rather just serves as an example of how community pipelines can be added (see https://github.com/huggingface/diffusers/issues/841).

### Stable Diffusion Interpolation

The following code can be run on a GPU of at least 8GB VRAM and should take approximately 5 minutes.

```python
from diffusers import DiffusionPipeline
import torch

pipe = DiffusionPipeline.from_pretrained(
    "CompVis/stable-diffusion-v1-4",
    revision='fp16',
    torch_dtype=torch.float16,
    safety_checker=None,  # Very important for videos...lots of false positives while interpolating
    custom_pipeline="interpolate_stable_diffusion",
).to('cuda')
pipe.enable_attention_slicing()

frame_filepaths = pipe.walk(
    prompts=['a dog', 'a cat', 'a horse'],
    seeds=[42, 1337, 1234],
    num_interpolation_steps=16,
    output_dir='./dreams',
    batch_size=4,
    height=512,
    width=512,
    guidance_scale=8.5,
    num_inference_steps=50,
)
```

The output of the `walk(...)` function returns a list of images saved under the folder as defined in `output_dir`. You can use these images to create videos of stable diffusion. 

> **Please have a look at https://github.com/nateraw/stable-diffusion-videos for more in-detail information on how to create videos using stable diffusion as well as more feature-complete functionality.**

### Stable Diffusion Mega

The Stable Diffusion Mega Pipeline lets you use the main use cases of the stable diffusion pipeline in a single class.

```python
#!/usr/bin/env python3
from diffusers import DiffusionPipeline
import PIL
import requests
from io import BytesIO
import torch


def download_image(url):
    response = requests.get(url)
    return PIL.Image.open(BytesIO(response.content)).convert("RGB")

pipe = DiffusionPipeline.from_pretrained("runwayml/stable-diffusion-v1-5", custom_pipeline="stable_diffusion_mega", torch_dtype=torch.float16, revision="fp16")
pipe.to("cuda")
pipe.enable_attention_slicing()


### Text-to-Image

images = pipe.text2img("An astronaut riding a horse").images

### Image-to-Image

init_image = download_image("https://raw.githubusercontent.com/CompVis/stable-diffusion/main/assets/stable-samples/img2img/sketch-mountains-input.jpg")

prompt = "A fantasy landscape, trending on artstation"

images = pipe.img2img(prompt=prompt, image=init_image, strength=0.75, guidance_scale=7.5).images

### Inpainting

img_url = "https://raw.githubusercontent.com/CompVis/latent-diffusion/main/data/inpainting_examples/overture-creations-5sI6fQgYIuo.png"
mask_url = "https://raw.githubusercontent.com/CompVis/latent-diffusion/main/data/inpainting_examples/overture-creations-5sI6fQgYIuo_mask.png"
init_image = download_image(img_url).resize((512, 512))
mask_image = download_image(mask_url).resize((512, 512))

prompt = "a cat sitting on a bench"
images = pipe.inpaint(prompt=prompt, image=init_image, mask_image=mask_image, strength=0.75).images
```

As shown above this one pipeline can run all both "text-to-image", "image-to-image", and "inpainting" in one pipeline.

### Long Prompt Weighting Stable Diffusion
Features of this custom pipeline:
- Input a prompt without the 77 token length limit.
- Includes tx2img, img2img. and inpainting pipelines.
- Emphasize/weigh part of your prompt with parentheses as so: `a baby deer with (big eyes)`
- De-emphasize part of your prompt as so: `a [baby] deer with big eyes`
- Precisely weigh part of your prompt as so: `a baby deer with (big eyes:1.3)`

Prompt weighting equivalents:
- `a baby deer with` == `(a baby deer with:1.0)`
- `(big eyes)` == `(big eyes:1.1)`
- `((big eyes))` == `(big eyes:1.21)`
- `[big eyes]` == `(big eyes:0.91)`

You can run this custom pipeline as so:

#### pytorch

```python
from diffusers import DiffusionPipeline
import torch

pipe = DiffusionPipeline.from_pretrained(
    'hakurei/waifu-diffusion',
    custom_pipeline="lpw_stable_diffusion",
    
    torch_dtype=torch.float16
)
pipe=pipe.to("cuda")

prompt = "best_quality (1girl:1.3) bow bride brown_hair closed_mouth frilled_bow frilled_hair_tubes frills (full_body:1.3) fox_ear hair_bow hair_tubes happy hood japanese_clothes kimono long_sleeves red_bow smile solo tabi uchikake white_kimono wide_sleeves cherry_blossoms"
neg_prompt = "lowres, bad_anatomy, error_body, error_hair, error_arm, error_hands, bad_hands, error_fingers, bad_fingers, missing_fingers, error_legs, bad_legs, multiple_legs, missing_legs, error_lighting, error_shadow, error_reflection, text, error, extra_digit, fewer_digits, cropped, worst_quality, low_quality, normal_quality, jpeg_artifacts, signature, watermark, username, blurry"

pipe.text2img(prompt, negative_prompt=neg_prompt, width=512,height=512,max_embeddings_multiples=3).images[0]

```

#### onnxruntime

```python
from diffusers import DiffusionPipeline
import torch

pipe = DiffusionPipeline.from_pretrained(
    'CompVis/stable-diffusion-v1-4',
    custom_pipeline="lpw_stable_diffusion_onnx",
    revision="onnx",
    provider="CUDAExecutionProvider"
)

prompt = "a photo of an astronaut riding a horse on mars, best quality"
neg_prompt = "lowres, bad anatomy, error body, error hair, error arm, error hands, bad hands, error fingers, bad fingers, missing fingers, error legs, bad legs, multiple legs, missing legs, error lighting, error shadow, error reflection, text, error, extra digit, fewer digits, cropped, worst quality, low quality, normal quality, jpeg artifacts, signature, watermark, username, blurry"

pipe.text2img(prompt,negative_prompt=neg_prompt, width=512, height=512, max_embeddings_multiples=3).images[0]

```

if you see `Token indices sequence length is longer than the specified maximum sequence length for this model ( *** > 77 ) . Running this sequence through the model will result in indexing errors`. Do not worry, it is normal.

### Speech to Image

The following code can generate an image from an audio sample using pre-trained OpenAI whisper-small and Stable Diffusion.

```Python
import torch

import matplotlib.pyplot as plt
from datasets import load_dataset
from diffusers import DiffusionPipeline
from transformers import (
    WhisperForConditionalGeneration,
    WhisperProcessor,
)


device = "cuda" if torch.cuda.is_available() else "cpu"

ds = load_dataset("hf-internal-testing/librispeech_asr_dummy", "clean", split="validation")

audio_sample = ds[3]

text = audio_sample["text"].lower()
speech_data = audio_sample["audio"]["array"]

model = WhisperForConditionalGeneration.from_pretrained("openai/whisper-small").to(device)
processor = WhisperProcessor.from_pretrained("openai/whisper-small")

diffuser_pipeline = DiffusionPipeline.from_pretrained(
    "CompVis/stable-diffusion-v1-4",
    custom_pipeline="speech_to_image_diffusion",
    speech_model=model,
    speech_processor=processor,
    
    torch_dtype=torch.float16,
)

diffuser_pipeline.enable_attention_slicing()
diffuser_pipeline = diffuser_pipeline.to(device)

output = diffuser_pipeline(speech_data)
plt.imshow(output.images[0])
```
This example produces the following image:

![image](https://user-images.githubusercontent.com/45072645/196901736-77d9c6fc-63ee-4072-90b0-dc8b903d63e3.png)

### Wildcard Stable Diffusion
Following the great examples from https://github.com/jtkelm2/stable-diffusion-webui-1/blob/master/scripts/wildcards.py and https://github.com/AUTOMATIC1111/stable-diffusion-webui/wiki/Custom-Scripts#wildcards, here's a minimal implementation that allows for users to add "wildcards", denoted by `__wildcard__` to prompts that are used as placeholders for randomly sampled values given by either a dictionary or a `.txt` file. For example:

Say we have a prompt:

```
prompt = "__animal__ sitting on a __object__ wearing a __clothing__"
```

We can then define possible values to be sampled for `animal`, `object`, and `clothing`. These can either be from a `.txt` with the same name as the category.

The possible values can also be defined / combined by using a dictionary like: `{"animal":["dog", "cat", mouse"]}`.

The actual pipeline works just like `StableDiffusionPipeline`, except the `__call__` method takes in:

`wildcard_files`: list of file paths for wild card replacement
`wildcard_option_dict`: dict with key as `wildcard` and values as a list of possible replacements
`num_prompt_samples`: number of prompts to sample, uniformly sampling wildcards

A full example:

create `animal.txt`, with contents like:

```
dog
cat
mouse
```

create `object.txt`, with contents like:

```
chair
sofa
bench
```

```python
from diffusers import DiffusionPipeline
import torch

pipe = DiffusionPipeline.from_pretrained(
    "CompVis/stable-diffusion-v1-4",
    custom_pipeline="wildcard_stable_diffusion",
    
    torch_dtype=torch.float16,
)
prompt = "__animal__ sitting on a __object__ wearing a __clothing__"
out = pipe(
    prompt,
    wildcard_option_dict={
        "clothing":["hat", "shirt", "scarf", "beret"]
    },
    wildcard_files=["object.txt", "animal.txt"],
    num_prompt_samples=1
)
```

### Composable Stable diffusion 

[Composable Stable Diffusion](https://energy-based-model.github.io/Compositional-Visual-Generation-with-Composable-Diffusion-Models/) proposes conjunction and negation (negative prompts) operators for compositional generation with conditional diffusion models.

```python
import torch as th
import numpy as np
import torchvision.utils as tvu

from diffusers import DiffusionPipeline

import argparse

parser = argparse.ArgumentParser()
parser.add_argument("--prompt", type=str, default="mystical trees | A magical pond | dark",
                    help="use '|' as the delimiter to compose separate sentences.")
parser.add_argument("--steps", type=int, default=50)
parser.add_argument("--scale", type=float, default=7.5)
parser.add_argument("--weights", type=str, default="7.5 | 7.5 | -7.5")
parser.add_argument("--seed", type=int, default=2)
parser.add_argument("--model_path", type=str, default="CompVis/stable-diffusion-v1-4")
parser.add_argument("--num_images", type=int, default=1)
args = parser.parse_args()

has_cuda = th.cuda.is_available()
device = th.device('cpu' if not has_cuda else 'cuda')

prompt = args.prompt
scale = args.scale
steps = args.steps

pipe = DiffusionPipeline.from_pretrained(
    args.model_path,
    custom_pipeline="composable_stable_diffusion",
).to(device)

pipe.safety_checker = None

images = []
generator = th.Generator("cuda").manual_seed(args.seed)
for i in range(args.num_images):
    image = pipe(prompt, guidance_scale=scale, num_inference_steps=steps,
                 weights=args.weights, generator=generator).images[0]
    images.append(th.from_numpy(np.array(image)).permute(2, 0, 1) / 255.)
grid = tvu.make_grid(th.stack(images, dim=0), nrow=4, padding=0)
tvu.save_image(grid, f'{prompt}_{args.weights}' + '.png')

```

### Imagic Stable Diffusion
Allows you to edit an image using stable diffusion. 

```python
import requests
from PIL import Image
from io import BytesIO
import torch
import os
from diffusers import DiffusionPipeline, DDIMScheduler
has_cuda = torch.cuda.is_available()
device = torch.device('cpu' if not has_cuda else 'cuda')
pipe = DiffusionPipeline.from_pretrained(
    "CompVis/stable-diffusion-v1-4",
        safety_checker=None,
    use_auth_token=True,
    custom_pipeline="imagic_stable_diffusion",
    scheduler = DDIMScheduler(beta_start=0.00085, beta_end=0.012, beta_schedule="scaled_linear", clip_sample=False, set_alpha_to_one=False)
).to(device)
generator = torch.Generator("cuda").manual_seed(0)
seed = 0
prompt = "A photo of Barack Obama smiling with a big grin"
url = 'https://www.dropbox.com/s/6tlwzr73jd1r9yk/obama.png?dl=1'
response = requests.get(url)
init_image = Image.open(BytesIO(response.content)).convert("RGB")
init_image = init_image.resize((512, 512))
res = pipe.train(
    prompt,
    image=init_image,
    generator=generator)
res = pipe(alpha=1, guidance_scale=7.5, num_inference_steps=50)
os.makedirs("imagic", exist_ok=True)
image = res.images[0]
image.save('./imagic/imagic_image_alpha_1.png')
res = pipe(alpha=1.5, guidance_scale=7.5, num_inference_steps=50)
image = res.images[0]
image.save('./imagic/imagic_image_alpha_1_5.png')
res = pipe(alpha=2, guidance_scale=7.5, num_inference_steps=50)
image = res.images[0]
image.save('./imagic/imagic_image_alpha_2.png')
```

### Seed Resizing 
Test seed resizing. Originally generate an image in 512 by 512, then generate image with same seed at 512 by 592 using seed resizing. Finally, generate 512 by 592 using original stable diffusion pipeline.

```python
import torch as th
import numpy as np
from diffusers import DiffusionPipeline

has_cuda = th.cuda.is_available()
device = th.device('cpu' if not has_cuda else 'cuda')

pipe = DiffusionPipeline.from_pretrained(
    "CompVis/stable-diffusion-v1-4",
    use_auth_token=True,
    custom_pipeline="seed_resize_stable_diffusion"
).to(device)

def dummy(images, **kwargs):
    return images, False

pipe.safety_checker = dummy


images = []
th.manual_seed(0)
generator = th.Generator("cuda").manual_seed(0)

seed = 0
prompt = "A painting of a futuristic cop"

width = 512
height = 512

res = pipe(
    prompt,
    guidance_scale=7.5,
    num_inference_steps=50,
    height=height,
    width=width,
    generator=generator)
image = res.images[0]
image.save('./seed_resize/seed_resize_{w}_{h}_image.png'.format(w=width, h=height))


th.manual_seed(0)
generator = th.Generator("cuda").manual_seed(0)

pipe = DiffusionPipeline.from_pretrained(
    "CompVis/stable-diffusion-v1-4",
    use_auth_token=True,
    custom_pipeline="/home/mark/open_source/diffusers/examples/community/"
).to(device)

width = 512
height = 592

res = pipe(
    prompt,
    guidance_scale=7.5,
    num_inference_steps=50,
    height=height,
    width=width,
    generator=generator)
image = res.images[0]
image.save('./seed_resize/seed_resize_{w}_{h}_image.png'.format(w=width, h=height))

pipe_compare = DiffusionPipeline.from_pretrained(
    "CompVis/stable-diffusion-v1-4",
    use_auth_token=True,
    custom_pipeline="/home/mark/open_source/diffusers/examples/community/"
).to(device)

res = pipe_compare(
    prompt,
    guidance_scale=7.5,
    num_inference_steps=50,
    height=height,
    width=width,
    generator=generator
)

image = res.images[0]
image.save('./seed_resize/seed_resize_{w}_{h}_image_compare.png'.format(w=width, h=height))
```

### Multilingual Stable Diffusion Pipeline

The following code can generate an images from texts in different languages using the pre-trained [mBART-50 many-to-one multilingual machine translation model](https://huggingface.co/facebook/mbart-large-50-many-to-one-mmt) and Stable Diffusion.

```python
from PIL import Image

import torch

from diffusers import DiffusionPipeline
from transformers import (
    pipeline,
    MBart50TokenizerFast,
    MBartForConditionalGeneration,
)
device = "cuda" if torch.cuda.is_available() else "cpu"
device_dict = {"cuda": 0, "cpu": -1}

# helper function taken from: https://huggingface.co/blog/stable_diffusion
def image_grid(imgs, rows, cols):
    assert len(imgs) == rows*cols

    w, h = imgs[0].size
    grid = Image.new('RGB', size=(cols*w, rows*h))
    grid_w, grid_h = grid.size

    for i, img in enumerate(imgs):
        grid.paste(img, box=(i%cols*w, i//cols*h))
    return grid

# Add language detection pipeline
language_detection_model_ckpt = "papluca/xlm-roberta-base-language-detection"
language_detection_pipeline = pipeline("text-classification",
                                       model=language_detection_model_ckpt,
                                       device=device_dict[device])

# Add model for language translation
trans_tokenizer = MBart50TokenizerFast.from_pretrained("facebook/mbart-large-50-many-to-one-mmt")
trans_model = MBartForConditionalGeneration.from_pretrained("facebook/mbart-large-50-many-to-one-mmt").to(device)

diffuser_pipeline = DiffusionPipeline.from_pretrained(
    "CompVis/stable-diffusion-v1-4",
    custom_pipeline="multilingual_stable_diffusion",
    detection_pipeline=language_detection_pipeline,
    translation_model=trans_model,
    translation_tokenizer=trans_tokenizer,
    
    torch_dtype=torch.float16,
)

diffuser_pipeline.enable_attention_slicing()
diffuser_pipeline = diffuser_pipeline.to(device)

prompt = ["a photograph of an astronaut riding a horse", 
          "Una casa en la playa",
          "Ein Hund, der Orange isst",
          "Un restaurant parisien"]

output = diffuser_pipeline(prompt)

images = output.images

grid = image_grid(images, rows=2, cols=2)
```

This example produces the following images:
![image](https://user-images.githubusercontent.com/4313860/198328706-295824a4-9856-4ce5-8e66-278ceb42fd29.png)

### Image to Image Inpainting Stable Diffusion

Similar to the standard stable diffusion inpainting example, except with the addition of an `inner_image` argument.

`image`, `inner_image`, and `mask` should have the same dimensions. `inner_image` should have an alpha (transparency) channel.

The aim is to overlay two images, then mask out the boundary between `image` and `inner_image` to allow stable diffusion to make the connection more seamless.
For example, this could be used to place a logo on a shirt and make it blend seamlessly.

```python
import PIL
import torch

from diffusers import DiffusionPipeline

image_path = "./path-to-image.png"
inner_image_path = "./path-to-inner-image.png"
mask_path = "./path-to-mask.png"

init_image = PIL.Image.open(image_path).convert("RGB").resize((512, 512))
inner_image = PIL.Image.open(inner_image_path).convert("RGBA").resize((512, 512))
mask_image = PIL.Image.open(mask_path).convert("RGB").resize((512, 512))

pipe = DiffusionPipeline.from_pretrained(
    "runwayml/stable-diffusion-inpainting",
    custom_pipeline="img2img_inpainting",
    
    torch_dtype=torch.float16
)
pipe = pipe.to("cuda")

prompt = "Your prompt here!"
image = pipe(prompt=prompt, image=init_image, inner_image=inner_image, mask_image=mask_image).images[0]
```

![2 by 2 grid demonstrating image to image inpainting.](https://user-images.githubusercontent.com/44398246/203506577-ec303be4-887e-4ebd-a773-c83fcb3dd01a.png)

### Text Based Inpainting Stable Diffusion

Use a text prompt to generate the mask for the area to be inpainted.
Currently uses the CLIPSeg model for mask generation, then calls the standard Stable Diffusion Inpainting pipeline to perform the inpainting.

```python
from transformers import CLIPSegProcessor, CLIPSegForImageSegmentation
from diffusers import DiffusionPipeline

from PIL import Image
import requests

processor = CLIPSegProcessor.from_pretrained("CIDAS/clipseg-rd64-refined")
model = CLIPSegForImageSegmentation.from_pretrained("CIDAS/clipseg-rd64-refined")

pipe = DiffusionPipeline.from_pretrained(
    "runwayml/stable-diffusion-inpainting",
    custom_pipeline="text_inpainting",
    segmentation_model=model,
    segmentation_processor=processor
)
pipe = pipe.to("cuda")


url = "https://github.com/timojl/clipseg/blob/master/example_image.jpg?raw=true"
image = Image.open(requests.get(url, stream=True).raw).resize((512, 512))
text = "a glass"  # will mask out this text
prompt = "a cup"  # the masked out region will be replaced with this

image = pipe(image=image, text=text, prompt=prompt).images[0]
```

### Bit Diffusion 
Based https://arxiv.org/abs/2208.04202, this is used for diffusion on discrete data - eg, discreate image data, DNA sequence data. An unconditional discreate image can be generated like this: 

```python
from diffusers import DiffusionPipeline
pipe = DiffusionPipeline.from_pretrained("google/ddpm-cifar10-32", custom_pipeline="bit_diffusion")
image = pipe().images[0]

```

### Stable Diffusion with K Diffusion

Make sure you have @crowsonkb's https://github.com/crowsonkb/k-diffusion installed:

```
pip install k-diffusion
```

You can use the community pipeline as follows:

```python
from diffusers import DiffusionPipeline

pipe = DiffusionPipeline.from_pretrained("CompVis/stable-diffusion-v1-4", custom_pipeline="sd_text2img_k_diffusion")
pipe = pipe.to("cuda")

prompt = "an astronaut riding a horse on mars"
pipe.set_scheduler("sample_heun")
generator = torch.Generator(device="cuda").manual_seed(seed)
image = pipe(prompt, generator=generator, num_inference_steps=20).images[0]

image.save("./astronaut_heun_k_diffusion.png")
```

To make sure that K Diffusion and `diffusers` yield the same results:

**Diffusers**:
```python
from diffusers import DiffusionPipeline, EulerDiscreteScheduler

seed = 33

pipe = DiffusionPipeline.from_pretrained("CompVis/stable-diffusion-v1-4")
pipe.scheduler = EulerDiscreteScheduler.from_config(pipe.scheduler.config)
pipe = pipe.to("cuda")

generator = torch.Generator(device="cuda").manual_seed(seed)
image = pipe(prompt, generator=generator, num_inference_steps=50).images[0]
```

![diffusers_euler](https://huggingface.co/datasets/patrickvonplaten/images/resolve/main/k_diffusion/astronaut_euler.png)

**K Diffusion**:
```python
from diffusers import DiffusionPipeline, EulerDiscreteScheduler

seed = 33

pipe = DiffusionPipeline.from_pretrained("CompVis/stable-diffusion-v1-4", custom_pipeline="sd_text2img_k_diffusion")
pipe.scheduler = EulerDiscreteScheduler.from_config(pipe.scheduler.config)
pipe = pipe.to("cuda")

pipe.set_scheduler("sample_euler")
generator = torch.Generator(device="cuda").manual_seed(seed)
image = pipe(prompt, generator=generator, num_inference_steps=50).images[0]
```

![diffusers_euler](https://huggingface.co/datasets/patrickvonplaten/images/resolve/main/k_diffusion/astronaut_euler_k_diffusion.png)

### Checkpoint Merger Pipeline
Based on the AUTOMATIC1111/webui for checkpoint merging. This is a custom pipeline that merges upto 3 pretrained model checkpoints as long as they are in the HuggingFace model_index.json format.

The checkpoint merging is currently memory intensive as it modifies the weights of a DiffusionPipeline object in place. Expect atleast 13GB RAM Usage on Kaggle GPU kernels and
on colab you might run out of the 12GB memory even while merging two checkpoints.

Usage:-
```python
from diffusers import DiffusionPipeline

#Return a CheckpointMergerPipeline class that allows you to merge checkpoints. 
#The checkpoint passed here is ignored. But still pass one of the checkpoints you plan to 
#merge for convenience
pipe = DiffusionPipeline.from_pretrained("CompVis/stable-diffusion-v1-4", custom_pipeline="checkpoint_merger")

#There are multiple possible scenarios:
#The pipeline with the merged checkpoints is returned in all the scenarios

#Compatible checkpoints a.k.a matched model_index.json files. Ignores the meta attributes in model_index.json during comparison.( attrs with _ as prefix )
merged_pipe = pipe.merge(["CompVis/stable-diffusion-v1-4","CompVis/stable-diffusion-v1-2"], interp = "sigmoid", alpha = 0.4)

#Incompatible checkpoints in model_index.json but merge might be possible. Use force = True to ignore model_index.json compatibility
merged_pipe_1 = pipe.merge(["CompVis/stable-diffusion-v1-4","hakurei/waifu-diffusion"], force = True, interp = "sigmoid", alpha = 0.4)

#Three checkpoint merging. Only "add_difference" method actually works on all three checkpoints. Using any other options will ignore the 3rd checkpoint.
merged_pipe_2 = pipe.merge(["CompVis/stable-diffusion-v1-4","hakurei/waifu-diffusion","prompthero/openjourney"], force = True, interp = "add_difference", alpha = 0.4)

prompt = "An astronaut riding a horse on Mars"

image = merged_pipe(prompt).images[0]

```
Some examples along with the merge details:

1. "CompVis/stable-diffusion-v1-4" + "hakurei/waifu-diffusion" ; Sigmoid interpolation; alpha = 0.8 

![Stable plus Waifu Sigmoid 0.8](https://huggingface.co/datasets/NagaSaiAbhinay/CheckpointMergerSamples/resolve/main/stability_v1_4_waifu_sig_0.8.png)

2. "hakurei/waifu-diffusion" + "prompthero/openjourney" ; Inverse Sigmoid interpolation; alpha = 0.8 

![Stable plus Waifu Sigmoid 0.8](https://huggingface.co/datasets/NagaSaiAbhinay/CheckpointMergerSamples/resolve/main/waifu_openjourney_inv_sig_0.8.png)


3. "CompVis/stable-diffusion-v1-4" + "hakurei/waifu-diffusion" + "prompthero/openjourney"; Add Difference interpolation; alpha = 0.5 

![Stable plus Waifu plus openjourney add_diff 0.5](https://huggingface.co/datasets/NagaSaiAbhinay/CheckpointMergerSamples/resolve/main/stable_waifu_openjourney_add_diff_0.5.png)


### Stable Diffusion Comparisons

This Community Pipeline enables the comparison between the 4 checkpoints that exist for Stable Diffusion. They can be found through the following links:
1. [Stable Diffusion v1.1](https://huggingface.co/CompVis/stable-diffusion-v1-1)
2. [Stable Diffusion v1.2](https://huggingface.co/CompVis/stable-diffusion-v1-2)
3. [Stable Diffusion v1.3](https://huggingface.co/CompVis/stable-diffusion-v1-3)
4. [Stable Diffusion v1.4](https://huggingface.co/CompVis/stable-diffusion-v1-4)

```python
from diffusers import DiffusionPipeline
import matplotlib.pyplot as plt

pipe = DiffusionPipeline.from_pretrained('CompVis/stable-diffusion-v1-4', custom_pipeline='suvadityamuk/StableDiffusionComparison')
pipe.enable_attention_slicing()
pipe = pipe.to('cuda')
prompt = "an astronaut riding a horse on mars"
output = pipe(prompt)

plt.subplots(2,2,1)
plt.imshow(output.images[0])
plt.title('Stable Diffusion v1.1')
plt.axis('off')
plt.subplots(2,2,2)
plt.imshow(output.images[1])
plt.title('Stable Diffusion v1.2')
plt.axis('off')
plt.subplots(2,2,3)
plt.imshow(output.images[2])
plt.title('Stable Diffusion v1.3')
plt.axis('off')
plt.subplots(2,2,4)
plt.imshow(output.images[3])
plt.title('Stable Diffusion v1.4')
plt.axis('off')

plt.show()
```

As a result, you can look at a grid of all 4 generated images being shown together, that captures a difference the advancement of the training between the 4 checkpoints.

### Magic Mix

Implementation of the [MagicMix: Semantic Mixing with Diffusion Models](https://arxiv.org/abs/2210.16056) paper. This is a Diffusion Pipeline for semantic mixing of an image and a text prompt to create a new concept while preserving the spatial layout and geometry of the subject in the image. The pipeline takes an image that provides the layout semantics and a prompt that provides the content semantics for the mixing process.

There are 3 parameters for the method-
- `mix_factor`: It is the interpolation constant used in the layout generation phase. The greater the value of `mix_factor`, the greater the influence of the prompt on the layout generation process.
- `kmax` and `kmin`: These determine the range for the layout and content generation process. A higher value of kmax results in loss of more information about the layout of the original image and a higher value of kmin results in more steps for content generation process.

Here is an example usage-

```python
from diffusers import DiffusionPipeline, DDIMScheduler
from PIL import Image

pipe = DiffusionPipeline.from_pretrained(
    "CompVis/stable-diffusion-v1-4",
    custom_pipeline="magic_mix",
    scheduler = DDIMScheduler.from_pretrained("CompVis/stable-diffusion-v1-4", subfolder="scheduler"),
).to('cuda')

img = Image.open('phone.jpg')
mix_img = pipe(
    img, 
    prompt = 'bed', 
    kmin = 0.3,
    kmax = 0.5,
    mix_factor = 0.5,
    )
mix_img.save('phone_bed_mix.jpg')
```
The `mix_img` is a PIL image that can be saved locally or displayed directly in a google colab. Generated image is a mix of the layout semantics of the given image and the content semantics of the prompt.

E.g. the above script generates the following image:

`phone.jpg`

![206903102-34e79b9f-9ed2-4fac-bb38-82871343c655](https://user-images.githubusercontent.com/59410571/209578593-141467c7-d831-4792-8b9a-b17dc5e47816.jpg)

`phone_bed_mix.jpg`

![206903104-913a671d-ef53-4ae4-919d-64c3059c8f67](https://user-images.githubusercontent.com/59410571/209578602-70f323fa-05b7-4dd6-b055-e40683e37914.jpg)

For more example generations check out this [demo notebook](https://github.com/daspartho/MagicMix/blob/main/demo.ipynb).


### Stable UnCLIP

UnCLIPPipeline("kakaobrain/karlo-v1-alpha") provide a prior model that can generate clip image embedding from text.
StableDiffusionImageVariationPipeline("lambdalabs/sd-image-variations-diffusers") provide a decoder model than can generate images from clip image embedding.

```python
import torch
from diffusers import DiffusionPipeline

device = torch.device("cpu" if not torch.cuda.is_available() else "cuda")

pipeline = DiffusionPipeline.from_pretrained(
    "kakaobrain/karlo-v1-alpha",
    torch_dtype=torch.float16,
    custom_pipeline="stable_unclip",
    decoder_pipe_kwargs=dict(
        image_encoder=None,
    ),
)
pipeline.to(device)

prompt = "a shiba inu wearing a beret and black turtleneck"
random_generator = torch.Generator(device=device).manual_seed(1000)
output = pipeline(
    prompt=prompt,
    width=512,
    height=512,
    generator=random_generator,
    prior_guidance_scale=4,
    prior_num_inference_steps=25,
    decoder_guidance_scale=8,
    decoder_num_inference_steps=50,
)

image = output.images[0]
image.save("./shiba-inu.jpg")

# debug

# `pipeline.decoder_pipe` is a regular StableDiffusionImageVariationPipeline instance.
# It is used to convert clip image embedding to latents, then fed into VAE decoder.
print(pipeline.decoder_pipe.__class__)
# <class 'diffusers.pipelines.stable_diffusion.pipeline_stable_diffusion_image_variation.StableDiffusionImageVariationPipeline'>

# this pipeline only use prior module in "kakaobrain/karlo-v1-alpha"
# It is used to convert clip text embedding to clip image embedding.
print(pipeline)
# StableUnCLIPPipeline {
#   "_class_name": "StableUnCLIPPipeline",
#   "_diffusers_version": "0.12.0.dev0",
#   "prior": [
#     "diffusers",
#     "PriorTransformer"
#   ],
#   "prior_scheduler": [
#     "diffusers",
#     "UnCLIPScheduler"
#   ],
#   "text_encoder": [
#     "transformers",
#     "CLIPTextModelWithProjection"
#   ],
#   "tokenizer": [
#     "transformers",
#     "CLIPTokenizer"
#   ]
# }

# pipeline.prior_scheduler is the scheduler used for prior in UnCLIP.
print(pipeline.prior_scheduler)
# UnCLIPScheduler {
#   "_class_name": "UnCLIPScheduler",
#   "_diffusers_version": "0.12.0.dev0",
#   "clip_sample": true,
#   "clip_sample_range": 5.0,
#   "num_train_timesteps": 1000,
#   "prediction_type": "sample",
#   "variance_type": "fixed_small_log"
# }
```


`shiba-inu.jpg`


![shiba-inu](https://user-images.githubusercontent.com/16448529/209185639-6e5ec794-ce9d-4883-aa29-bd6852a2abad.jpg)

### UnCLIP Text Interpolation Pipeline

This Diffusion Pipeline takes two prompts and interpolates between the two input prompts using spherical interpolation ( slerp ). The input prompts are converted to text embeddings by the pipeline's text_encoder and the interpolation is done on the resulting text_embeddings over the number of steps specified. Defaults to 5 steps. 

```python
import torch
from diffusers import DiffusionPipeline

device = torch.device("cpu" if not torch.cuda.is_available() else "cuda")

pipe = DiffusionPipeline.from_pretrained(
    "kakaobrain/karlo-v1-alpha",
    torch_dtype=torch.float16,
    custom_pipeline="unclip_text_interpolation"
)
pipe.to(device)

start_prompt = "A photograph of an adult lion"
end_prompt = "A photograph of a lion cub"
#For best results keep the prompts close in length to each other. Of course, feel free to try out with differing lengths.
generator = torch.Generator(device=device).manual_seed(42)

output = pipe(start_prompt, end_prompt, steps = 6, generator = generator, enable_sequential_cpu_offload=False)

for i,image in enumerate(output.images):
    img.save('result%s.jpg' % i)
```

The resulting images in order:-

![result_0](https://huggingface.co/datasets/NagaSaiAbhinay/UnCLIPTextInterpolationSamples/resolve/main/lion_to_cub_0.png)
![result_1](https://huggingface.co/datasets/NagaSaiAbhinay/UnCLIPTextInterpolationSamples/resolve/main/lion_to_cub_1.png)
![result_2](https://huggingface.co/datasets/NagaSaiAbhinay/UnCLIPTextInterpolationSamples/resolve/main/lion_to_cub_2.png)
![result_3](https://huggingface.co/datasets/NagaSaiAbhinay/UnCLIPTextInterpolationSamples/resolve/main/lion_to_cub_3.png)
![result_4](https://huggingface.co/datasets/NagaSaiAbhinay/UnCLIPTextInterpolationSamples/resolve/main/lion_to_cub_4.png)
![result_5](https://huggingface.co/datasets/NagaSaiAbhinay/UnCLIPTextInterpolationSamples/resolve/main/lion_to_cub_5.png)

### UnCLIP Image Interpolation Pipeline

This Diffusion Pipeline takes two images or an image_embeddings tensor of size 2 and interpolates between their embeddings using spherical interpolation ( slerp ). The input images/image_embeddings are converted to image embeddings by the pipeline's image_encoder and the interpolation is done on the resulting image_embeddings over the number of steps specified. Defaults to 5 steps. 

```python
import torch
from diffusers import DiffusionPipeline
from PIL import Image

device = torch.device("cpu" if not torch.cuda.is_available() else "cuda")
dtype = torch.float16 if torch.cuda.is_available() else torch.bfloat16

pipe = DiffusionPipeline.from_pretrained(
    "kakaobrain/karlo-v1-alpha-image-variations",
    torch_dtype=dtype,
    custom_pipeline="unclip_image_interpolation"
)
pipe.to(device)

images = [Image.open('./starry_night.jpg'), Image.open('./flowers.jpg')]
#For best results keep the prompts close in length to each other. Of course, feel free to try out with differing lengths.
generator = torch.Generator(device=device).manual_seed(42)

output = pipe(image = images ,steps = 6, generator = generator)

for i,image in enumerate(output.images):
    image.save('starry_to_flowers_%s.jpg' % i)
```
The original images:-

![starry](https://huggingface.co/datasets/NagaSaiAbhinay/UnCLIPImageInterpolationSamples/resolve/main/starry_night.jpg)
![flowers](https://huggingface.co/datasets/NagaSaiAbhinay/UnCLIPImageInterpolationSamples/resolve/main/flowers.jpg)

The resulting images in order:-

![result0](https://huggingface.co/datasets/NagaSaiAbhinay/UnCLIPImageInterpolationSamples/resolve/main/starry_to_flowers_0.png)
![result1](https://huggingface.co/datasets/NagaSaiAbhinay/UnCLIPImageInterpolationSamples/resolve/main/starry_to_flowers_1.png)
![result2](https://huggingface.co/datasets/NagaSaiAbhinay/UnCLIPImageInterpolationSamples/resolve/main/starry_to_flowers_2.png)
![result3](https://huggingface.co/datasets/NagaSaiAbhinay/UnCLIPImageInterpolationSamples/resolve/main/starry_to_flowers_3.png)
![result4](https://huggingface.co/datasets/NagaSaiAbhinay/UnCLIPImageInterpolationSamples/resolve/main/starry_to_flowers_4.png)
![result5](https://huggingface.co/datasets/NagaSaiAbhinay/UnCLIPImageInterpolationSamples/resolve/main/starry_to_flowers_5.png)

### DDIM Noise Comparative Analysis Pipeline
#### **Research question: What visual concepts do the diffusion models learn from each noise level during training?**  
The [P2 weighting (CVPR 2022)](https://arxiv.org/abs/2204.00227) paper proposed an approach to answer the above question, which is their second contribution.  
The approach consists of the following steps:

1. The input is an image x0.
2. Perturb it to xt using a diffusion process q(xt|x0).
    - `strength` is a value between 0.0 and 1.0, that controls the amount of noise that is added to the input image. Values that approach 1.0 allow for lots of variations but will also produce images that are not semantically consistent with the input.
3. Reconstruct the image with the learned denoising process pθ(ˆx0|xt).
4. Compare x0 and ˆx0 among various t to show how each step contributes to the sample.
The authors used [openai/guided-diffusion](https://github.com/openai/guided-diffusion) model to denoise images in FFHQ dataset. This pipeline extends their second contribution by investigating DDIM on any input image.

```python
import torch
from PIL import Image
import numpy as np

image_path = "path/to/your/image" # images from CelebA-HQ might be better
image_pil = Image.open(image_path)
image_name = image_path.split("/")[-1].split(".")[0]

device = torch.device("cpu" if not torch.cuda.is_available() else "cuda")
pipe = DiffusionPipeline.from_pretrained(
    "google/ddpm-ema-celebahq-256",
    custom_pipeline="ddim_noise_comparative_analysis",
)
pipe = pipe.to(device)

for strength in np.linspace(0.1, 1, 25):
    denoised_image, latent_timestep = pipe(
        image_pil, strength=strength, return_dict=False
    )
    denoised_image = denoised_image[0]
    denoised_image.save(
        f"noise_comparative_analysis_{image_name}_{latent_timestep}.png"
    )
```

Here is the result of this pipeline (which is DDIM) on CelebA-HQ dataset.

![noise-comparative-analysis](https://user-images.githubusercontent.com/67547213/224677066-4474b2ed-56ab-4c27-87c6-de3c0255eb9c.jpeg)

### CLIP Guided Img2Img Stable Diffusion

CLIP guided Img2Img stable diffusion can help to generate more realistic images with an initial image 
by guiding stable diffusion at every denoising step with an additional CLIP model.

The following code requires roughly 12GB of GPU RAM.

```python
from io import BytesIO
import requests
import torch
from diffusers import DiffusionPipeline
from PIL import Image
from transformers import CLIPFeatureExtractor, CLIPModel
feature_extractor = CLIPFeatureExtractor.from_pretrained(
    "laion/CLIP-ViT-B-32-laion2B-s34B-b79K"
)
clip_model = CLIPModel.from_pretrained(
    "laion/CLIP-ViT-B-32-laion2B-s34B-b79K", torch_dtype=torch.float16
)
guided_pipeline = DiffusionPipeline.from_pretrained(
    "CompVis/stable-diffusion-v1-4",
    # custom_pipeline="clip_guided_stable_diffusion",
    custom_pipeline="/home/njindal/diffusers/examples/community/clip_guided_stable_diffusion.py",
    clip_model=clip_model,
    feature_extractor=feature_extractor,
    torch_dtype=torch.float16,
)
guided_pipeline.enable_attention_slicing()
guided_pipeline = guided_pipeline.to("cuda")
prompt = "fantasy book cover, full moon, fantasy forest landscape, golden vector elements, fantasy magic, dark light night, intricate, elegant, sharp focus, illustration, highly detailed, digital painting, concept art, matte, art by WLOP and Artgerm and Albert Bierstadt, masterpiece"
url = "https://raw.githubusercontent.com/CompVis/stable-diffusion/main/assets/stable-samples/img2img/sketch-mountains-input.jpg"
response = requests.get(url)
init_image = Image.open(BytesIO(response.content)).convert("RGB")
image = guided_pipeline(
    prompt=prompt,
    num_inference_steps=30,
    image=init_image,
    strength=0.75,
    guidance_scale=7.5,
    clip_guidance_scale=100,
    num_cutouts=4,
    use_cutouts=False,
).images[0]
display(image)
```

Init Image

![img2img_init_clip_guidance](https://huggingface.co/datasets/njindal/images/resolve/main/clip_guided_img2img_init.jpg)

Output Image

![img2img_clip_guidance](https://huggingface.co/datasets/njindal/images/resolve/main/clip_guided_img2img.jpg)

### TensorRT Text2Image Stable Diffusion Pipeline

The TensorRT Pipeline can be used to accelerate the Text2Image Stable Diffusion Inference run.

NOTE: The ONNX conversions and TensorRT engine build may take up to 30 minutes.

```python
import torch
from diffusers import DDIMScheduler
from diffusers.pipelines.stable_diffusion import StableDiffusionPipeline

# Use the DDIMScheduler scheduler here instead
scheduler = DDIMScheduler.from_pretrained("stabilityai/stable-diffusion-2-1",
                                            subfolder="scheduler")

pipe = StableDiffusionPipeline.from_pretrained("stabilityai/stable-diffusion-2-1",
                                                custom_pipeline="stable_diffusion_tensorrt_txt2img",
                                                revision='fp16',
                                                torch_dtype=torch.float16,
                                                scheduler=scheduler,)

# re-use cached folder to save ONNX models and TensorRT Engines
pipe.set_cached_folder("stabilityai/stable-diffusion-2-1", revision='fp16',)

pipe = pipe.to("cuda")

prompt = "a beautiful photograph of Mt. Fuji during cherry blossom"
image = pipe(prompt).images[0]
image.save('tensorrt_mt_fuji.png')
```

### EDICT Image Editing Pipeline

This pipeline implements the text-guided image editing approach from the paper [EDICT: Exact Diffusion Inversion via Coupled Transformations](https://arxiv.org/abs/2211.12446). You have to pass:
- (`PIL`) `image` you want to edit.
- `base_prompt`: the text prompt describing the current image (before editing).
- `target_prompt`: the text prompt describing with the edits.

```python
from diffusers import DiffusionPipeline, DDIMScheduler
from transformers import CLIPTextModel
import torch, PIL, requests
from io import BytesIO
from IPython.display import display

def center_crop_and_resize(im):

    width, height = im.size
    d = min(width, height)
    left = (width - d) / 2
    upper = (height - d) / 2
    right = (width + d) / 2
    lower = (height + d) / 2

    return im.crop((left, upper, right, lower)).resize((512, 512))

torch_dtype = torch.float16
device = torch.device('cuda' if torch.cuda.is_available() else 'cpu')

# scheduler and text_encoder param values as in the paper
scheduler = DDIMScheduler(
        num_train_timesteps=1000,
        beta_start=0.00085,
        beta_end=0.012,
        beta_schedule="scaled_linear",
        set_alpha_to_one=False,
        clip_sample=False,
)

text_encoder = CLIPTextModel.from_pretrained(
    pretrained_model_name_or_path="openai/clip-vit-large-patch14",
    torch_dtype=torch_dtype,
)

# initialize pipeline
pipeline = DiffusionPipeline.from_pretrained(
    pretrained_model_name_or_path="CompVis/stable-diffusion-v1-4",
    custom_pipeline="edict_pipeline",
    revision="fp16",
    scheduler=scheduler,
    text_encoder=text_encoder,
    leapfrog_steps=True,
    torch_dtype=torch_dtype,
).to(device)

# download image
image_url = "https://huggingface.co/datasets/Joqsan/images/resolve/main/imagenet_dog_1.jpeg"
response = requests.get(image_url)
image = PIL.Image.open(BytesIO(response.content))

# preprocess it
cropped_image = center_crop_and_resize(image)

# define the prompts
base_prompt = "A dog"
target_prompt = "A golden retriever"

# run the pipeline
result_image = pipeline(
      base_prompt=base_prompt, 
      target_prompt=target_prompt, 
      image=cropped_image,
)

display(result_image)
```

Init Image

![img2img_init_edict_text_editing](https://huggingface.co/datasets/Joqsan/images/resolve/main/imagenet_dog_1.jpeg)

Output Image

![img2img_edict_text_editing](https://huggingface.co/datasets/Joqsan/images/resolve/main/imagenet_dog_1_cropped_generated.png)

### Stable Diffusion RePaint

This pipeline uses the [RePaint](https://arxiv.org/abs/2201.09865) logic on the latent space of stable diffusion. It can
be used similarly to other image inpainting pipelines but does not rely on a specific inpainting model. This means you can use
models that are not specifically created for inpainting.

Make sure to use the ```RePaintScheduler``` as shown in the example below.

Disclaimer: The mask gets transferred into latent space, this may lead to unexpected changes on the edge of the masked part.
The inference time is a lot slower.

```py
import PIL
import requests
import torch
from io import BytesIO
from diffusers import StableDiffusionPipeline, RePaintScheduler
def download_image(url):
    response = requests.get(url)
    return PIL.Image.open(BytesIO(response.content)).convert("RGB")
img_url = "https://raw.githubusercontent.com/CompVis/latent-diffusion/main/data/inpainting_examples/overture-creations-5sI6fQgYIuo.png"
mask_url = "https://raw.githubusercontent.com/CompVis/latent-diffusion/main/data/inpainting_examples/overture-creations-5sI6fQgYIuo_mask.png"
init_image = download_image(img_url).resize((512, 512))
mask_image = download_image(mask_url).resize((512, 512))
mask_image = PIL.ImageOps.invert(mask_image)
pipe = StableDiffusionPipeline.from_pretrained(
    "CompVis/stable-diffusion-v1-4", torch_dtype=torch.float16, custom_pipeline="stable_diffusion_repaint",
)
pipe.scheduler = RePaintScheduler.from_config(pipe.scheduler.config)
pipe = pipe.to("cuda")
prompt = "Face of a yellow cat, high resolution, sitting on a park bench"
image = pipe(prompt=prompt, image=init_image, mask_image=mask_image).images[0]
```

### TensorRT Image2Image Stable Diffusion Pipeline

The TensorRT Pipeline can be used to accelerate the Image2Image Stable Diffusion Inference run.

NOTE: The ONNX conversions and TensorRT engine build may take up to 30 minutes.

```python
import requests
from io import BytesIO
from PIL import Image
import torch
from diffusers import DDIMScheduler
from diffusers.pipelines.stable_diffusion import StableDiffusionImg2ImgPipeline

# Use the DDIMScheduler scheduler here instead
scheduler = DDIMScheduler.from_pretrained("stabilityai/stable-diffusion-2-1",
                                            subfolder="scheduler")


pipe = StableDiffusionImg2ImgPipeline.from_pretrained("stabilityai/stable-diffusion-2-1",
                                                custom_pipeline="stable_diffusion_tensorrt_img2img",
                                                revision='fp16',
                                                torch_dtype=torch.float16,
                                                scheduler=scheduler,)

# re-use cached folder to save ONNX models and TensorRT Engines
pipe.set_cached_folder("stabilityai/stable-diffusion-2-1", revision='fp16',)

pipe = pipe.to("cuda")

url = "https://pajoca.com/wp-content/uploads/2022/09/tekito-yamakawa-1.png"
response = requests.get(url)
input_image = Image.open(BytesIO(response.content)).convert("RGB")

prompt = "photorealistic new zealand hills"
image = pipe(prompt, image=input_image, strength=0.75,).images[0]
image.save('tensorrt_img2img_new_zealand_hills.png')
```

### Stable Diffusion Reference

This pipeline uses the Reference Control. Refer to the [sd-webui-controlnet discussion: Reference-only Control](https://github.com/Mikubill/sd-webui-controlnet/discussions/1236)[sd-webui-controlnet discussion: Reference-adain Control](https://github.com/Mikubill/sd-webui-controlnet/discussions/1280).

Based on [this issue](https://github.com/huggingface/diffusers/issues/3566),
- `EulerAncestralDiscreteScheduler` got poor results.

```py
import torch
from diffusers import UniPCMultistepScheduler
from diffusers.utils import load_image

input_image = load_image("https://hf.co/datasets/huggingface/documentation-images/resolve/main/diffusers/input_image_vermeer.png")

pipe = StableDiffusionReferencePipeline.from_pretrained(
       "runwayml/stable-diffusion-v1-5",
       safety_checker=None,
       torch_dtype=torch.float16
       ).to('cuda:0')

pipe.scheduler = UniPCMultistepScheduler.from_config(pipe.scheduler.config)

result_img = pipe(ref_image=input_image,
      prompt="1girl",
      num_inference_steps=20,
      reference_attn=True,
      reference_adain=True).images[0]
```

Reference Image

![reference_image](https://hf.co/datasets/huggingface/documentation-images/resolve/main/diffusers/input_image_vermeer.png)

Output Image of `reference_attn=True` and `reference_adain=False`

![output_image](https://github.com/huggingface/diffusers/assets/24734142/813b5c6a-6d89-46ba-b7a4-2624e240eea5)

Output Image of `reference_attn=False` and `reference_adain=True`

![output_image](https://github.com/huggingface/diffusers/assets/24734142/ffc90339-9ef0-4c4d-a544-135c3e5644da)

Output Image of `reference_attn=True` and `reference_adain=True`

![output_image](https://github.com/huggingface/diffusers/assets/24734142/3c5255d6-867d-4d35-b202-8dfd30cc6827)

### Stable Diffusion ControlNet Reference

This pipeline uses the Reference Control with ControlNet. Refer to the [sd-webui-controlnet discussion: Reference-only Control](https://github.com/Mikubill/sd-webui-controlnet/discussions/1236)[sd-webui-controlnet discussion: Reference-adain Control](https://github.com/Mikubill/sd-webui-controlnet/discussions/1280).

Based on [this issue](https://github.com/huggingface/diffusers/issues/3566),
- `EulerAncestralDiscreteScheduler` got poor results.
- `guess_mode=True` works well for ControlNet v1.1

```py
import cv2
import torch
import numpy as np
from PIL import Image
from diffusers import UniPCMultistepScheduler
from diffusers.utils import load_image

input_image = load_image("https://hf.co/datasets/huggingface/documentation-images/resolve/main/diffusers/input_image_vermeer.png")

# get canny image
image = cv2.Canny(np.array(input_image), 100, 200)
image = image[:, :, None]
image = np.concatenate([image, image, image], axis=2)
canny_image = Image.fromarray(image)

controlnet = ControlNetModel.from_pretrained("lllyasviel/sd-controlnet-canny", torch_dtype=torch.float16)
pipe = StableDiffusionControlNetReferencePipeline.from_pretrained(
       "runwayml/stable-diffusion-v1-5",
       controlnet=controlnet,
       safety_checker=None,
       torch_dtype=torch.float16
       ).to('cuda:0')

pipe.scheduler = UniPCMultistepScheduler.from_config(pipe.scheduler.config)

result_img = pipe(ref_image=input_image,
      prompt="1girl",
      image=canny_image,
      num_inference_steps=20,
      reference_attn=True,
      reference_adain=True).images[0]
```

Reference Image

![reference_image](https://hf.co/datasets/huggingface/documentation-images/resolve/main/diffusers/input_image_vermeer.png)

Output Image

![output_image](https://github.com/huggingface/diffusers/assets/24734142/7b9a5830-f173-4b92-b0cf-73d0e9c01d60)


### Stable Diffusion on IPEX

This diffusion pipeline aims to accelarate the inference of Stable-Diffusion on Intel Xeon CPUs with BF16/FP32 precision using [IPEX](https://github.com/intel/intel-extension-for-pytorch).

To use this pipeline, you need to:
1. Install [IPEX](https://github.com/intel/intel-extension-for-pytorch)

**Note:** For each PyTorch release, there is a corresponding release of the IPEX. Here is the mapping relationship. It is recommended to install Pytorch/IPEX2.0 to get the best performance.

|PyTorch Version|IPEX Version|
|--|--|
|[v2.0.\*](https://github.com/pytorch/pytorch/tree/v2.0.1 "v2.0.1")|[v2.0.\*](https://github.com/intel/intel-extension-for-pytorch/tree/v2.0.100+cpu)|
|[v1.13.\*](https://github.com/pytorch/pytorch/tree/v1.13.0 "v1.13.0")|[v1.13.\*](https://github.com/intel/intel-extension-for-pytorch/tree/v1.13.100+cpu)|

You can simply use pip to install IPEX with the latest version.
```python
python -m pip install intel_extension_for_pytorch
```
**Note:** To install a specific version, run with the following command:
```
python -m pip install intel_extension_for_pytorch==<version_name> -f https://developer.intel.com/ipex-whl-stable-cpu
```

2. After pipeline initialization, `prepare_for_ipex()` should be called to enable IPEX accelaration. Supported inference datatypes are Float32 and BFloat16.

**Note:** The setting of generated image height/width for `prepare_for_ipex()` should be same as the setting of pipeline inference.
```python
pipe = DiffusionPipeline.from_pretrained("runwayml/stable-diffusion-v1-5", custom_pipeline="stable_diffusion_ipex")
# For Float32
pipe.prepare_for_ipex(prompt, dtype=torch.float32, height=512, width=512) #value of image height/width should be consistent with the pipeline inference
# For BFloat16 
pipe.prepare_for_ipex(prompt, dtype=torch.bfloat16, height=512, width=512) #value of image height/width should be consistent with the pipeline inference
```

Then you can use the ipex pipeline in a similar way to the default stable diffusion pipeline.
```python
# For Float32
image = pipe(prompt, num_inference_steps=20, height=512, width=512).images[0] #value of image height/width should be consistent with 'prepare_for_ipex()'
# For BFloat16 
with torch.cpu.amp.autocast(enabled=True, dtype=torch.bfloat16):
    image = pipe(prompt, num_inference_steps=20, height=512, width=512).images[0] #value of image height/width should be consistent with 'prepare_for_ipex()'
```

The following code compares the performance of the original stable diffusion pipeline with the ipex-optimized pipeline.

```python
import torch
import intel_extension_for_pytorch as ipex
from diffusers import StableDiffusionPipeline
import time

prompt = "sailing ship in storm by Rembrandt"
model_id = "runwayml/stable-diffusion-v1-5"
# Helper function for time evaluation
def elapsed_time(pipeline, nb_pass=3, num_inference_steps=20):
    # warmup
    for _ in range(2):
        images = pipeline(prompt, num_inference_steps=num_inference_steps, height=512, width=512).images
    #time evaluation
    start = time.time()
    for _ in range(nb_pass):
        pipeline(prompt, num_inference_steps=num_inference_steps, height=512, width=512)
    end = time.time()
    return (end - start) / nb_pass

##############     bf16 inference performance    ###############

# 1. IPEX Pipeline initialization
pipe = DiffusionPipeline.from_pretrained(model_id, custom_pipeline="stable_diffusion_ipex")
pipe.prepare_for_ipex(prompt, dtype=torch.bfloat16, height=512, width=512)

# 2. Original Pipeline initialization
pipe2 = StableDiffusionPipeline.from_pretrained(model_id)

# 3. Compare performance between Original Pipeline and IPEX Pipeline
with torch.cpu.amp.autocast(enabled=True, dtype=torch.bfloat16):
    latency = elapsed_time(pipe)
    print("Latency of StableDiffusionIPEXPipeline--bf16", latency)
    latency = elapsed_time(pipe2)
    print("Latency of StableDiffusionPipeline--bf16",latency)

##############     fp32 inference performance    ###############

# 1. IPEX Pipeline initialization
pipe3 = DiffusionPipeline.from_pretrained(model_id, custom_pipeline="stable_diffusion_ipex")
pipe3.prepare_for_ipex(prompt, dtype=torch.float32, height=512, width=512)

# 2. Original Pipeline initialization
pipe4 = StableDiffusionPipeline.from_pretrained(model_id)

# 3. Compare performance between Original Pipeline and IPEX Pipeline
latency = elapsed_time(pipe3)
print("Latency of StableDiffusionIPEXPipeline--fp32", latency)
latency = elapsed_time(pipe4)
print("Latency of StableDiffusionPipeline--fp32",latency)

```
  
### CLIP Guided Images Mixing With Stable Diffusion

![clip_guided_images_mixing_examples](https://huggingface.co/datasets/TheDenk/images_mixing/resolve/main/main.png)

CLIP guided stable diffusion images mixing pipeline allows to combine two images using standard diffusion models.  
This approach is using (optional) CoCa model to avoid writing image description.  
[More code examples](https://github.com/TheDenk/images_mixing)


### Stable Diffusion XL Long Weighted Prompt Pipeline

This SDXL pipeline support unlimited length prompt and negative prompt, compatible with A1111 prompt weighted style. 

You can provide both `prompt` and `prompt_2`. if only one prompt is provided, `prompt_2` will be a copy of the provided `prompt`. Here is a sample code to use this pipeline. 

```python
from diffusers import DiffusionPipeline
import torch

pipe = DiffusionPipeline.from_pretrained(
    "stabilityai/stable-diffusion-xl-base-1.0"
    , torch_dtype       = torch.float16
    , use_safetensors   = True
    , variant           = "fp16"
    , custom_pipeline   = "lpw_stable_diffusion_xl",
)

prompt = "photo of a cute (white) cat running on the grass"*20
prompt2 = "chasing (birds:1.5)"*20
prompt = f"{prompt},{prompt2}"
neg_prompt = "blur, low quality, carton, animate"

pipe.to("cuda")
images = pipe(
    prompt                  = prompt 
    , negative_prompt       = neg_prompt 
).images[0]

pipe.to("cpu")
torch.cuda.empty_cache()
images
```

In the above code, the `prompt2` is appended to the `prompt`, which is more than 77 tokens. "birds" are showing up in the result. 
![Stable Diffusion XL Long Weighted Prompt Pipeline sample](https://huggingface.co/datasets/huggingface/documentation-images/resolve/main/diffusers/sdxl_long_weighted_prompt.png)

## Example Images Mixing (with CoCa)
```python
import requests
from io import BytesIO

import PIL
import torch
import open_clip
from open_clip import SimpleTokenizer
from diffusers import DiffusionPipeline
from transformers import CLIPFeatureExtractor, CLIPModel


def download_image(url):
    response = requests.get(url)
    return PIL.Image.open(BytesIO(response.content)).convert("RGB")

# Loading additional models
feature_extractor = CLIPFeatureExtractor.from_pretrained(
    "laion/CLIP-ViT-B-32-laion2B-s34B-b79K"
)
clip_model = CLIPModel.from_pretrained(
    "laion/CLIP-ViT-B-32-laion2B-s34B-b79K", torch_dtype=torch.float16
)
coca_model = open_clip.create_model('coca_ViT-L-14', pretrained='laion2B-s13B-b90k').to('cuda')
coca_model.dtype = torch.float16
coca_transform = open_clip.image_transform(
    coca_model.visual.image_size,
    is_train = False,
    mean = getattr(coca_model.visual, 'image_mean', None),
    std = getattr(coca_model.visual, 'image_std', None),
)
coca_tokenizer = SimpleTokenizer()

# Pipeline creating
mixing_pipeline = DiffusionPipeline.from_pretrained(
    "CompVis/stable-diffusion-v1-4",
    custom_pipeline="clip_guided_images_mixing_stable_diffusion",
    clip_model=clip_model,
    feature_extractor=feature_extractor,
    coca_model=coca_model,
    coca_tokenizer=coca_tokenizer,
    coca_transform=coca_transform,
    torch_dtype=torch.float16,
)
mixing_pipeline.enable_attention_slicing()
mixing_pipeline = mixing_pipeline.to("cuda")

# Pipeline running
generator = torch.Generator(device="cuda").manual_seed(17) 

def download_image(url):
    response = requests.get(url)
    return PIL.Image.open(BytesIO(response.content)).convert("RGB")

content_image = download_image("https://huggingface.co/datasets/TheDenk/images_mixing/resolve/main/boromir.jpg")
style_image = download_image("https://huggingface.co/datasets/TheDenk/images_mixing/resolve/main/gigachad.jpg")

pipe_images = mixing_pipeline(
    num_inference_steps=50,
    content_image=content_image,
    style_image=style_image,
    noise_strength=0.65,
    slerp_latent_style_strength=0.9,
    slerp_prompt_style_strength=0.1,
    slerp_clip_image_style_strength=0.1,
    guidance_scale=9.0,
    batch_size=1,
    clip_guidance_scale=100,
    generator=generator,
).images
```

![image_mixing_result](https://huggingface.co/datasets/TheDenk/images_mixing/resolve/main/boromir_gigachad.png)

### Stable Diffusion Mixture Tiling

This pipeline uses the Mixture. Refer to the [Mixture](https://arxiv.org/abs/2302.02412) paper for more details.
    
```python
from diffusers import LMSDiscreteScheduler, DiffusionPipeline

# Creater scheduler and model (similar to StableDiffusionPipeline)
scheduler = LMSDiscreteScheduler(beta_start=0.00085, beta_end=0.012, beta_schedule="scaled_linear", num_train_timesteps=1000)
pipeline = DiffusionPipeline.from_pretrained("CompVis/stable-diffusion-v1-4", scheduler=scheduler, custom_pipeline="mixture_tiling")
pipeline.to("cuda")

# Mixture of Diffusers generation
image = pipeline(
    prompt=[[
        "A charming house in the countryside, by jakub rozalski, sunset lighting, elegant, highly detailed, smooth, sharp focus, artstation, stunning masterpiece",
        "A dirt road in the countryside crossing pastures, by jakub rozalski, sunset lighting, elegant, highly detailed, smooth, sharp focus, artstation, stunning masterpiece",
        "An old and rusty giant robot lying on a dirt road, by jakub rozalski, dark sunset lighting, elegant, highly detailed, smooth, sharp focus, artstation, stunning masterpiece"
    ]],
    tile_height=640,
    tile_width=640,
    tile_row_overlap=0,
    tile_col_overlap=256,
    guidance_scale=8,
    seed=7178915308,
    num_inference_steps=50,
)["images"][0]
```
![mixture_tiling_results](https://huggingface.co/datasets/kadirnar/diffusers_readme_images/resolve/main/mixture_tiling.png)

### TensorRT Inpainting Stable Diffusion Pipeline

The TensorRT Pipeline can be used to accelerate the Inpainting Stable Diffusion Inference run.

NOTE: The ONNX conversions and TensorRT engine build may take up to 30 minutes.

```python
import requests
from io import BytesIO
from PIL import Image
import torch
from diffusers import PNDMScheduler
from diffusers.pipelines.stable_diffusion import StableDiffusionInpaintPipeline

# Use the PNDMScheduler scheduler here instead
scheduler = PNDMScheduler.from_pretrained("stabilityai/stable-diffusion-2-inpainting", subfolder="scheduler")


pipe = StableDiffusionInpaintPipeline.from_pretrained("stabilityai/stable-diffusion-2-inpainting",
    custom_pipeline="stable_diffusion_tensorrt_inpaint",
    revision='fp16',
    torch_dtype=torch.float16,
    scheduler=scheduler,
    )

# re-use cached folder to save ONNX models and TensorRT Engines
pipe.set_cached_folder("stabilityai/stable-diffusion-2-inpainting", revision='fp16',)

pipe = pipe.to("cuda")

url = "https://raw.githubusercontent.com/CompVis/latent-diffusion/main/data/inpainting_examples/overture-creations-5sI6fQgYIuo.png"
response = requests.get(url)
input_image = Image.open(BytesIO(response.content)).convert("RGB")

mask_url = "https://raw.githubusercontent.com/CompVis/latent-diffusion/main/data/inpainting_examples/overture-creations-5sI6fQgYIuo_mask.png"
response = requests.get(mask_url)
mask_image = Image.open(BytesIO(response.content)).convert("RGB")

prompt = "a mecha robot sitting on a bench"
image = pipe(prompt, image=input_image, mask_image=mask_image, strength=0.75,).images[0]
image.save('tensorrt_inpaint_mecha_robot.png')
```

### Stable Diffusion Mixture Canvas

This pipeline uses the Mixture. Refer to the [Mixture](https://arxiv.org/abs/2302.02412) paper for more details.
    
```python
from PIL import Image
from diffusers import LMSDiscreteScheduler, DiffusionPipeline
from diffusers.pipelines.pipeline_utils import Image2ImageRegion, Text2ImageRegion, preprocess_image


# Load and preprocess guide image
iic_image = preprocess_image(Image.open("input_image.png").convert("RGB"))

# Creater scheduler and model (similar to StableDiffusionPipeline)
scheduler = LMSDiscreteScheduler(beta_start=0.00085, beta_end=0.012, beta_schedule="scaled_linear", num_train_timesteps=1000)
pipeline = DiffusionPipeline.from_pretrained("CompVis/stable-diffusion-v1-4", scheduler=scheduler).to("cuda:0", custom_pipeline="mixture_canvas")
pipeline.to("cuda")

# Mixture of Diffusers generation
output = pipeline(
    canvas_height=800,
    canvas_width=352,
    regions=[
        Text2ImageRegion(0, 800, 0, 352, guidance_scale=8,
            prompt=f"best quality, masterpiece, WLOP, sakimichan, art contest winner on pixiv, 8K, intricate details, wet effects, rain drops, ethereal, mysterious, futuristic, UHD, HDR, cinematic lighting, in a beautiful forest, rainy day, award winning, trending on artstation, beautiful confident cheerful young woman, wearing a futuristic sleeveless dress, ultra beautiful detailed  eyes, hyper-detailed face, complex,  perfect, model,  textured,  chiaroscuro, professional make-up, realistic, figure in frame, "),
        Image2ImageRegion(352-800, 352, 0, 352, reference_image=iic_image, strength=1.0),
    ],
    num_inference_steps=100,
    seed=5525475061,
)["images"][0]
```
![Input_Image](https://huggingface.co/datasets/kadirnar/diffusers_readme_images/resolve/main/input_image.png)
![mixture_canvas_results](https://huggingface.co/datasets/kadirnar/diffusers_readme_images/resolve/main/canvas.png)


### IADB pipeline

This pipeline is the implementation of the [α-(de)Blending: a Minimalist Deterministic Diffusion Model](https://arxiv.org/abs/2305.03486) paper.
It is a simple and minimalist diffusion model.

The following code shows how to use the IADB pipeline to generate images using a pretrained celebahq-256 model.

```python

pipeline_iadb = DiffusionPipeline.from_pretrained("thomasc4/iadb-celebahq-256", custom_pipeline='iadb')

pipeline_iadb = pipeline_iadb.to('cuda')

output = pipeline_iadb(batch_size=4,num_inference_steps=128)
for i in range(len(output[0])):
    plt.imshow(output[0][i])
    plt.show()

```

Sampling with the IADB formulation is easy, and can be done in a few lines (the pipeline already implements it):

```python

def sample_iadb(model, x0, nb_step):
    x_alpha = x0
    for t in range(nb_step):
        alpha = (t/nb_step)
        alpha_next =((t+1)/nb_step)

        d = model(x_alpha, torch.tensor(alpha, device=x_alpha.device))['sample']
        x_alpha = x_alpha + (alpha_next-alpha)*d

    return x_alpha

```

The training loop is also straightforward:

```python

# Training loop
while True:
    x0 = sample_noise()
    x1 = sample_dataset()

    alpha = torch.rand(batch_size)

    # Blend
    x_alpha = (1-alpha) * x0 + alpha * x1

    # Loss
    loss = torch.sum((D(x_alpha, alpha)- (x1-x0))**2)
    optimizer.zero_grad()
    loss.backward()
    optimizer.step()
```

### Zero1to3 pipeline

This pipeline is the implementation of the [Zero-1-to-3: Zero-shot One Image to 3D Object](https://arxiv.org/abs/2303.11328) paper.
The original pytorch-lightning [repo](https://github.com/cvlab-columbia/zero123) and a diffusers [repo](https://github.com/kxhit/zero123-hf).

The following code shows how to use the Zero1to3 pipeline to generate novel view synthesis images using a pretrained stable diffusion model.

```python
import os
import torch
from pipeline_zero1to3 import Zero1to3StableDiffusionPipeline
from diffusers.utils import load_image

model_id = "kxic/zero123-165000" # zero123-105000, zero123-165000, zero123-xl

pipe = Zero1to3StableDiffusionPipeline.from_pretrained(model_id, torch_dtype=torch.float16)

pipe.enable_xformers_memory_efficient_attention()
pipe.enable_vae_tiling()
pipe.enable_attention_slicing()
pipe = pipe.to("cuda")

num_images_per_prompt = 4

# test inference pipeline
# x y z, Polar angle (vertical rotation in degrees) 	Azimuth angle (horizontal rotation in degrees) 	Zoom (relative distance from center)
query_pose1 = [-75.0, 100.0, 0.0]
query_pose2 = [-20.0, 125.0, 0.0]
query_pose3 = [-55.0, 90.0, 0.0]

# load image
# H, W = (256, 256) # H, W = (512, 512)   # zero123 training is 256,256

# for batch input
input_image1 = load_image("./demo/4_blackarm.png") #load_image("https://cvlab-zero123-live.hf.space/file=/home/user/app/configs/4_blackarm.png")
input_image2 = load_image("./demo/8_motor.png") #load_image("https://cvlab-zero123-live.hf.space/file=/home/user/app/configs/8_motor.png")
input_image3 = load_image("./demo/7_london.png") #load_image("https://cvlab-zero123-live.hf.space/file=/home/user/app/configs/7_london.png")
input_images = [input_image1, input_image2, input_image3]
query_poses = [query_pose1, query_pose2, query_pose3]

# # for single input
# H, W = (256, 256)
# input_images = [input_image2.resize((H, W), PIL.Image.NEAREST)]
# query_poses = [query_pose2]


# better do preprocessing
from gradio_new import preprocess_image, create_carvekit_interface
import numpy as np
import PIL.Image as Image

pre_images = []
models = dict()
print('Instantiating Carvekit HiInterface...')
models['carvekit'] = create_carvekit_interface()
if not isinstance(input_images, list):
    input_images = [input_images]
for raw_im in input_images:
    input_im = preprocess_image(models, raw_im, True)
    H, W = input_im.shape[:2]
    pre_images.append(Image.fromarray((input_im * 255.0).astype(np.uint8)))
input_images = pre_images

# infer pipeline, in original zero123 num_inference_steps=76
images = pipe(input_imgs=input_images, prompt_imgs=input_images, poses=query_poses, height=H, width=W,
              guidance_scale=3.0, num_images_per_prompt=num_images_per_prompt, num_inference_steps=50).images


# save imgs
log_dir = "logs"
os.makedirs(log_dir, exist_ok=True)
bs = len(input_images)
i = 0
for obj in range(bs):
    for idx in range(num_images_per_prompt):
        images[i].save(os.path.join(log_dir,f"obj{obj}_{idx}.jpg"))
        i += 1

```

### Stable Diffusion XL Reference

This pipeline uses the Reference . Refer to the [stable_diffusion_reference](https://github.com/huggingface/diffusers/blob/main/examples/community/README.md#stable-diffusion-reference).


```py
import torch
from PIL import Image
from diffusers.utils import load_image
from diffusers import DiffusionPipeline
from diffusers.schedulers import UniPCMultistepScheduler
input_image = load_image("https://hf.co/datasets/huggingface/documentation-images/resolve/main/diffusers/input_image_vermeer.png")

# pipe = DiffusionPipeline.from_pretrained(
#     "stabilityai/stable-diffusion-xl-base-1.0",
#     custom_pipeline="stable_diffusion_xl_reference",
#     torch_dtype=torch.float16,
#     use_safetensors=True,
#     variant="fp16").to('cuda:0')

pipe = StableDiffusionXLReferencePipeline.from_pretrained(
    "stabilityai/stable-diffusion-xl-base-1.0",
    torch_dtype=torch.float16,
    use_safetensors=True,
    variant="fp16").to('cuda:0')

pipe.scheduler = UniPCMultistepScheduler.from_config(pipe.scheduler.config)

result_img = pipe(ref_image=input_image,
      prompt="1girl",
      num_inference_steps=20,
      reference_attn=True,
      reference_adain=True).images[0]
```

Reference Image

![reference_image](https://hf.co/datasets/huggingface/documentation-images/resolve/main/diffusers/input_image_vermeer.png)

Output Image   

`prompt: 1 girl`

`reference_attn=True, reference_adain=True, num_inference_steps=20`
![Output_image](https://github.com/zideliu/diffusers/assets/34944964/743848da-a215-48f9-ae39-b5e2ae49fb13)

Reference Image
![reference_image](https://github.com/huggingface/diffusers/assets/34944964/449bdab6-e744-4fb2-9620-d4068d9a741b)


Output Image 

`prompt: A dog`

`reference_attn=True, reference_adain=False, num_inference_steps=20`
![Output_image](https://github.com/huggingface/diffusers/assets/34944964/fff2f16f-6e91-434b-abcc-5259d866c31e)

Reference Image
![reference_image](https://github.com/huggingface/diffusers/assets/34944964/077ed4fe-2991-4b79-99a1-009f056227d1)

Output Image

`prompt: An astronaut riding a lion`

`reference_attn=True, reference_adain=True, num_inference_steps=20`
![output_image](https://github.com/huggingface/diffusers/assets/34944964/9b2f1aca-886f-49c3-89ec-d2031c8e3670)

### Stable diffusion fabric pipeline

FABRIC approach applicable to a wide range of popular diffusion models, which exploits
the self-attention layer present in the most widely used architectures to condition
the diffusion process on a set of feedback images.


```python
import requests
import torch
from PIL import Image
from io import BytesIO

from diffusers import DiffusionPipeline

# load the pipeline
# make sure you're logged in with `huggingface-cli login`
model_id_or_path = "runwayml/stable-diffusion-v1-5"
#can also be used with dreamlike-art/dreamlike-photoreal-2.0
pipe = DiffusionPipeline.from_pretrained(model_id_or_path, torch_dtype=torch.float16, custom_pipeline="pipeline_fabric").to("cuda")

# let's specify a prompt
prompt = "An astronaut riding an elephant"
negative_prompt = "lowres, cropped"

# call the pipeline
image = pipe(
    prompt=prompt,
    negative_prompt=negative_prompt,
    num_inference_steps=20,
    generator=torch.manual_seed(12)
).images[0]

image.save("horse_to_elephant.jpg")

# let's try another example with feedback
url = "https://raw.githubusercontent.com/ChenWu98/cycle-diffusion/main/data/dalle2/A%20black%20colored%20car.png"
response = requests.get(url)
init_image = Image.open(BytesIO(response.content)).convert("RGB")

prompt = "photo, A blue colored car, fish eye"
liked = [init_image]
## same goes with disliked

# call the pipeline
torch.manual_seed(0)
image = pipe(
    prompt=prompt,
    negative_prompt=negative_prompt,
    liked = liked,
    num_inference_steps=20,
).images[0]

image.save("black_to_blue.png")
```

*With enough feedbacks you can create very similar high quality images.*

The original codebase can be found at [sd-fabric/fabric](https://github.com/sd-fabric/fabric), and available checkpoints are [dreamlike-art/dreamlike-photoreal-2.0](https://huggingface.co/dreamlike-art/dreamlike-photoreal-2.0), [runwayml/stable-diffusion-v1-5](https://huggingface.co/runwayml/stable-diffusion-v1-5), and [stabilityai/stable-diffusion-2-1](https://huggingface.co/stabilityai/stable-diffusion-2-1) (may give unexpected results).

Let's have a look at the images (*512X512*)

| Without Feedback            | With Feedback  (1st image)          |
|---------------------|---------------------|
| ![Image 1](https://huggingface.co/datasets/huggingface/documentation-images/resolve/main/diffusers/fabric_wo_feedback.jpg) | ![Feedback Image 1](https://huggingface.co/datasets/huggingface/documentation-images/resolve/main/diffusers/fabric_w_feedback.png) | 


### Masked Im2Im Stable Diffusion Pipeline

This pipeline reimplements sketch inpaint feature from A1111 for non-inpaint models. The following code reads two images, original and one with mask painted over it. It computes mask as a difference of two images and does the inpainting in the area defined by the mask.

```python
img = PIL.Image.open("./mech.png")
# read image with mask painted over
img_paint = PIL.Image.open("./mech_painted.png")
neq = numpy.any(numpy.array(img) != numpy.array(img_paint), axis=-1)
mask = neq / neq.max()

pipeline = MaskedStableDiffusionImg2ImgPipeline.from_pretrained("frankjoshua/icbinpICantBelieveIts_v8")

# works best with EulerAncestralDiscreteScheduler
pipeline.scheduler = EulerAncestralDiscreteScheduler.from_config(pipeline.scheduler.config)
generator = torch.Generator(device="cpu").manual_seed(4)

prompt = "a man wearing a mask"
result = pipeline(prompt=prompt, image=img_paint, mask=mask, strength=0.75,
                  generator=generator)
result.images[0].save("result.png")
```

original image mech.png

<img src=https://github.com/noskill/diffusers/assets/733626/10ad972d-d655-43cb-8de1-039e3d79e849 width="25%" >

image with mask mech_painted.png

<img src=https://github.com/noskill/diffusers/assets/733626/c334466a-67fe-4377-9ff7-f46021b9c224 width="25%" >

result:

<img src=https://github.com/noskill/diffusers/assets/733626/23a0a71d-51db-471e-926a-107ac62512a8 width="25%" >


### Prompt2Prompt Pipeline

Prompt2Prompt allows the following edits:
- ReplaceEdit (change words in prompt)
- ReplaceEdit with local blend (change words in prompt, keep image part unrelated to changes constant)
- RefineEdit (add words to prompt)
- RefineEdit with local blend (add words to prompt, keep image part unrelated to changes constant)
- ReweightEdit (modulate importance of words)

Here's a full example for `ReplaceEdit``:

```python
import torch
import numpy as np
import matplotlib.pyplot as plt
from diffusers.pipelines import Prompt2PromptPipeline

pipe = Prompt2PromptPipeline.from_pretrained("CompVis/stable-diffusion-v1-4").to("cuda")

prompts = ["A turtle playing with a ball",
           "A monkey playing with a ball"]

cross_attention_kwargs = {
    "edit_type": "replace",
    "cross_replace_steps": 0.4,
    "self_replace_steps": 0.4
}

outputs = pipe(prompt=prompts, height=512, width=512, num_inference_steps=50, cross_attention_kwargs=cross_attention_kwargs)
```

And abbreviated examples for the other edits:

`ReplaceEdit with local blend`
```python
prompts = ["A turtle playing with a ball",
           "A monkey playing with a ball"]

cross_attention_kwargs = {
    "edit_type": "replace",
    "cross_replace_steps": 0.4,
    "self_replace_steps": 0.4,
    "local_blend_words": ["turtle", "monkey"]
}
```

`RefineEdit`
```python
prompts = ["A turtle",
           "A turtle in a forest"]

cross_attention_kwargs = {
    "edit_type": "refine",
    "cross_replace_steps": 0.4,
    "self_replace_steps": 0.4,
}
```

`RefineEdit with local blend`
```python
prompts = ["A turtle",
           "A turtle in a forest"]

cross_attention_kwargs = {
    "edit_type": "refine",
    "cross_replace_steps": 0.4,
    "self_replace_steps": 0.4,
    "local_blend_words": ["in", "a" , "forest"]
}
```

`ReweightEdit`
```python
prompts = ["A smiling turtle"] * 2

edit_kcross_attention_kwargswargs = {
    "edit_type": "reweight",
    "cross_replace_steps": 0.4,
    "self_replace_steps": 0.4,
    "equalizer_words": ["smiling"],
    "equalizer_strengths": [5]
}
```

Side note: See [this GitHub gist](https://gist.github.com/UmerHA/b65bb5fb9626c9c73f3ade2869e36164) if you want to visualize the attention maps.

### Latent Consistency Pipeline

Latent Consistency Models was proposed in [Latent Consistency Models: Synthesizing High-Resolution Images with Few-Step Inference](https://arxiv.org/abs/2310.04378) by *Simian Luo, Yiqin Tan, Longbo Huang, Jian Li, Hang Zhao* from Tsinghua University.

The abstract of the paper reads as follows:

*Latent Diffusion models (LDMs) have achieved remarkable results in synthesizing high-resolution images. However, the iterative sampling process is computationally intensive and leads to slow generation. Inspired by Consistency Models (song et al.), we propose Latent Consistency Models (LCMs), enabling swift inference with minimal steps on any pre-trained LDMs, including Stable Diffusion (rombach et al). Viewing the guided reverse diffusion process as solving an augmented probability flow ODE (PF-ODE), LCMs are designed to directly predict the solution of such ODE in latent space, mitigating the need for numerous iterations and allowing rapid, high-fidelity sampling. Efficiently distilled from pre-trained classifier-free guided diffusion models, a high-quality 768 x 768 2~4-step LCM takes only 32 A100 GPU hours for training. Furthermore, we introduce Latent Consistency Fine-tuning (LCF), a novel method that is tailored for fine-tuning LCMs on customized image datasets. Evaluation on the LAION-5B-Aesthetics dataset demonstrates that LCMs achieve state-of-the-art text-to-image generation performance with few-step inference. Project Page: [this https URL](https://latent-consistency-models.github.io/)*

The model can be used with `diffusers` as follows:

 - *1. Load the model from the community pipeline.*

```py
from diffusers import DiffusionPipeline
import torch

pipe = DiffusionPipeline.from_pretrained("SimianLuo/LCM_Dreamshaper_v7", custom_pipeline="latent_consistency_txt2img", custom_revision="main")

# To save GPU memory, torch.float16 can be used, but it may compromise image quality.
pipe.to(torch_device="cuda", torch_dtype=torch.float32)
```

- 2. Run inference with as little as 4 steps:

```py
prompt = "Self-portrait oil painting, a beautiful cyborg with golden hair, 8k"

# Can be set to 1~50 steps. LCM support fast inference even <= 4 steps. Recommend: 1~8 steps.
num_inference_steps = 4 

images = pipe(prompt=prompt, num_inference_steps=num_inference_steps, guidance_scale=8.0, lcm_origin_steps=50, output_type="pil").images
```

For any questions or feedback, feel free to reach out to [Simian Luo](https://github.com/luosiallen).

You can also try this pipeline directly in the [🚀 official spaces](https://huggingface.co/spaces/SimianLuo/Latent_Consistency_Model).



### Latent Consistency Img2img Pipeline

This pipeline extends the Latent Consistency Pipeline to allow it to take an input image.

```py
from diffusers import DiffusionPipeline
import torch

pipe = DiffusionPipeline.from_pretrained("SimianLuo/LCM_Dreamshaper_v7", custom_pipeline="latent_consistency_img2img")

# To save GPU memory, torch.float16 can be used, but it may compromise image quality.
pipe.to(torch_device="cuda", torch_dtype=torch.float32)
```

- 2. Run inference with as little as 4 steps:

```py
prompt = "Self-portrait oil painting, a beautiful cyborg with golden hair, 8k"


input_image=Image.open("myimg.png")

strength = 0.5 #strength =0 (no change) strength=1 (completely overwrite image)

# Can be set to 1~50 steps. LCM support fast inference even <= 4 steps. Recommend: 1~8 steps.
num_inference_steps = 4 

images = pipe(prompt=prompt, image=input_image, strength=strength, num_inference_steps=num_inference_steps, guidance_scale=8.0, lcm_origin_steps=50, output_type="pil").images
```



### Latent Consistency Interpolation Pipeline

This pipeline extends the Latent Consistency Pipeline to allow for interpolation of the latent space between multiple prompts. It is similar to the [Stable Diffusion Interpolate](https://github.com/huggingface/diffusers/blob/main/examples/community/interpolate_stable_diffusion.py) and [unCLIP Interpolate](https://github.com/huggingface/diffusers/blob/main/examples/community/unclip_text_interpolation.py) community pipelines.

```py
import torch
import numpy as np

from diffusers import DiffusionPipeline

pipe = DiffusionPipeline.from_pretrained("SimianLuo/LCM_Dreamshaper_v7", custom_pipeline="latent_consistency_interpolate")

# To save GPU memory, torch.float16 can be used, but it may compromise image quality.
pipe.to(torch_device="cuda", torch_dtype=torch.float32)

prompts = [
    "Self-portrait oil painting, a beautiful cyborg with golden hair, Margot Robbie, 8k",
    "Self-portrait oil painting, an extremely strong man, body builder, Huge Jackman, 8k",
    "An astronaut floating in space, renaissance art, realistic, high quality, 8k",
    "Oil painting of a cat, cute, dream-like",
    "Hugging face emoji, cute, realistic"
]
num_inference_steps = 4
num_interpolation_steps = 60
seed = 1337

torch.manual_seed(seed)
np.random.seed(seed)

images = pipe(
    prompt=prompts,
    height=512,
    width=512,
    num_inference_steps=num_inference_steps,
    num_interpolation_steps=num_interpolation_steps,
    guidance_scale=8.0,
    embedding_interpolation_type="lerp",
    latent_interpolation_type="slerp",
    process_batch_size=4, # Make it higher or lower based on your GPU memory
    generator=torch.Generator(seed),
)

assert len(images) == (len(prompts) - 1) * num_interpolation_steps
```
<<<<<<< HEAD
###  StableDiffusionUpscaleLDM3D Pipeline
[LDM3D-VR](https://arxiv.org/pdf/2311.03226.pdf) is an extended version of LDM3D. 

The abstract from the paper is:
*Latent diffusion models have proven to be state-of-the-art in the creation and manipulation of visual outputs. However, as far as we know, the generation of depth maps jointly with RGB is still limited. We introduce LDM3D-VR, a suite of diffusion models targeting virtual reality development that includes LDM3D-pano and LDM3D-SR. These models enable the generation of panoramic RGBD based on textual prompts and the upscaling of low-resolution inputs to high-resolution RGBD, respectively. Our models are fine-tuned from existing pretrained models on datasets containing panoramic/high-resolution RGB images, depth maps and captions. Both models are evaluated in comparison to existing related methods*

Two checkpoints are available for use:
- [ldm3d-pano](https://huggingface.co/Intel/ldm3d-pano). This checkpoint enables the generation of panoramic images and requires the StableDiffusionLDM3DPipeline pipeline to be used.
- [ldm3d-sr](https://huggingface.co/Intel/ldm3d-sr). This checkpoint enables the upscaling of RGB and depth images. Can be used in cascade after the original LDM3D pipeline using the StableDiffusionUpscaleLDM3DPipeline pipeline.

'''py
from PIL import Image
import os
import torch
from diffusers import StableDiffusionLDM3DPipeline, DiffusionPipeline

#Generate a rgb/depth output from LDM3D
pipe_ldm3d = StableDiffusionLDM3DPipeline.from_pretrained("Intel/ldm3d-4c")
pipe_ldm3d.to("cuda")

prompt =f"A picture of some lemons on a table"
output = pipe_ldm3d(prompt)
rgb_image, depth_image = output.rgb, output.depth
rgb_image[0].save(f"lemons_ldm3d_rgb.jpg")
depth_image[0].save(f"lemons_ldm3d_depth.png")


#Upscale the previous output to a resolution of (1024, 1024)
pipe_ldm3d_upscale = DiffusionPipeline.from_pretrained("Intel/ldm3d-sr", custom_pipeline="pipeline_stable_diffusion_upscale_ldm3d")

pipe_ldm3d_upscale.to("cuda")

low_res_img = Image.open(f"lemons_ldm3d_rgb.jpg").convert("RGB")
low_res_depth = Image.open(f"lemons_ldm3d_depth.png").convert("L")
outputs = pipe_ldm3d_upscale(prompt="high quality high resolution uhd 4k image", rgb=low_res_img, depth=low_res_depth, num_inference_steps=50, target_res=[1024, 1024])

upscaled_rgb, upscaled_depth =outputs.rgb[0], outputs.depth[0]
upscaled_rgb.save(f"upscaled_lemons_rgb.png")
upscaled_depth.save(f"upscaled_lemons_depth.png")
'''
=======

### ControlNet + T2I Adapter Pipeline
This pipelines combines both ControlNet and T2IAdapter into a single pipeline, where the forward pass is executed once. 
It receives `control_image` and `adapter_image`, as well as `controlnet_conditioning_scale` and `adapter_conditioning_scale`, for the ControlNet and Adapter modules, respectively. Whenever `adapter_conditioning_scale = 0` or `controlnet_conditioning_scale = 0`, it will act as a full ControlNet module or as a full T2IAdapter module, respectively. 

```py
import cv2
import numpy as np
import torch
from controlnet_aux.midas import MidasDetector
from PIL import Image

from diffusers import AutoencoderKL, ControlNetModel, MultiAdapter, T2IAdapter
from diffusers.pipelines.controlnet.multicontrolnet import MultiControlNetModel
from diffusers.utils import load_image
from examples.community.pipeline_stable_diffusion_xl_controlnet_adapter import (
    StableDiffusionXLControlNetAdapterPipeline,
)

controlnet_depth = ControlNetModel.from_pretrained(
    "diffusers/controlnet-depth-sdxl-1.0",
    torch_dtype=torch.float16,
    variant="fp16",
    use_safetensors=True
)
adapter_depth = T2IAdapter.from_pretrained(
  "TencentARC/t2i-adapter-depth-midas-sdxl-1.0", torch_dtype=torch.float16, variant="fp16", use_safetensors=True
)
vae = AutoencoderKL.from_pretrained("madebyollin/sdxl-vae-fp16-fix", torch_dtype=torch.float16, use_safetensors=True)

pipe = StableDiffusionXLControlNetAdapterPipeline.from_pretrained(
    "stabilityai/stable-diffusion-xl-base-1.0",
    controlnet=controlnet_depth,
    adapter=adapter_depth,
    vae=vae,
    variant="fp16",
    use_safetensors=True,
    torch_dtype=torch.float16,
)
pipe = pipe.to("cuda")
pipe.enable_xformers_memory_efficient_attention()
# pipe.enable_freeu(s1=0.6, s2=0.4, b1=1.1, b2=1.2)
midas_depth = MidasDetector.from_pretrained(
  "valhalla/t2iadapter-aux-models", filename="dpt_large_384.pt", model_type="dpt_large"
).to("cuda")

prompt = "a tiger sitting on a park bench"
img_url = "https://raw.githubusercontent.com/CompVis/latent-diffusion/main/data/inpainting_examples/overture-creations-5sI6fQgYIuo.png"

image = load_image(img_url).resize((1024, 1024))

depth_image = midas_depth(
  image, detect_resolution=512, image_resolution=1024
)

strength = 0.5

images = pipe(
    prompt,
    control_image=depth_image,
    adapter_image=depth_image,
    num_inference_steps=30,
    controlnet_conditioning_scale=strength,
    adapter_conditioning_scale=strength,
).images
images[0].save("controlnet_and_adapter.png")

```

### ControlNet + T2I Adapter + Inpainting Pipeline
```py
import cv2
import numpy as np
import torch
from controlnet_aux.midas import MidasDetector
from PIL import Image

from diffusers import AutoencoderKL, ControlNetModel, MultiAdapter, T2IAdapter
from diffusers.pipelines.controlnet.multicontrolnet import MultiControlNetModel
from diffusers.utils import load_image
from examples.community.pipeline_stable_diffusion_xl_controlnet_adapter_inpaint import (
    StableDiffusionXLControlNetAdapterInpaintPipeline,
)

controlnet_depth = ControlNetModel.from_pretrained(
    "diffusers/controlnet-depth-sdxl-1.0",
    torch_dtype=torch.float16,
    variant="fp16",
    use_safetensors=True
)
adapter_depth = T2IAdapter.from_pretrained(
  "TencentARC/t2i-adapter-depth-midas-sdxl-1.0", torch_dtype=torch.float16, variant="fp16", use_safetensors=True
)
vae = AutoencoderKL.from_pretrained("madebyollin/sdxl-vae-fp16-fix", torch_dtype=torch.float16, use_safetensors=True)

pipe = StableDiffusionXLControlNetAdapterInpaintPipeline.from_pretrained(
    "diffusers/stable-diffusion-xl-1.0-inpainting-0.1",
    controlnet=controlnet_depth,
    adapter=adapter_depth,
    vae=vae,
    variant="fp16",
    use_safetensors=True,
    torch_dtype=torch.float16,
)
pipe = pipe.to("cuda")
pipe.enable_xformers_memory_efficient_attention()
# pipe.enable_freeu(s1=0.6, s2=0.4, b1=1.1, b2=1.2)
midas_depth = MidasDetector.from_pretrained(
  "valhalla/t2iadapter-aux-models", filename="dpt_large_384.pt", model_type="dpt_large"
).to("cuda")

prompt = "a tiger sitting on a park bench"
img_url = "https://raw.githubusercontent.com/CompVis/latent-diffusion/main/data/inpainting_examples/overture-creations-5sI6fQgYIuo.png"
mask_url = "https://raw.githubusercontent.com/CompVis/latent-diffusion/main/data/inpainting_examples/overture-creations-5sI6fQgYIuo_mask.png"

image = load_image(img_url).resize((1024, 1024))
mask_image = load_image(mask_url).resize((1024, 1024))

depth_image = midas_depth(
  image, detect_resolution=512, image_resolution=1024
)

strength = 0.4

images = pipe(
    prompt,
    image=image,
    mask_image=mask_image,
    control_image=depth_image,
    adapter_image=depth_image,
    num_inference_steps=30,
    controlnet_conditioning_scale=strength,
    adapter_conditioning_scale=strength,
    strength=0.7,
).images
images[0].save("controlnet_and_adapter_inpaint.png")

```
>>>>>>> 93f1a14c
<|MERGE_RESOLUTION|>--- conflicted
+++ resolved
@@ -2344,7 +2344,7 @@
 
 assert len(images) == (len(prompts) - 1) * num_interpolation_steps
 ```
-<<<<<<< HEAD
+
 ###  StableDiffusionUpscaleLDM3D Pipeline
 [LDM3D-VR](https://arxiv.org/pdf/2311.03226.pdf) is an extended version of LDM3D. 
 
@@ -2385,7 +2385,6 @@
 upscaled_rgb.save(f"upscaled_lemons_rgb.png")
 upscaled_depth.save(f"upscaled_lemons_depth.png")
 '''
-=======
 
 ### ControlNet + T2I Adapter Pipeline
 This pipelines combines both ControlNet and T2IAdapter into a single pipeline, where the forward pass is executed once. 
@@ -2523,5 +2522,4 @@
 ).images
 images[0].save("controlnet_and_adapter_inpaint.png")
 
-```
->>>>>>> 93f1a14c
+```
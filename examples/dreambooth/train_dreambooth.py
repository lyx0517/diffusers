import argparse
import math
import os
from pathlib import Path
from typing import Optional

import torch
import torch.nn.functional as F
import torch.utils.checkpoint
from torch.utils.data import Dataset

from accelerate import Accelerator
from accelerate.logging import get_logger
from accelerate.utils import set_seed
from diffusers import AutoencoderKL, DDPMScheduler, StableDiffusionPipeline, UNet2DConditionModel
from diffusers.optimization import get_scheduler
from huggingface_hub import HfFolder, Repository, whoami
from PIL import Image
from torchvision import transforms
from tqdm.auto import tqdm
from transformers import CLIPTextModel, CLIPTokenizer


logger = get_logger(__name__)


def parse_args():
    parser = argparse.ArgumentParser(description="Simple example of a training script.")
    parser.add_argument(
        "--pretrained_model_name_or_path",
        type=str,
        default=None,
        required=True,
        help="Path to pretrained model or model identifier from huggingface.co/models.",
    )
    parser.add_argument(
        "--tokenizer_name",
        type=str,
        default=None,
        help="Pretrained tokenizer name or path if not the same as model_name",
    )
    parser.add_argument(
        "--instance_data_dir",
        type=str,
        default=None,
        required=True,
        help="A folder containing the training data of instance images.",
    )
    parser.add_argument(
        "--class_data_dir",
        type=str,
        default=None,
        required=False,
        help="A folder containing the training data of class images.",
    )
    parser.add_argument(
        "--instance_prompt",
        type=str,
        default=None,
        help="The prompt with identifier specifying the instance",
    )
    parser.add_argument(
        "--class_prompt",
        type=str,
        default=None,
        help="The prompt to specify images in the same class as provided instance images.",
    )
    parser.add_argument(
        "--with_prior_preservation",
        default=False,
        action="store_true",
        help="Flag to add prior preservation loss.",
    )
    parser.add_argument("--prior_loss_weight", type=float, default=1.0, help="The weight of prior preservation loss.")
    parser.add_argument(
        "--num_class_images",
        type=int,
        default=100,
        help=(
            "Minimal class images for prior preservation loss. If not have enough images, additional images will be"
            " sampled with class_prompt."
        ),
    )
    parser.add_argument(
        "--output_dir",
        type=str,
        default="text-inversion-model",
        help="The output directory where the model predictions and checkpoints will be written.",
    )
    parser.add_argument("--seed", type=int, default=None, help="A seed for reproducible training.")
    parser.add_argument(
        "--resolution",
        type=int,
        default=512,
        help=(
            "The resolution for input images, all the images in the train/validation dataset will be resized to this"
            " resolution"
        ),
    )
    parser.add_argument(
        "--center_crop", action="store_true", help="Whether to center crop images before resizing to resolution"
    )
    parser.add_argument(
        "--train_batch_size", type=int, default=4, help="Batch size (per device) for the training dataloader."
    )
    parser.add_argument(
        "--sample_batch_size", type=int, default=4, help="Batch size (per device) for sampling images."
    )
    parser.add_argument("--num_train_epochs", type=int, default=1)
    parser.add_argument(
        "--max_train_steps",
        type=int,
        default=None,
        help="Total number of training steps to perform.  If provided, overrides num_train_epochs.",
    )
    parser.add_argument(
        "--gradient_accumulation_steps",
        type=int,
        default=1,
        help="Number of updates steps to accumulate before performing a backward/update pass.",
    )
    parser.add_argument(
        "--gradient_checkpointing",
        action="store_true",
        help="Whether or not to use gradient checkpointing to save memory at the expense of slower backward pass.",
    )
    parser.add_argument(
        "--learning_rate",
        type=float,
        default=5e-6,
        help="Initial learning rate (after the potential warmup period) to use.",
    )
    parser.add_argument(
        "--scale_lr",
        action="store_true",
        default=False,
        help="Scale the learning rate by the number of GPUs, gradient accumulation steps, and batch size.",
    )
    parser.add_argument(
        "--lr_scheduler",
        type=str,
        default="constant",
        help=(
            'The scheduler type to use. Choose between ["linear", "cosine", "cosine_with_restarts", "polynomial",'
            ' "constant", "constant_with_warmup"]'
        ),
    )
    parser.add_argument(
        "--lr_warmup_steps", type=int, default=500, help="Number of steps for the warmup in the lr scheduler."
    )
    parser.add_argument(
        "--use_8bit_adam", action="store_true", help="Whether or not to use 8-bit Adam from bitsandbytes."
    )
    parser.add_argument("--use_ema", action="store_true", help="Whether to use EMA model.")
    parser.add_argument("--adam_beta1", type=float, default=0.9, help="The beta1 parameter for the Adam optimizer.")
    parser.add_argument("--adam_beta2", type=float, default=0.999, help="The beta2 parameter for the Adam optimizer.")
    parser.add_argument("--adam_weight_decay", type=float, default=1e-2, help="Weight decay to use.")
    parser.add_argument("--adam_epsilon", type=float, default=1e-08, help="Epsilon value for the Adam optimizer")
    parser.add_argument("--max_grad_norm", default=1.0, type=float, help="Max gradient norm.")
    parser.add_argument("--push_to_hub", action="store_true", help="Whether or not to push the model to the Hub.")
    parser.add_argument("--hub_token", type=str, default=None, help="The token to use to push to the Model Hub.")
    parser.add_argument(
        "--hub_model_id",
        type=str,
        default=None,
        help="The name of the repository to keep in sync with the local `output_dir`.",
    )
    parser.add_argument(
        "--logging_dir",
        type=str,
        default="logs",
        help=(
            "[TensorBoard](https://www.tensorflow.org/tensorboard) log directory. Will default to"
            " *output_dir/runs/**CURRENT_DATETIME_HOSTNAME***."
        ),
    )
    parser.add_argument(
        "--mixed_precision",
        type=str,
        default="no",
        choices=["no", "fp16", "bf16"],
        help=(
            "Whether to use mixed precision. Choose"
            "between fp16 and bf16 (bfloat16). Bf16 requires PyTorch >= 1.10."
            "and an Nvidia Ampere GPU."
        ),
    )
    parser.add_argument("--local_rank", type=int, default=-1, help="For distributed training: local_rank")

    args = parser.parse_args()
    env_local_rank = int(os.environ.get("LOCAL_RANK", -1))
    if env_local_rank != -1 and env_local_rank != args.local_rank:
        args.local_rank = env_local_rank

    if args.instance_data_dir is None:
        raise ValueError("You must specify a train data directory.")

    if args.with_prior_preservation:
        if args.class_data_dir is None:
            raise ValueError("You must specify a data directory for class images.")
        if args.class_prompt is None:
            raise ValueError("You must specify prompt for class images.")

    return args


class EMAModel:
    """
    Exponential Moving Average of models weights
    """

    def __init__(
        self,
        model,
        decay=0.9999,
        device=None,
    ):
        self.averaged_model = copy.deepcopy(model).eval()
        self.averaged_model.requires_grad_(False)

        self.decay = decay

        if device is not None:
            self.averaged_model = self.averaged_model.to(device=device)

        self.optimization_step = 0

    def get_decay(self, optimization_step):
        """
        Compute the decay factor for the exponential moving average.
        """
        value = (1 + optimization_step) / (10 + optimization_step)
        return 1 - min(self.decay, value)

    @torch.no_grad()
    def step(self, new_model):
        ema_state_dict = self.averaged_model.state_dict()

        self.optimization_step += 1
        self.decay = self.get_decay(self.optimization_step)

        for key, param in new_model.named_parameters():
            if isinstance(param, dict):
                continue
            try:
                ema_param = ema_state_dict[key]
            except KeyError:
                ema_param = param.float().clone() if param.ndim == 1 else copy.deepcopy(param)
                ema_state_dict[key] = ema_param

            param = param.clone().detach().to(ema_param.dtype).to(ema_param.device)

            if param.requires_grad:
                ema_state_dict[key].sub_(self.decay * (ema_param - param))
            else:
                ema_state_dict[key].copy_(param)

        for key, param in new_model.named_buffers():
            ema_state_dict[key] = param

        self.averaged_model.load_state_dict(ema_state_dict, strict=False)
        torch.cuda.empty_cache()


class DreamBoothDataset(Dataset):
    """
    A dataset to prepare the instance and class images with the prompts for fine-tuning the model.
    It pre-processes the images and the tokenizes prompts.
    """

    def __init__(
        self,
        instance_data_root,
        instance_prompt,
        tokenizer,
        class_data_root=None,
        class_prompt=None,
        size=512,
        center_crop=False,
    ):
        self.size = size
        self.center_crop = center_crop
        self.tokenizer = tokenizer

        self.instance_data_root = Path(instance_data_root)
        if not self.instance_data_root.exists():
            raise ValueError("Instance images root doesn't exists.")

        self.instance_images_path = list(Path(instance_data_root).iterdir())
        self.num_instance_images = len(self.instance_images_path)
        self.instance_prompt = instance_prompt
        self._length = self.num_instance_images

        if class_data_root is not None:
            self.class_data_root = Path(class_data_root)
            self.class_data_root.mkdir(parents=True, exist_ok=True)
            self.class_images_path = list(self.class_data_root.iterdir())
            self.num_class_images = len(self.class_images_path)
            self._length = max(self.num_class_images, self.num_instance_images)
            self.class_prompt = class_prompt
        else:
            self.class_data_root = None

        self.image_transforms = transforms.Compose(
            [
                transforms.Resize(size, interpolation=transforms.InterpolationMode.BILINEAR),
                transforms.CenterCrop(size) if center_crop else transforms.RandomCrop(size),
                transforms.ToTensor(),
                transforms.Normalize([0.5], [0.5]),
            ]
        )

    def __len__(self):
        return self._length

    def __getitem__(self, index):
        example = {}
        instance_image = Image.open(self.instance_images_path[index % self.num_instance_images])
        if not instance_image.mode == "RGB":
            instance_image = instance_image.convert("RGB")
        example["instance_images"] = self.image_transforms(instance_image)
        example["instance_prompt_ids"] = self.tokenizer(
            self.instance_prompt,
            padding="do_not_pad",
            truncation=True,
            max_length=self.tokenizer.model_max_length,
        ).input_ids

        if self.class_data_root:
            class_image = Image.open(self.class_images_path[index % self.num_class_images])
            if not class_image.mode == "RGB":
                class_image = class_image.convert("RGB")
            example["class_images"] = self.image_transforms(class_image)
            example["class_prompt_ids"] = self.tokenizer(
                self.class_prompt,
                padding="do_not_pad",
                truncation=True,
                max_length=self.tokenizer.model_max_length,
            ).input_ids

        return example


class PromptDataset(Dataset):
    "A simple dataset to prepare the prompts to generate class images on multiple GPUs."

    def __init__(self, prompt, num_samples):
        self.prompt = prompt
        self.num_samples = num_samples

    def __len__(self):
        return self.num_samples

    def __getitem__(self, index):
        example = {}
        example["prompt"] = self.prompt
        example["index"] = index
        return example


def get_full_repo_name(model_id: str, organization: Optional[str] = None, token: Optional[str] = None):
    if token is None:
        token = HfFolder.get_token()
    if organization is None:
        username = whoami(token)["name"]
        return f"{username}/{model_id}"
    else:
        return f"{organization}/{model_id}"


def main():
    args = parse_args()
    logging_dir = Path(args.output_dir, args.logging_dir)

    accelerator = Accelerator(
        gradient_accumulation_steps=args.gradient_accumulation_steps,
        mixed_precision=args.mixed_precision,
        log_with="tensorboard",
        logging_dir=logging_dir,
    )

    if args.seed is not None:
        set_seed(args.seed)

    if args.with_prior_preservation:
        class_images_dir = Path(args.class_data_dir)
        if not class_images_dir.exists():
            class_images_dir.mkdir(parents=True)
        cur_class_images = len(list(class_images_dir.iterdir()))

        if cur_class_images < args.num_class_images:
            torch_dtype = torch.float16 if accelerator.device.type == "cuda" else torch.float32
            pipeline = StableDiffusionPipeline.from_pretrained(
                args.pretrained_model_name_or_path, torch_dtype=torch_dtype
            )
            pipeline.set_progress_bar_config(disable=True)

            num_new_images = args.num_class_images - cur_class_images
            logger.info(f"Number of class images to sample: {num_new_images}.")

            sample_dataset = PromptDataset(args.class_prompt, num_new_images)
            sample_dataloader = torch.utils.data.DataLoader(sample_dataset, batch_size=args.sample_batch_size)

            sample_dataloader = accelerator.prepare(sample_dataloader)
            pipeline.to(accelerator.device)

            for example in tqdm(
                sample_dataloader, desc="Generating class images", disable=not accelerator.is_local_main_process
            ):
                images = pipeline(example["prompt"]).images

                for i, image in enumerate(images):
                    image.save(class_images_dir / f"{example['index'][i] + cur_class_images}.jpg")

            del pipeline
            if torch.cuda.is_available():
                torch.cuda.empty_cache()

    # Handle the repository creation
    if accelerator.is_main_process:
        if args.push_to_hub:
            if args.hub_model_id is None:
                repo_name = get_full_repo_name(Path(args.output_dir).name, token=args.hub_token)
            else:
                repo_name = args.hub_model_id
            repo = Repository(args.output_dir, clone_from=repo_name)

            with open(os.path.join(args.output_dir, ".gitignore"), "w+") as gitignore:
                if "step_*" not in gitignore:
                    gitignore.write("step_*\n")
                if "epoch_*" not in gitignore:
                    gitignore.write("epoch_*\n")
        elif args.output_dir is not None:
            os.makedirs(args.output_dir, exist_ok=True)

    # Load the tokenizer
    if args.tokenizer_name:
        tokenizer = CLIPTokenizer.from_pretrained(args.tokenizer_name)
    elif args.pretrained_model_name_or_path:
        tokenizer = CLIPTokenizer.from_pretrained(args.pretrained_model_name_or_path, subfolder="tokenizer")

    # Load models and create wrapper for stable diffusion
    text_encoder = CLIPTextModel.from_pretrained(args.pretrained_model_name_or_path, subfolder="text_encoder")
    vae = AutoencoderKL.from_pretrained(args.pretrained_model_name_or_path, subfolder="vae")
    unet = UNet2DConditionModel.from_pretrained(args.pretrained_model_name_or_path, subfolder="unet")

    if args.gradient_checkpointing:
        unet.enable_gradient_checkpointing()

    if args.scale_lr:
        args.learning_rate = (
            args.learning_rate * args.gradient_accumulation_steps * args.train_batch_size * accelerator.num_processes
        )

    # Use 8-bit Adam for lower memory usage or to fine-tune the model in 16GB GPUs
    if args.use_8bit_adam:
        try:
            import bitsandbytes as bnb
        except ImportError:
            raise ImportError(
                "To use 8-bit Adam, please install the bitsandbytes library: `pip install bitsandbytes`."
            )

        optimizer_class = bnb.optim.AdamW8bit
    else:
        optimizer_class = torch.optim.AdamW

    optimizer = optimizer_class(
        unet.parameters(),  # only optimize unet
        lr=args.learning_rate,
        betas=(args.adam_beta1, args.adam_beta2),
        weight_decay=args.adam_weight_decay,
        eps=args.adam_epsilon,
    )

    noise_scheduler = DDPMScheduler(
        beta_start=0.00085, beta_end=0.012, beta_schedule="scaled_linear", num_train_timesteps=1000
    )

    train_dataset = DreamBoothDataset(
        instance_data_root=args.instance_data_dir,
        instance_prompt=args.instance_prompt,
        class_data_root=args.class_data_dir if args.with_prior_preservation else None,
        class_prompt=args.class_prompt,
        tokenizer=tokenizer,
        size=args.resolution,
        center_crop=args.center_crop,
    )

    def collate_fn(examples):
        input_ids = [example["instance_prompt_ids"] for example in examples]
        pixel_values = [example["instance_images"] for example in examples]

        # Concat class and instance examples for prior preservation.
        # We do this to avoid doing two forward passes.
        if args.with_prior_preservation:
            input_ids += [example["class_prompt_ids"] for example in examples]
            pixel_values += [example["class_images"] for example in examples]

        pixel_values = torch.stack(pixel_values)
        pixel_values = pixel_values.to(memory_format=torch.contiguous_format).float()

        input_ids = tokenizer.pad({"input_ids": input_ids}, padding=True, return_tensors="pt").input_ids

        batch = {
            "input_ids": input_ids,
            "pixel_values": pixel_values,
        }
        return batch

    train_dataloader = torch.utils.data.DataLoader(
        train_dataset, batch_size=args.train_batch_size, shuffle=True, collate_fn=collate_fn
    )

    # Scheduler and math around the number of training steps.
    overrode_max_train_steps = False
    num_update_steps_per_epoch = math.ceil(len(train_dataloader) / args.gradient_accumulation_steps)
    if args.max_train_steps is None:
        args.max_train_steps = args.num_train_epochs * num_update_steps_per_epoch
        overrode_max_train_steps = True

    lr_scheduler = get_scheduler(
        args.lr_scheduler,
        optimizer=optimizer,
        num_warmup_steps=args.lr_warmup_steps * args.gradient_accumulation_steps,
        num_training_steps=args.max_train_steps * args.gradient_accumulation_steps,
    )

    unet, optimizer, train_dataloader, lr_scheduler = accelerator.prepare(
        unet, optimizer, train_dataloader, lr_scheduler
    )

<<<<<<< HEAD
    if args.use_ema:
        ema_unet = EMAModel(unet)

    # Move text_encode and vae to gpu
    text_encoder.to(accelerator.device)
    vae.to(accelerator.device)
=======
    weight_dtype = torch.float32
    if args.mixed_precision == "fp16":
        weight_dtype = torch.float16
    elif args.mixed_precision == "bf16":
        weight_dtype = torch.bfloat16

    # Move text_encode and vae to gpu.
    # For mixed precision training we cast the text_encoder and vae weights to half-precision
    # as these models are only used for inference, keeping weights in full precision is not required.
    text_encoder.to(accelerator.device, dtype=weight_dtype)
    vae.to(accelerator.device, dtype=weight_dtype)
>>>>>>> 24b8b5cf

    # We need to recalculate our total training steps as the size of the training dataloader may have changed.
    num_update_steps_per_epoch = math.ceil(len(train_dataloader) / args.gradient_accumulation_steps)
    if overrode_max_train_steps:
        args.max_train_steps = args.num_train_epochs * num_update_steps_per_epoch
    # Afterwards we recalculate our number of training epochs
    args.num_train_epochs = math.ceil(args.max_train_steps / num_update_steps_per_epoch)

    # We need to initialize the trackers we use, and also store our configuration.
    # The trackers initializes automatically on the main process.
    if accelerator.is_main_process:
        accelerator.init_trackers("dreambooth", config=vars(args))

    # Train!
    total_batch_size = args.train_batch_size * accelerator.num_processes * args.gradient_accumulation_steps

    logger.info("***** Running training *****")
    logger.info(f"  Num examples = {len(train_dataset)}")
    logger.info(f"  Num batches each epoch = {len(train_dataloader)}")
    logger.info(f"  Num Epochs = {args.num_train_epochs}")
    logger.info(f"  Instantaneous batch size per device = {args.train_batch_size}")
    logger.info(f"  Total train batch size (w. parallel, distributed & accumulation) = {total_batch_size}")
    logger.info(f"  Gradient Accumulation steps = {args.gradient_accumulation_steps}")
    logger.info(f"  Total optimization steps = {args.max_train_steps}")
    # Only show the progress bar once on each machine.
    progress_bar = tqdm(range(args.max_train_steps), disable=not accelerator.is_local_main_process)
    progress_bar.set_description("Steps")
    global_step = 0

    for epoch in range(args.num_train_epochs):
        unet.train()
        for step, batch in enumerate(train_dataloader):
            with accelerator.accumulate(unet):
                # Convert images to latent space
                with torch.no_grad():
                    latents = vae.encode(batch["pixel_values"].to(dtype=weight_dtype)).latent_dist.sample()
                    latents = latents * 0.18215

                # Sample noise that we'll add to the latents
                noise = torch.randn_like(latents)
                bsz = latents.shape[0]
                # Sample a random timestep for each image
                timesteps = torch.randint(0, noise_scheduler.config.num_train_timesteps, (bsz,), device=latents.device)
                timesteps = timesteps.long()

                # Add noise to the latents according to the noise magnitude at each timestep
                # (this is the forward diffusion process)
                noisy_latents = noise_scheduler.add_noise(latents, noise, timesteps)

                # Get the text embedding for conditioning
                with torch.no_grad():
                    encoder_hidden_states = text_encoder(batch["input_ids"])[0]

                # Predict the noise residual
                noise_pred = unet(noisy_latents, timesteps, encoder_hidden_states).sample

                if args.with_prior_preservation:
                    # Chunk the noise and noise_pred into two parts and compute the loss on each part separately.
                    noise_pred, noise_pred_prior = torch.chunk(noise_pred, 2, dim=0)
                    noise, noise_prior = torch.chunk(noise, 2, dim=0)

                    # Compute instance loss
                    loss = F.mse_loss(noise_pred, noise, reduction="none").mean([1, 2, 3]).mean()

                    # Compute prior loss
                    prior_loss = F.mse_loss(noise_pred_prior.float(), noise_prior.float(), reduction="mean")

                    # Add the prior loss to the instance loss.
                    loss = loss + args.prior_loss_weight * prior_loss
                else:
                    loss = F.mse_loss(noise_pred.float(), noise.float(), reduction="mean")

                accelerator.backward(loss)
                if accelerator.sync_gradients:
                    accelerator.clip_grad_norm_(unet.parameters(), args.max_grad_norm)
                optimizer.step()
                lr_scheduler.step()
                optimizer.zero_grad()

            # Checks if the accelerator has performed an optimization step behind the scenes
            if accelerator.sync_gradients:
                if args.use_ema:
                    ema_unet.step(unet)
                progress_bar.update(1)
                global_step += 1

            logs = {"loss": loss.detach().item(), "lr": lr_scheduler.get_last_lr()[0]}
            progress_bar.set_postfix(**logs)
            accelerator.log(logs, step=global_step)

            if global_step >= args.max_train_steps:
                break

        accelerator.wait_for_everyone()

    # Create the pipeline using using the trained modules and save it.
    if accelerator.is_main_process:
        pipeline = StableDiffusionPipeline.from_pretrained(
            args.pretrained_model_name_or_path,
            unet=accelerator.unwrap_model(ema_unet.averaged_model if args.use_ema else unet),
        )
        pipeline.save_pretrained(args.output_dir)

        if args.push_to_hub:
            repo.push_to_hub(commit_message="End of training", blocking=False, auto_lfs_prune=True)

    accelerator.end_training()


if __name__ == "__main__":
    main()<|MERGE_RESOLUTION|>--- conflicted
+++ resolved
@@ -530,26 +530,20 @@
         unet, optimizer, train_dataloader, lr_scheduler
     )
 
-<<<<<<< HEAD
-    if args.use_ema:
-        ema_unet = EMAModel(unet)
-
-    # Move text_encode and vae to gpu
-    text_encoder.to(accelerator.device)
-    vae.to(accelerator.device)
-=======
     weight_dtype = torch.float32
     if args.mixed_precision == "fp16":
         weight_dtype = torch.float16
     elif args.mixed_precision == "bf16":
         weight_dtype = torch.bfloat16
 
+    if args.use_ema:
+        ema_unet = EMAModel(unet)
+
     # Move text_encode and vae to gpu.
     # For mixed precision training we cast the text_encoder and vae weights to half-precision
     # as these models are only used for inference, keeping weights in full precision is not required.
     text_encoder.to(accelerator.device, dtype=weight_dtype)
     vae.to(accelerator.device, dtype=weight_dtype)
->>>>>>> 24b8b5cf
 
     # We need to recalculate our total training steps as the size of the training dataloader may have changed.
     num_update_steps_per_epoch = math.ceil(len(train_dataloader) / args.gradient_accumulation_steps)

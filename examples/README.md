<!---
Copyright 2022 The HuggingFace Team. All rights reserved.
Licensed under the Apache License, Version 2.0 (the "License");
you may not use this file except in compliance with the License.
You may obtain a copy of the License at

    http://www.apache.org/licenses/LICENSE-2.0

Unless required by applicable law or agreed to in writing, software
distributed under the License is distributed on an "AS IS" BASIS,
WITHOUT WARRANTIES OR CONDITIONS OF ANY KIND, either express or implied.
See the License for the specific language governing permissions and
limitations under the License.
-->

# 🧨 Diffusers Examples

Diffusers examples are a collection of scripts to demonstrate how to effectively use the `diffusers` library
for a variety of use cases involving training or fine-tuning.

**Note**: If you are looking for **official** examples on how to use `diffusers` for inference, 
please have a look at [src/diffusers/pipelines](https://github.com/huggingface/diffusers/tree/main/src/diffusers/pipelines)

Our examples aspire to be **self-contained**, **easy-to-tweak**, **beginner-friendly** and for **one-purpose-only**.
More specifically, this means:

- **Self-contained**: An example script shall only depend on "pip-install-able" Python packages that can be found in a `requirements.txt` file. Example scripts shall **not** depend on any local files. This means that one can simply download an example script, *e.g.* [train_unconditional.py](https://github.com/huggingface/diffusers/blob/main/examples/unconditional_image_generation/train_unconditional.py), install the required dependencies, *e.g.* [requirements.txt](https://github.com/huggingface/diffusers/blob/main/examples/unconditional_image_generation/requirements.txt) and execute the example script.
- **Easy-to-tweak**: While we strive to present as many use cases as possible, the example scripts are just that - examples. It is expected that they won't work out-of-the box on your specific problem and that you will be required to change a few lines of code to adapt them to your needs. To help you with that, most of the examples fully expose the preprocessing of the data and the training loop to allow you to tweak and edit them as required.
- **Beginner-friendly**: We do not aim for providing state-of-the-art training scripts for the newest models, but rather examples that can be used as a way to better understand diffusion models and how to use them with the `diffusers` library. We often purposefully leave out certain state-of-the-art methods if we consider them too complex for beginners.
- **One-purpose-only**: Examples should show one task and one task only. Even if a task is from a modeling 
point of view very similar, *e.g.* image super-resolution and image modification tend to use the same model and training method, we want examples to showcase only one task to keep them as readable and easy-to-understand as possible.

We provide **official** examples that cover the most popular tasks of diffusion models.
*Official* examples are **actively** maintained by the `diffusers` maintainers and we try to rigorously follow our example philosophy as defined above. 
If you feel like another important example should exist, we are more than happy to welcome a [Feature Request](https://github.com/huggingface/diffusers/issues/new?assignees=&labels=&template=feature_request.md&title=) or directly a [Pull Request](https://github.com/huggingface/diffusers/compare) from you!

Training examples show how to pretrain or fine-tune diffusion models for a variety of tasks. Currently we support:

<<<<<<< HEAD
| Task                                                                                                                                                    | 🤗 Accelerate | 🤗 Datasets | Colab
|---------------------------------------------------------------------------------------------------------------------------------------------------------|---|:---:|:---:|
| [**Unconditional Image Generation**](https://github.com/huggingface/diffusers/blob/main/examples/unconditional_image_generation/train_unconditional.py) | ✅ | ✅ | [![Open In Colab](https://colab.research.google.com/assets/colab-badge.svg)](https://colab.research.google.com/github/huggingface/notebooks/blob/main/diffusers/training_example.ipynb)
| [**Reinforcement Learning for Control**](https://github.com/huggingface/diffusers/blob/main/examples/rl/run_diffusers_locomotion.py)                    |  |  | coming soon.
=======
| Task | 🤗 Accelerate | 🤗 Datasets | Colab
|---|---|:---:|:---:|
| [**Unconditional Image Generation**](./unconditional_image_generation) | ✅ | ✅ | [![Open In Colab](https://colab.research.google.com/assets/colab-badge.svg)](https://colab.research.google.com/github/huggingface/notebooks/blob/main/diffusers/training_example.ipynb)
| [**Text-to-Image fine-tuning**](./text_to_image) | ✅ | ✅ | 
| [**Textual Inversion**](./textual_inversion) | ✅ | - | [![Open In Colab](https://colab.research.google.com/assets/colab-badge.svg)](https://colab.research.google.com/github/huggingface/notebooks/blob/main/diffusers/sd_textual_inversion_training.ipynb)
| [**Dreambooth**](./dreambooth) | ✅ | - | [![Open In Colab](https://colab.research.google.com/assets/colab-badge.svg)](https://colab.research.google.com/github/huggingface/notebooks/blob/main/diffusers/sd_dreambooth_training.ipynb)

>>>>>>> 249d9bc0

## Community

In addition, we provide **community** examples, which are examples added and maintained by our community.
Community examples can consist of both *training* examples or *inference* pipelines.
For such examples, we are more lenient regarding the philosophy defined above and also cannot guarantee to provide maintenance for every issue.
Examples that are useful for the community, but are either not yet deemed popular or not yet following our above philosophy should go into the [community examples](https://github.com/huggingface/diffusers/tree/main/examples/community) folder. The community folder therefore includes training examples and inference pipelines.
**Note**: Community examples can be a [great first contribution](https://github.com/huggingface/diffusers/issues?q=is%3Aopen+is%3Aissue+label%3A%22good+first+issue%22) to show to the community how you like to use `diffusers` 🪄.

## Important note

To make sure you can successfully run the latest versions of the example scripts, you have to **install the library from source** and install some example-specific requirements. To do this, execute the following steps in a new virtual environment:
```bash
git clone https://github.com/huggingface/diffusers
cd diffusers
pip install .
```
Then cd in the example folder of your choice and run
```bash
pip install -r requirements.txt
```<|MERGE_RESOLUTION|>--- conflicted
+++ resolved
@@ -36,20 +36,13 @@
 
 Training examples show how to pretrain or fine-tune diffusion models for a variety of tasks. Currently we support:
 
-<<<<<<< HEAD
-| Task                                                                                                                                                    | 🤗 Accelerate | 🤗 Datasets | Colab
-|---------------------------------------------------------------------------------------------------------------------------------------------------------|---|:---:|:---:|
-| [**Unconditional Image Generation**](https://github.com/huggingface/diffusers/blob/main/examples/unconditional_image_generation/train_unconditional.py) | ✅ | ✅ | [![Open In Colab](https://colab.research.google.com/assets/colab-badge.svg)](https://colab.research.google.com/github/huggingface/notebooks/blob/main/diffusers/training_example.ipynb)
-| [**Reinforcement Learning for Control**](https://github.com/huggingface/diffusers/blob/main/examples/rl/run_diffusers_locomotion.py)                    |  |  | coming soon.
-=======
 | Task | 🤗 Accelerate | 🤗 Datasets | Colab
 |---|---|:---:|:---:|
 | [**Unconditional Image Generation**](./unconditional_image_generation) | ✅ | ✅ | [![Open In Colab](https://colab.research.google.com/assets/colab-badge.svg)](https://colab.research.google.com/github/huggingface/notebooks/blob/main/diffusers/training_example.ipynb)
 | [**Text-to-Image fine-tuning**](./text_to_image) | ✅ | ✅ | 
 | [**Textual Inversion**](./textual_inversion) | ✅ | - | [![Open In Colab](https://colab.research.google.com/assets/colab-badge.svg)](https://colab.research.google.com/github/huggingface/notebooks/blob/main/diffusers/sd_textual_inversion_training.ipynb)
 | [**Dreambooth**](./dreambooth) | ✅ | - | [![Open In Colab](https://colab.research.google.com/assets/colab-badge.svg)](https://colab.research.google.com/github/huggingface/notebooks/blob/main/diffusers/sd_dreambooth_training.ipynb)
-
->>>>>>> 249d9bc0
+| [**Reinforcement Learning for Control**](https://github.com/huggingface/diffusers/blob/main/examples/rl/run_diffusers_locomotion.py)                    | - | - | coming soon.
 
 ## Community
 

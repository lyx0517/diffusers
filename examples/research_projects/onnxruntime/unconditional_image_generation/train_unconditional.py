import argparse
import inspect
import logging
import math
import os
from pathlib import Path
from typing import Optional

import torch
import torch.nn.functional as F

import datasets
import diffusers
from accelerate import Accelerator
from accelerate.logging import get_logger
from datasets import load_dataset
from diffusers import DDPMPipeline, DDPMScheduler, UNet2DModel
from diffusers.optimization import get_scheduler
from diffusers.training_utils import EMAModel
from diffusers.utils import check_min_version
from huggingface_hub import HfFolder, Repository, create_repo, whoami
from onnxruntime.training.ortmodule import ORTModule
from torchvision import transforms
from tqdm.auto import tqdm


# Will error if the minimal version of diffusers is not installed. Remove at your own risks.
check_min_version("0.13.0.dev0")

logger = get_logger(__name__, log_level="INFO")


def _extract_into_tensor(arr, timesteps, broadcast_shape):
    """
    Extract values from a 1-D numpy array for a batch of indices.
    :param arr: the 1-D numpy array.
    :param timesteps: a tensor of indices into the array to extract.
    :param broadcast_shape: a larger shape of K dimensions with the batch
                            dimension equal to the length of timesteps.
    :return: a tensor of shape [batch_size, 1, ...] where the shape has K dims.
    """
    if not isinstance(arr, torch.Tensor):
        arr = torch.from_numpy(arr)
    res = arr[timesteps].float().to(timesteps.device)
    while len(res.shape) < len(broadcast_shape):
        res = res[..., None]
    return res.expand(broadcast_shape)


def parse_args():
    parser = argparse.ArgumentParser(description="Simple example of a training script.")
    parser.add_argument(
        "--dataset_name",
        type=str,
        default=None,
        help=(
            "The name of the Dataset (from the HuggingFace hub) to train on (could be your own, possibly private,"
            " dataset). It can also be a path pointing to a local copy of a dataset in your filesystem,"
            " or to a folder containing files that HF Datasets can understand."
        ),
    )
    parser.add_argument(
        "--dataset_config_name",
        type=str,
        default=None,
        help="The config of the Dataset, leave as None if there's only one config.",
    )
    parser.add_argument(
        "--train_data_dir",
        type=str,
        default=None,
        help=(
            "A folder containing the training data. Folder contents must follow the structure described in"
            " https://huggingface.co/docs/datasets/image_dataset#imagefolder. In particular, a `metadata.jsonl` file"
            " must exist to provide the captions for the images. Ignored if `dataset_name` is specified."
        ),
    )
    parser.add_argument(
        "--output_dir",
        type=str,
        default="ddpm-model-64",
        help="The output directory where the model predictions and checkpoints will be written.",
    )
    parser.add_argument("--overwrite_output_dir", action="store_true")
    parser.add_argument(
        "--cache_dir",
        type=str,
        default=None,
        help="The directory where the downloaded models and datasets will be stored.",
    )
    parser.add_argument(
        "--resolution",
        type=int,
        default=64,
        help=(
            "The resolution for input images, all the images in the train/validation dataset will be resized to this"
            " resolution"
        ),
    )
    parser.add_argument(
        "--center_crop",
        default=False,
        action="store_true",
        help=(
            "Whether to center crop the input images to the resolution. If not set, the images will be randomly"
            " cropped. The images will be resized to the resolution first before cropping."
        ),
    )
    parser.add_argument(
        "--random_flip",
        default=False,
        action="store_true",
        help="whether to randomly flip images horizontally",
    )
    parser.add_argument(
        "--train_batch_size", type=int, default=16, help="Batch size (per device) for the training dataloader."
    )
    parser.add_argument(
        "--eval_batch_size", type=int, default=16, help="The number of images to generate for evaluation."
    )
    parser.add_argument(
        "--dataloader_num_workers",
        type=int,
        default=0,
        help=(
            "The number of subprocesses to use for data loading. 0 means that the data will be loaded in the main"
            " process."
        ),
    )
    parser.add_argument("--num_epochs", type=int, default=100)
    parser.add_argument("--save_images_epochs", type=int, default=10, help="How often to save images during training.")
    parser.add_argument(
        "--save_model_epochs", type=int, default=10, help="How often to save the model during training."
    )
    parser.add_argument(
        "--gradient_accumulation_steps",
        type=int,
        default=1,
        help="Number of updates steps to accumulate before performing a backward/update pass.",
    )
    parser.add_argument(
        "--learning_rate",
        type=float,
        default=1e-4,
        help="Initial learning rate (after the potential warmup period) to use.",
    )
    parser.add_argument(
        "--lr_scheduler",
        type=str,
        default="cosine",
        help=(
            'The scheduler type to use. Choose between ["linear", "cosine", "cosine_with_restarts", "polynomial",'
            ' "constant", "constant_with_warmup"]'
        ),
    )
    parser.add_argument(
        "--lr_warmup_steps", type=int, default=500, help="Number of steps for the warmup in the lr scheduler."
    )
    parser.add_argument("--adam_beta1", type=float, default=0.95, help="The beta1 parameter for the Adam optimizer.")
    parser.add_argument("--adam_beta2", type=float, default=0.999, help="The beta2 parameter for the Adam optimizer.")
    parser.add_argument(
        "--adam_weight_decay", type=float, default=1e-6, help="Weight decay magnitude for the Adam optimizer."
    )
    parser.add_argument("--adam_epsilon", type=float, default=1e-08, help="Epsilon value for the Adam optimizer.")
    parser.add_argument(
        "--use_ema",
        action="store_true",
        help="Whether to use Exponential Moving Average for the final model weights.",
    )
    parser.add_argument("--ema_inv_gamma", type=float, default=1.0, help="The inverse gamma value for the EMA decay.")
    parser.add_argument("--ema_power", type=float, default=3 / 4, help="The power value for the EMA decay.")
    parser.add_argument("--ema_max_decay", type=float, default=0.9999, help="The maximum decay magnitude for EMA.")
    parser.add_argument("--push_to_hub", action="store_true", help="Whether or not to push the model to the Hub.")
    parser.add_argument("--hub_token", type=str, default=None, help="The token to use to push to the Model Hub.")
    parser.add_argument(
        "--hub_model_id",
        type=str,
        default=None,
        help="The name of the repository to keep in sync with the local `output_dir`.",
    )
    parser.add_argument(
        "--hub_private_repo", action="store_true", help="Whether or not to create a private repository."
    )
    parser.add_argument(
        "--logger",
        type=str,
        default="tensorboard",
        choices=["tensorboard", "wandb"],
        help=(
            "Whether to use [tensorboard](https://www.tensorflow.org/tensorboard) or [wandb](https://www.wandb.ai)"
            " for experiment tracking and logging of model metrics and model checkpoints"
        ),
    )
    parser.add_argument(
        "--logging_dir",
        type=str,
        default="logs",
        help=(
            "[TensorBoard](https://www.tensorflow.org/tensorboard) log directory. Will default to"
            " *output_dir/runs/**CURRENT_DATETIME_HOSTNAME***."
        ),
    )
    parser.add_argument("--local_rank", type=int, default=-1, help="For distributed training: local_rank")
    parser.add_argument(
        "--mixed_precision",
        type=str,
        default="no",
        choices=["no", "fp16", "bf16"],
        help=(
            "Whether to use mixed precision. Choose"
            "between fp16 and bf16 (bfloat16). Bf16 requires PyTorch >= 1.10."
            "and an Nvidia Ampere GPU."
        ),
    )
    parser.add_argument(
        "--prediction_type",
        type=str,
        default="epsilon",
        choices=["epsilon", "sample"],
        help="Whether the model should predict the 'epsilon'/noise error or directly the reconstructed image 'x0'.",
    )
    parser.add_argument("--ddpm_num_steps", type=int, default=1000)
    parser.add_argument("--ddpm_beta_schedule", type=str, default="linear")
    parser.add_argument(
        "--checkpointing_steps",
        type=int,
        default=500,
        help=(
            "Save a checkpoint of the training state every X updates. These checkpoints are only suitable for resuming"
            " training using `--resume_from_checkpoint`."
        ),
    )
    parser.add_argument(
        "--resume_from_checkpoint",
        type=str,
        default=None,
        help=(
            "Whether training should be resumed from a previous checkpoint. Use a path saved by"
            ' `--checkpointing_steps`, or `"latest"` to automatically select the last available checkpoint.'
        ),
    )

    args = parser.parse_args()
    env_local_rank = int(os.environ.get("LOCAL_RANK", -1))
    if env_local_rank != -1 and env_local_rank != args.local_rank:
        args.local_rank = env_local_rank

    if args.dataset_name is None and args.train_data_dir is None:
        raise ValueError("You must specify either a dataset name from the hub or a train data directory.")

    return args


def get_full_repo_name(model_id: str, organization: Optional[str] = None, token: Optional[str] = None):
    if token is None:
        token = HfFolder.get_token()
    if organization is None:
        username = whoami(token)["name"]
        return f"{username}/{model_id}"
    else:
        return f"{organization}/{model_id}"


def main(args):
    logging_dir = os.path.join(args.output_dir, args.logging_dir)

    accelerator = Accelerator(
        gradient_accumulation_steps=args.gradient_accumulation_steps,
        mixed_precision=args.mixed_precision,
        log_with=args.logger,
        logging_dir=logging_dir,
    )

    # Make one log on every process with the configuration for debugging.
    logging.basicConfig(
        format="%(asctime)s - %(levelname)s - %(name)s - %(message)s",
        datefmt="%m/%d/%Y %H:%M:%S",
        level=logging.INFO,
    )
    logger.info(accelerator.state, main_process_only=False)
    if accelerator.is_local_main_process:
        datasets.utils.logging.set_verbosity_warning()
        diffusers.utils.logging.set_verbosity_info()
    else:
        datasets.utils.logging.set_verbosity_error()
        diffusers.utils.logging.set_verbosity_error()

    # Handle the repository creation
    if accelerator.is_main_process:
        if args.push_to_hub:
            if args.hub_model_id is None:
                repo_name = get_full_repo_name(Path(args.output_dir).name, token=args.hub_token)
            else:
                repo_name = args.hub_model_id
            create_repo(repo_name, exist_ok=True, token=args.hub_token)
            repo = Repository(args.output_dir, clone_from=repo_name, token=args.hub_token)

            with open(os.path.join(args.output_dir, ".gitignore"), "w+") as gitignore:
                if "step_*" not in gitignore:
                    gitignore.write("step_*\n")
                if "epoch_*" not in gitignore:
                    gitignore.write("epoch_*\n")
        elif args.output_dir is not None:
            os.makedirs(args.output_dir, exist_ok=True)

    # Initialize the model
    model = UNet2DModel(
        sample_size=args.resolution,
        in_channels=3,
        out_channels=3,
        layers_per_block=2,
        block_out_channels=(128, 128, 256, 256, 512, 512),
        down_block_types=(
            "DownBlock2D",
            "DownBlock2D",
            "DownBlock2D",
            "DownBlock2D",
            "AttnDownBlock2D",
            "DownBlock2D",
        ),
        up_block_types=(
            "UpBlock2D",
            "AttnUpBlock2D",
            "UpBlock2D",
            "UpBlock2D",
            "UpBlock2D",
            "UpBlock2D",
        ),
    )

    # Create EMA for the model.
    if args.use_ema:
        ema_model = EMAModel(
            model.parameters(),
            decay=args.ema_max_decay,
            use_ema_warmup=True,
            inv_gamma=args.ema_inv_gamma,
            power=args.ema_power,
        )

    # Initialize the scheduler
    accepts_prediction_type = "prediction_type" in set(inspect.signature(DDPMScheduler.__init__).parameters.keys())
    if accepts_prediction_type:
        noise_scheduler = DDPMScheduler(
            num_train_timesteps=args.ddpm_num_steps,
            beta_schedule=args.ddpm_beta_schedule,
            prediction_type=args.prediction_type,
        )
    else:
        noise_scheduler = DDPMScheduler(num_train_timesteps=args.ddpm_num_steps, beta_schedule=args.ddpm_beta_schedule)

    # Initialize the optimizer
    optimizer = torch.optim.AdamW(
        model.parameters(),
        lr=args.learning_rate,
        betas=(args.adam_beta1, args.adam_beta2),
        weight_decay=args.adam_weight_decay,
        eps=args.adam_epsilon,
    )

    # Get the datasets: you can either provide your own training and evaluation files (see below)
    # or specify a Dataset from the hub (the dataset will be downloaded automatically from the datasets Hub).

    # In distributed training, the load_dataset function guarantees that only one local process can concurrently
    # download the dataset.
    if args.dataset_name is not None:
        dataset = load_dataset(
            args.dataset_name,
            args.dataset_config_name,
            cache_dir=args.cache_dir,
            split="train",
        )
    else:
        dataset = load_dataset("imagefolder", data_dir=args.train_data_dir, cache_dir=args.cache_dir, split="train")
        # See more about loading custom images at
        # https://huggingface.co/docs/datasets/v2.4.0/en/image_load#imagefolder

    # Preprocessing the datasets and DataLoaders creation.
    augmentations = transforms.Compose(
        [
            transforms.Resize(args.resolution, interpolation=transforms.InterpolationMode.BILINEAR),
            transforms.CenterCrop(args.resolution) if args.center_crop else transforms.RandomCrop(args.resolution),
            transforms.RandomHorizontalFlip() if args.random_flip else transforms.Lambda(lambda x: x),
            transforms.ToTensor(),
            transforms.Normalize([0.5], [0.5]),
        ]
    )

<<<<<<< HEAD
    def example_transforms(examples):
=======
    def transform_images(examples):
>>>>>>> 111228cb
        images = [augmentations(image.convert("RGB")) for image in examples["image"]]
        return {"input": images}

    logger.info(f"Dataset size: {len(dataset)}")

<<<<<<< HEAD
    dataset.set_transform(example_transforms)
=======
    dataset.set_transform(transform_images)
>>>>>>> 111228cb
    train_dataloader = torch.utils.data.DataLoader(
        dataset, batch_size=args.train_batch_size, shuffle=True, num_workers=args.dataloader_num_workers
    )

    # Initialize the learning rate scheduler
    lr_scheduler = get_scheduler(
        args.lr_scheduler,
        optimizer=optimizer,
        num_warmup_steps=args.lr_warmup_steps * args.gradient_accumulation_steps,
        num_training_steps=(len(train_dataloader) * args.num_epochs),
    )

    # Prepare everything with our `accelerator`.
    model, optimizer, train_dataloader, lr_scheduler = accelerator.prepare(
        model, optimizer, train_dataloader, lr_scheduler
    )

    model = ORTModule(model)

    if args.use_ema:
        accelerator.register_for_checkpointing(ema_model)
        ema_model.to(accelerator.device)

    # We need to initialize the trackers we use, and also store our configuration.
    # The trackers initializes automatically on the main process.
    if accelerator.is_main_process:
        run = os.path.split(__file__)[-1].split(".")[0]
        accelerator.init_trackers(run)

    total_batch_size = args.train_batch_size * accelerator.num_processes * args.gradient_accumulation_steps
    num_update_steps_per_epoch = math.ceil(len(train_dataloader) / args.gradient_accumulation_steps)
    max_train_steps = args.num_epochs * num_update_steps_per_epoch

    logger.info("***** Running training *****")
    logger.info(f"  Num examples = {len(dataset)}")
    logger.info(f"  Num Epochs = {args.num_epochs}")
    logger.info(f"  Instantaneous batch size per device = {args.train_batch_size}")
    logger.info(f"  Total train batch size (w. parallel, distributed & accumulation) = {total_batch_size}")
    logger.info(f"  Gradient Accumulation steps = {args.gradient_accumulation_steps}")
    logger.info(f"  Total optimization steps = {max_train_steps}")

    global_step = 0
    first_epoch = 0

    # Potentially load in the weights and states from a previous save
    if args.resume_from_checkpoint:
        if args.resume_from_checkpoint != "latest":
            path = os.path.basename(args.resume_from_checkpoint)
        else:
            # Get the most recent checkpoint
            dirs = os.listdir(args.output_dir)
            dirs = [d for d in dirs if d.startswith("checkpoint")]
            dirs = sorted(dirs, key=lambda x: int(x.split("-")[1]))
            path = dirs[-1] if len(dirs) > 0 else None

        if path is None:
            accelerator.print(
                f"Checkpoint '{args.resume_from_checkpoint}' does not exist. Starting a new training run."
            )
            args.resume_from_checkpoint = None
        else:
            accelerator.print(f"Resuming from checkpoint {path}")
            accelerator.load_state(os.path.join(args.output_dir, path))
            global_step = int(path.split("-")[1])

            resume_global_step = global_step * args.gradient_accumulation_steps
            first_epoch = global_step // num_update_steps_per_epoch
            resume_step = resume_global_step % (num_update_steps_per_epoch * args.gradient_accumulation_steps)

    # Train!
    for epoch in range(first_epoch, args.num_epochs):
        model.train()
        progress_bar = tqdm(total=num_update_steps_per_epoch, disable=not accelerator.is_local_main_process)
        progress_bar.set_description(f"Epoch {epoch}")
        for step, batch in enumerate(train_dataloader):
            # Skip steps until we reach the resumed step
            if args.resume_from_checkpoint and epoch == first_epoch and step < resume_step:
                if step % args.gradient_accumulation_steps == 0:
                    progress_bar.update(1)
                continue

            clean_images = batch["input"]
            # Sample noise that we'll add to the images
            noise = torch.randn(clean_images.shape).to(clean_images.device)
            bsz = clean_images.shape[0]
            # Sample a random timestep for each image
            timesteps = torch.randint(
                0, noise_scheduler.config.num_train_timesteps, (bsz,), device=clean_images.device
            ).long()

            # Add noise to the clean images according to the noise magnitude at each timestep
            # (this is the forward diffusion process)
            noisy_images = noise_scheduler.add_noise(clean_images, noise, timesteps)

            with accelerator.accumulate(model):
                # Predict the noise residual
                model_output = model(noisy_images, timesteps, return_dict=False)[0]

                if args.prediction_type == "epsilon":
                    loss = F.mse_loss(model_output, noise)  # this could have different weights!
                elif args.prediction_type == "sample":
                    alpha_t = _extract_into_tensor(
                        noise_scheduler.alphas_cumprod, timesteps, (clean_images.shape[0], 1, 1, 1)
                    )
                    snr_weights = alpha_t / (1 - alpha_t)
                    loss = snr_weights * F.mse_loss(
                        model_output, clean_images, reduction="none"
                    )  # use SNR weighting from distillation paper
                    loss = loss.mean()
                else:
                    raise ValueError(f"Unsupported prediction type: {args.prediction_type}")

                accelerator.backward(loss)

                if accelerator.sync_gradients:
                    accelerator.clip_grad_norm_(model.parameters(), 1.0)
                optimizer.step()
                lr_scheduler.step()
                optimizer.zero_grad()

            # Checks if the accelerator has performed an optimization step behind the scenes
            if accelerator.sync_gradients:
                if args.use_ema:
                    ema_model.step(model.parameters())
                progress_bar.update(1)
                global_step += 1

                if global_step % args.checkpointing_steps == 0:
                    if accelerator.is_main_process:
                        save_path = os.path.join(args.output_dir, f"checkpoint-{global_step}")
                        accelerator.save_state(save_path)
                        logger.info(f"Saved state to {save_path}")

            logs = {"loss": loss.detach().item(), "lr": lr_scheduler.get_last_lr()[0], "step": global_step}
            if args.use_ema:
                logs["ema_decay"] = ema_model.decay
            progress_bar.set_postfix(**logs)
            accelerator.log(logs, step=global_step)
        progress_bar.close()

        accelerator.wait_for_everyone()

        # Generate sample images for visual inspection
        if accelerator.is_main_process:
            if epoch % args.save_images_epochs == 0 or epoch == args.num_epochs - 1:
                unet = accelerator.unwrap_model(model)
                if args.use_ema:
                    ema_model.copy_to(unet.parameters())
                pipeline = DDPMPipeline(
                    unet=unet,
                    scheduler=noise_scheduler,
                )

                generator = torch.Generator(device=pipeline.device).manual_seed(0)
                # run pipeline in inference (sample random noise and denoise)
                images = pipeline(
                    generator=generator,
                    batch_size=args.eval_batch_size,
                    output_type="numpy",
                ).images

                # denormalize the images and save to tensorboard
                images_processed = (images * 255).round().astype("uint8")

                if args.logger == "tensorboard":
                    accelerator.get_tracker("tensorboard").add_images(
                        "test_samples", images_processed.transpose(0, 3, 1, 2), epoch
                    )

            if epoch % args.save_model_epochs == 0 or epoch == args.num_epochs - 1:
                # save the model
                pipeline.save_pretrained(args.output_dir)
                if args.push_to_hub:
                    repo.push_to_hub(commit_message=f"Epoch {epoch}", blocking=False)

    accelerator.end_training()


if __name__ == "__main__":
    args = parse_args()
    main(args)<|MERGE_RESOLUTION|>--- conflicted
+++ resolved
@@ -386,21 +386,13 @@
         ]
     )
 
-<<<<<<< HEAD
-    def example_transforms(examples):
-=======
     def transform_images(examples):
->>>>>>> 111228cb
         images = [augmentations(image.convert("RGB")) for image in examples["image"]]
         return {"input": images}
 
     logger.info(f"Dataset size: {len(dataset)}")
 
-<<<<<<< HEAD
-    dataset.set_transform(example_transforms)
-=======
     dataset.set_transform(transform_images)
->>>>>>> 111228cb
     train_dataloader = torch.utils.data.DataLoader(
         dataset, batch_size=args.train_batch_size, shuffle=True, num_workers=args.dataloader_num_workers
     )

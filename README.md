<p align="center">
    <br>
    <img src="https://github.com/huggingface/diffusers/raw/main/docs/source/imgs/diffusers_library.jpg" width="400"/>
    <br>
<p>
<p align="center">
    <a href="https://github.com/huggingface/diffusers/blob/main/LICENSE">
        <img alt="GitHub" src="https://img.shields.io/github/license/huggingface/datasets.svg?color=blue">
    </a>
    <a href="https://github.com/huggingface/diffusers/releases">
        <img alt="GitHub release" src="https://img.shields.io/github/release/huggingface/diffusers.svg">
    </a>
    <a href="CODE_OF_CONDUCT.md">
        <img alt="Contributor Covenant" src="https://img.shields.io/badge/Contributor%20Covenant-2.0-4baaaa.svg">
    </a>
</p>

🤗 Diffusers provides pretrained diffusion models across multiple modalities, such as vision and audio, and serves
as a modular toolbox for inference and training of diffusion models.

More precisely, 🤗 Diffusers offers:

- State-of-the-art diffusion pipelines that can be run in inference with just a couple of lines of code (see [src/diffusers/pipelines](https://github.com/huggingface/diffusers/tree/main/src/diffusers/pipelines)). Check [this overview](https://github.com/huggingface/diffusers/tree/main/src/diffusers/pipelines/README.md#pipelines-summary) to see all supported pipelines and their corresponding official papers.
- Various noise schedulers that can be used interchangeably for the preferred speed vs. quality trade-off in inference (see [src/diffusers/schedulers](https://github.com/huggingface/diffusers/tree/main/src/diffusers/schedulers)).
- Multiple types of models, such as UNet, can be used as building blocks in an end-to-end diffusion system (see [src/diffusers/models](https://github.com/huggingface/diffusers/tree/main/src/diffusers/models)).
- Training examples to show how to train the most popular diffusion model tasks (see [examples](https://github.com/huggingface/diffusers/tree/main/examples), *e.g.* [unconditional-image-generation](https://github.com/huggingface/diffusers/tree/main/examples/unconditional_image_generation)).

## Installation

**With `pip`**
    
```bash
pip install --upgrade diffusers
```

**With `conda`**

```sh
conda install -c conda-forge diffusers
```

**Apple Silicon (M1/M2) support**

Please, refer to [the documentation](https://huggingface.co/docs/diffusers/optimization/mps).

## Contributing

We ❤️  contributions from the open-source community! 
If you want to contribute to this library, please check out our [Contribution guide](https://github.com/huggingface/diffusers/blob/main/CONTRIBUTING.md).
You can look out for [issues](https://github.com/huggingface/diffusers/issues) you'd like to tackle to contribute to the library.
- See [Good first issues](https://github.com/huggingface/diffusers/issues?q=is%3Aopen+is%3Aissue+label%3A%22good+first+issue%22) for general opportunities to contribute
- See [New model/pipeline](https://github.com/huggingface/diffusers/issues?q=is%3Aopen+is%3Aissue+label%3A%22New+pipeline%2Fmodel%22) to contribute exciting new diffusion models / diffusion pipelines
- See [New scheduler](https://github.com/huggingface/diffusers/issues?q=is%3Aopen+is%3Aissue+label%3A%22New+scheduler%22)

Also, say 👋 in our public Discord channel <a href="https://discord.gg/G7tWnz98XR"><img alt="Join us on Discord" src="https://img.shields.io/discord/823813159592001537?color=5865F2&logo=discord&logoColor=white"></a>. We discuss the hottest trends about diffusion models, help each other with contributions, personal projects or
just hang out ☕.

## Quickstart

In order to get started, we recommend taking a look at two notebooks:

- The [Getting started with Diffusers](https://colab.research.google.com/github/huggingface/notebooks/blob/main/diffusers/diffusers_intro.ipynb) [![Open In Colab](https://colab.research.google.com/assets/colab-badge.svg)](https://colab.research.google.com/github/huggingface/notebooks/blob/main/diffusers/diffusers_intro.ipynb) notebook, which showcases an end-to-end example of usage for diffusion models, schedulers and pipelines.
  Take a look at this notebook to learn how to use the pipeline abstraction, which takes care of everything (model, scheduler, noise handling) for you, and also to understand each independent building block in the library.
- The [Training a diffusers model](https://colab.research.google.com/github/huggingface/notebooks/blob/main/diffusers/training_example.ipynb) [![Open In Colab](https://colab.research.google.com/assets/colab-badge.svg)](https://colab.research.google.com/github/huggingface/notebooks/blob/main/diffusers/training_example.ipynb) notebook summarizes diffusion models training methods. This notebook takes a step-by-step approach to training your
  diffusion models on an image dataset, with explanatory graphics. 
  
## **New** Stable Diffusion is now fully compatible with `diffusers`!  

Stable Diffusion is a text-to-image latent diffusion model created by the researchers and engineers from [CompVis](https://github.com/CompVis), [Stability AI](https://stability.ai/) and [LAION](https://laion.ai/). It's trained on 512x512 images from a subset of the [LAION-5B](https://laion.ai/blog/laion-5b/) database. This model uses a frozen CLIP ViT-L/14 text encoder to condition the model on text prompts. With its 860M UNet and 123M text encoder, the model is relatively lightweight and runs on a GPU with at least 10GB VRAM.
See the [model card](https://huggingface.co/CompVis/stable-diffusion) for more information.

You need to accept the model license before downloading or using the Stable Diffusion weights. Please, visit the [model card](https://huggingface.co/CompVis/stable-diffusion-v1-4), read the license and tick the checkbox if you agree. You have to be a registered user in 🤗 Hugging Face Hub, and you'll also need to use an access token for the code to work. For more information on access tokens, please refer to [this section](https://huggingface.co/docs/hub/security-tokens) of the documentation.
<<<<<<< HEAD


### Text-to-Image generation with Stable Diffusion

```python
# make sure you're logged in with `huggingface-cli login`
from torch import autocast
from diffusers import StableDiffusionPipeline

pipe = StableDiffusionPipeline.from_pretrained("CompVis/stable-diffusion-v1-4", use_auth_token=True)
pipe = pipe.to("cuda")

prompt = "a photo of an astronaut riding a horse on mars"
with autocast("cuda"):
    image = pipe(prompt).images[0]  
=======


### Text-to-Image generation with Stable Diffusion

We recommend using the model in [half-precision (`fp16`)](https://pytorch.org/blog/accelerating-training-on-nvidia-gpus-with-pytorch-automatic-mixed-precision/) as it gives almost always the same results as full
precision while being roughly twice as fast and requiring half the amount of GPU RAM.

```python
# make sure you're logged in with `huggingface-cli login`
from diffusers import StableDiffusionPipeline

pipe = StableDiffusionPipeline.from_pretrained("CompVis/stable-diffusion-v1-4", torch_type=torch.float16, revision="fp16")
pipe = pipe.to("cuda")

prompt = "a photo of an astronaut riding a horse on mars"
image = pipe(prompt).images[0]  
>>>>>>> 147b9fda
```

**Note**: If you don't want to use the token, you can also simply download the model weights
(after having [accepted the license](https://huggingface.co/CompVis/stable-diffusion-v1-4)) and pass
the path to the local folder to the `StableDiffusionPipeline`.

```
git lfs install
git clone https://huggingface.co/CompVis/stable-diffusion-v1-4
```

Assuming the folder is stored locally under `./stable-diffusion-v1-4`, you can also run stable diffusion
without requiring an authentication token:

```python
pipe = StableDiffusionPipeline.from_pretrained("./stable-diffusion-v1-4")
pipe = pipe.to("cuda")

prompt = "a photo of an astronaut riding a horse on mars"
<<<<<<< HEAD
with autocast("cuda"):
    image = pipe(prompt).images[0]  
```

If you are limited by GPU memory, you might want to consider using the model in `fp16` as 
well as chunking the attention computation.
=======
image = pipe(prompt).images[0]  
```

If you are limited by GPU memory, you might want to consider chunking the attention computation in addition 
to using `fp16`.
>>>>>>> 147b9fda
The following snippet should result in less than 4GB VRAM.

```python
pipe = StableDiffusionPipeline.from_pretrained(
    "CompVis/stable-diffusion-v1-4", 
    revision="fp16", 
    torch_dtype=torch.float16,
<<<<<<< HEAD
    use_auth_token=True
=======
>>>>>>> 147b9fda
)
pipe = pipe.to("cuda")

prompt = "a photo of an astronaut riding a horse on mars"
pipe.enable_attention_slicing()
<<<<<<< HEAD
with autocast("cuda"):
    image = pipe(prompt).images[0]  
```

Finally, if you wish to use a different scheduler, you can simply instantiate
=======
image = pipe(prompt).images[0]  
```

If you wish to use a different scheduler, you can simply instantiate
>>>>>>> 147b9fda
it before the pipeline and pass it to `from_pretrained`.
    
```python
from diffusers import LMSDiscreteScheduler

lms = LMSDiscreteScheduler(
    beta_start=0.00085, 
    beta_end=0.012, 
    beta_schedule="scaled_linear"
)

pipe = StableDiffusionPipeline.from_pretrained(
    "CompVis/stable-diffusion-v1-4", 
    revision="fp16", 
    torch_dtype=torch.float16,
    scheduler=lms,
<<<<<<< HEAD
    use_auth_token=True
)
pipe = pipe.to("cuda")

prompt = "a photo of an astronaut riding a horse on mars"
with autocast("cuda"):
    image = pipe(prompt).images[0]  
=======
)
pipe = pipe.to("cuda")

prompt = "a photo of an astronaut riding a horse on mars"
image = pipe(prompt).images[0]  
    
image.save("astronaut_rides_horse.png")
```

If you want to run Stable Diffusion on CPU or you want to have maximum precision on GPU, 
please run the model in the default *full-precision* setting:

```python
# make sure you're logged in with `huggingface-cli login`
from diffusers import StableDiffusionPipeline

pipe = StableDiffusionPipeline.from_pretrained("CompVis/stable-diffusion-v1-4")

# disable the following line if you run on CPU
pipe = pipe.to("cuda")

prompt = "a photo of an astronaut riding a horse on mars"
image = pipe(prompt).images[0]  
>>>>>>> 147b9fda
    
image.save("astronaut_rides_horse.png")
```

### Image-to-Image text-guided generation with Stable Diffusion

The `StableDiffusionImg2ImgPipeline` lets you pass a text prompt and an initial image to condition the generation of new images.

```python
<<<<<<< HEAD
from torch import autocast
=======
>>>>>>> 147b9fda
import requests
import torch
from PIL import Image
from io import BytesIO

from diffusers import StableDiffusionImg2ImgPipeline

# load the pipeline
device = "cuda"
model_id_or_path = "CompVis/stable-diffusion-v1-4"
pipe = StableDiffusionImg2ImgPipeline.from_pretrained(
    model_id_or_path,
    revision="fp16", 
    torch_dtype=torch.float16,
<<<<<<< HEAD
    use_auth_token=True
)
# or download via git clone https://huggingface.co/CompVis/stable-diffusion-v1-4
# and pass `model_id_or_path="./stable-diffusion-v1-4"` without having to use `use_auth_token=True`.
=======
)
# or download via git clone https://huggingface.co/CompVis/stable-diffusion-v1-4
# and pass `model_id_or_path="./stable-diffusion-v1-4"`.
>>>>>>> 147b9fda
pipe = pipe.to(device)

# let's download an initial image
url = "https://raw.githubusercontent.com/CompVis/stable-diffusion/main/assets/stable-samples/img2img/sketch-mountains-input.jpg"

response = requests.get(url)
init_image = Image.open(BytesIO(response.content)).convert("RGB")
init_image = init_image.resize((768, 512))

prompt = "A fantasy landscape, trending on artstation"

<<<<<<< HEAD
with autocast("cuda"):
    images = pipe(prompt=prompt, init_image=init_image, strength=0.75, guidance_scale=7.5).images
=======
images = pipe(prompt=prompt, init_image=init_image, strength=0.75, guidance_scale=7.5).images
>>>>>>> 147b9fda

images[0].save("fantasy_landscape.png")
```
You can also run this example on colab [![Open In Colab](https://colab.research.google.com/assets/colab-badge.svg)](https://colab.research.google.com/github/huggingface/notebooks/blob/main/diffusers/image_2_image_using_diffusers.ipynb)

### In-painting using Stable Diffusion

The `StableDiffusionInpaintPipeline` lets you edit specific parts of an image by providing a mask and text prompt.

```python
from io import BytesIO

<<<<<<< HEAD
from torch import autocast
=======
>>>>>>> 147b9fda
import torch
import requests
import PIL

from diffusers import StableDiffusionInpaintPipeline

def download_image(url):
    response = requests.get(url)
    return PIL.Image.open(BytesIO(response.content)).convert("RGB")

img_url = "https://raw.githubusercontent.com/CompVis/latent-diffusion/main/data/inpainting_examples/overture-creations-5sI6fQgYIuo.png"
mask_url = "https://raw.githubusercontent.com/CompVis/latent-diffusion/main/data/inpainting_examples/overture-creations-5sI6fQgYIuo_mask.png"

init_image = download_image(img_url).resize((512, 512))
mask_image = download_image(mask_url).resize((512, 512))

device = "cuda"
model_id_or_path = "CompVis/stable-diffusion-v1-4"
pipe = StableDiffusionInpaintPipeline.from_pretrained(
    model_id_or_path,
    revision="fp16", 
    torch_dtype=torch.float16,
<<<<<<< HEAD
    use_auth_token=True
)
# or download via git clone https://huggingface.co/CompVis/stable-diffusion-v1-4
# and pass `model_id_or_path="./stable-diffusion-v1-4"` without having to use `use_auth_token=True`.
pipe = pipe.to(device)

prompt = "a cat sitting on a bench"
with autocast("cuda"):
    images = pipe(prompt=prompt, init_image=init_image, mask_image=mask_image, strength=0.75).images
=======
)
# or download via git clone https://huggingface.co/CompVis/stable-diffusion-v1-4
# and pass `model_id_or_path="./stable-diffusion-v1-4"`.
pipe = pipe.to(device)

prompt = "a cat sitting on a bench"
images = pipe(prompt=prompt, init_image=init_image, mask_image=mask_image, strength=0.75).images
>>>>>>> 147b9fda

images[0].save("cat_on_bench.png")
```

### Tweak prompts reusing seeds and latents

You can generate your own latents to reproduce results, or tweak your prompt on a specific result you liked. [This notebook](https://github.com/pcuenca/diffusers-examples/blob/main/notebooks/stable-diffusion-seeds.ipynb) shows how to do it step by step. You can also run it in Google Colab [![Open In Colab](https://colab.research.google.com/assets/colab-badge.svg)](https://colab.research.google.com/github/pcuenca/diffusers-examples/blob/main/notebooks/stable-diffusion-seeds.ipynb).


For more details, check out [the Stable Diffusion notebook](https://colab.research.google.com/github/huggingface/notebooks/blob/main/diffusers/stable_diffusion.ipynb) [![Open In Colab](https://colab.research.google.com/assets/colab-badge.svg)](https://colab.research.google.com/github/huggingface/notebooks/blob/main/diffusers/stable_diffusion.ipynb)
and have a look into the [release notes](https://github.com/huggingface/diffusers/releases/tag/v0.2.0).
  
## Examples

There are many ways to try running Diffusers! Here we outline code-focused tools (primarily using `DiffusionPipeline`s and Google Colab) and interactive web-tools.

### Running Code

If you want to run the code yourself 💻, you can try out:
- [Text-to-Image Latent Diffusion](https://huggingface.co/CompVis/ldm-text2im-large-256)
```python
# !pip install diffusers transformers
from torch import autocast
from diffusers import DiffusionPipeline

device = "cuda"
model_id = "CompVis/ldm-text2im-large-256"

# load model and scheduler
ldm = DiffusionPipeline.from_pretrained(model_id)
ldm = ldm.to(device)

# run pipeline in inference (sample random noise and denoise)
prompt = "A painting of a squirrel eating a burger"
<<<<<<< HEAD
with autocast(device):
    image = ldm([prompt], num_inference_steps=50, eta=0.3, guidance_scale=6).images[0]
=======
image = ldm([prompt], num_inference_steps=50, eta=0.3, guidance_scale=6).images[0]
>>>>>>> 147b9fda

# save image
image.save("squirrel.png")
```
- [Unconditional Diffusion with discrete scheduler](https://huggingface.co/google/ddpm-celebahq-256)
```python
# !pip install diffusers
from torch import autocast
from diffusers import DDPMPipeline, DDIMPipeline, PNDMPipeline

model_id = "google/ddpm-celebahq-256"
device = "cuda"

# load model and scheduler
ddpm = DDPMPipeline.from_pretrained(model_id)  # you can replace DDPMPipeline with DDIMPipeline or PNDMPipeline for faster inference
ddpm.to(device)

# run pipeline in inference (sample random noise and denoise)
<<<<<<< HEAD
with autocast("cuda"):
    image = ddpm().images[0]
=======
image = ddpm().images[0]
>>>>>>> 147b9fda

# save image
image.save("ddpm_generated_image.png")
```
- [Unconditional Latent Diffusion](https://huggingface.co/CompVis/ldm-celebahq-256)
- [Unconditional Diffusion with continuous scheduler](https://huggingface.co/google/ncsnpp-ffhq-1024)
<<<<<<< HEAD

**Other Notebooks**:
* [image-to-image generation with Stable Diffusion](https://colab.research.google.com/github/huggingface/notebooks/blob/main/diffusers/image_2_image_using_diffusers.ipynb) ![Open In Colab](https://colab.research.google.com/assets/colab-badge.svg),
* [tweak images via repeated Stable Diffusion seeds](https://colab.research.google.com/github/pcuenca/diffusers-examples/blob/main/notebooks/stable-diffusion-seeds.ipynb) ![Open In Colab](https://colab.research.google.com/assets/colab-badge.svg),

=======

**Other Notebooks**:
* [image-to-image generation with Stable Diffusion](https://colab.research.google.com/github/huggingface/notebooks/blob/main/diffusers/image_2_image_using_diffusers.ipynb) ![Open In Colab](https://colab.research.google.com/assets/colab-badge.svg),
* [tweak images via repeated Stable Diffusion seeds](https://colab.research.google.com/github/pcuenca/diffusers-examples/blob/main/notebooks/stable-diffusion-seeds.ipynb) ![Open In Colab](https://colab.research.google.com/assets/colab-badge.svg),

>>>>>>> 147b9fda
### Web Demos
If you just want to play around with some web demos, you can try out the following 🚀 Spaces:
| Model                          	| Hugging Face Spaces                                                                                                                                               	|
|--------------------------------	|-------------------------------------------------------------------------------------------------------------------------------------------------------------------	|
| Text-to-Image Latent Diffusion 	| [![Hugging Face Spaces](https://img.shields.io/badge/%F0%9F%A4%97%20Hugging%20Face-Spaces-blue)](https://huggingface.co/spaces/CompVis/text2img-latent-diffusion) 	|
| Faces generator                	| [![Hugging Face Spaces](https://img.shields.io/badge/%F0%9F%A4%97%20Hugging%20Face-Spaces-blue)](https://huggingface.co/spaces/CompVis/celeba-latent-diffusion)    	|
| DDPM with different schedulers 	| [![Hugging Face Spaces](https://img.shields.io/badge/%F0%9F%A4%97%20Hugging%20Face-Spaces-blue)](https://huggingface.co/spaces/fusing/celeba-diffusion)           	|
| Conditional generation from sketch  	| [![Hugging Face Spaces](https://img.shields.io/badge/%F0%9F%A4%97%20Hugging%20Face-Spaces-blue)](https://huggingface.co/spaces/huggingface/diffuse-the-rest)           	|
| Composable diffusion | [![Hugging Face Spaces](https://img.shields.io/badge/%F0%9F%A4%97%20Hugging%20Face-Spaces-blue)](https://huggingface.co/spaces/Shuang59/Composable-Diffusion)           	|

## Definitions

**Models**: Neural network that models $p_\theta(\mathbf{x}_{t-1}|\mathbf{x}_t)$ (see image below) and is trained end-to-end to *denoise* a noisy input to an image.
*Examples*: UNet, Conditioned UNet, 3D UNet, Transformer UNet

<p align="center">
    <img src="https://user-images.githubusercontent.com/10695622/174349667-04e9e485-793b-429a-affe-096e8199ad5b.png" width="800"/>
    <br>
    <em> Figure from DDPM paper (https://arxiv.org/abs/2006.11239). </em>
<p>
    
**Schedulers**: Algorithm class for both **inference** and **training**.
The class provides functionality to compute previous image according to alpha, beta schedule as well as predict noise for training.
*Examples*: [DDPM](https://arxiv.org/abs/2006.11239), [DDIM](https://arxiv.org/abs/2010.02502), [PNDM](https://arxiv.org/abs/2202.09778), [DEIS](https://arxiv.org/abs/2204.13902)

<p align="center">
    <img src="https://user-images.githubusercontent.com/10695622/174349706-53d58acc-a4d1-4cda-b3e8-432d9dc7ad38.png" width="800"/>
    <br>
    <em> Sampling and training algorithms. Figure from DDPM paper (https://arxiv.org/abs/2006.11239). </em>
<p>
    

**Diffusion Pipeline**: End-to-end pipeline that includes multiple diffusion models, possible text encoders, ...
*Examples*: Glide, Latent-Diffusion, Imagen, DALL-E 2

<p align="center">
    <img src="https://user-images.githubusercontent.com/10695622/174348898-481bd7c2-5457-4830-89bc-f0907756f64c.jpeg" width="550"/>
    <br>
    <em> Figure from ImageGen (https://imagen.research.google/). </em>
<p>
    
## Philosophy

- Readability and clarity is preferred over highly optimized code. A strong importance is put on providing readable, intuitive and elementary code design. *E.g.*, the provided [schedulers](https://github.com/huggingface/diffusers/tree/main/src/diffusers/schedulers) are separated from the provided [models](https://github.com/huggingface/diffusers/tree/main/src/diffusers/models) and provide well-commented code that can be read alongside the original paper.
- Diffusers is **modality independent** and focuses on providing pretrained models and tools to build systems that generate **continuous outputs**, *e.g.* vision and audio.
- Diffusion models and schedulers are provided as concise, elementary building blocks. In contrast, diffusion pipelines are a collection of end-to-end diffusion systems that can be used out-of-the-box, should stay as close as possible to their original implementation and can include components of another library, such as text-encoders. Examples for diffusion pipelines are [Glide](https://github.com/openai/glide-text2im) and [Latent Diffusion](https://github.com/CompVis/latent-diffusion).

## In the works

For the first release, 🤗 Diffusers focuses on text-to-image diffusion techniques. However, diffusers can be used for much more than that! Over the upcoming releases, we'll be focusing on:

- Diffusers for audio
- Diffusers for reinforcement learning (initial work happening in https://github.com/huggingface/diffusers/pull/105).
- Diffusers for video generation
- Diffusers for molecule generation (initial work happening in https://github.com/huggingface/diffusers/pull/54)

A few pipeline components are already being worked on, namely:

- BDDMPipeline for spectrogram-to-sound vocoding
- GLIDEPipeline to support OpenAI's GLIDE model
- Grad-TTS for text to audio generation / conditional audio generation

We want diffusers to be a toolbox useful for diffusers models in general; if you find yourself limited in any way by the current API, or would like to see additional models, schedulers, or techniques, please open a [GitHub issue](https://github.com/huggingface/diffusers/issues) mentioning what you would like to see.

## Credits

This library concretizes previous work by many different authors and would not have been possible without their great research and implementations. We'd like to thank, in particular, the following implementations which have helped us in our development and without which the API could not have been as polished today:

- @CompVis' latent diffusion models library, available [here](https://github.com/CompVis/latent-diffusion)
- @hojonathanho original DDPM implementation, available [here](https://github.com/hojonathanho/diffusion) as well as the extremely useful translation into PyTorch by @pesser, available [here](https://github.com/pesser/pytorch_diffusion)
- @ermongroup's DDIM implementation, available [here](https://github.com/ermongroup/ddim).
- @yang-song's Score-VE and Score-VP implementations, available [here](https://github.com/yang-song/score_sde_pytorch)

We also want to thank @heejkoo for the very helpful overview of papers, code and resources on diffusion models, available [here](https://github.com/heejkoo/Awesome-Diffusion-Models) as well as @crowsonkb and @rromb for useful discussions and insights.

## Citation

```bibtex
@misc{von-platen-etal-2022-diffusers,
  author = {Patrick von Platen and Suraj Patil and Anton Lozhkov and Pedro Cuenca and Nathan Lambert and Kashif Rasul and Mishig Davaadorj and Thomas Wolf},
  title = {Diffusers: State-of-the-art diffusion models},
  year = {2022},
  publisher = {GitHub},
  journal = {GitHub repository},
  howpublished = {\url{https://github.com/huggingface/diffusers}}
}
```<|MERGE_RESOLUTION|>--- conflicted
+++ resolved
@@ -70,23 +70,6 @@
 See the [model card](https://huggingface.co/CompVis/stable-diffusion) for more information.
 
 You need to accept the model license before downloading or using the Stable Diffusion weights. Please, visit the [model card](https://huggingface.co/CompVis/stable-diffusion-v1-4), read the license and tick the checkbox if you agree. You have to be a registered user in 🤗 Hugging Face Hub, and you'll also need to use an access token for the code to work. For more information on access tokens, please refer to [this section](https://huggingface.co/docs/hub/security-tokens) of the documentation.
-<<<<<<< HEAD
-
-
-### Text-to-Image generation with Stable Diffusion
-
-```python
-# make sure you're logged in with `huggingface-cli login`
-from torch import autocast
-from diffusers import StableDiffusionPipeline
-
-pipe = StableDiffusionPipeline.from_pretrained("CompVis/stable-diffusion-v1-4", use_auth_token=True)
-pipe = pipe.to("cuda")
-
-prompt = "a photo of an astronaut riding a horse on mars"
-with autocast("cuda"):
-    image = pipe(prompt).images[0]  
-=======
 
 
 ### Text-to-Image generation with Stable Diffusion
@@ -103,7 +86,6 @@
 
 prompt = "a photo of an astronaut riding a horse on mars"
 image = pipe(prompt).images[0]  
->>>>>>> 147b9fda
 ```
 
 **Note**: If you don't want to use the token, you can also simply download the model weights
@@ -123,20 +105,11 @@
 pipe = pipe.to("cuda")
 
 prompt = "a photo of an astronaut riding a horse on mars"
-<<<<<<< HEAD
-with autocast("cuda"):
-    image = pipe(prompt).images[0]  
-```
-
-If you are limited by GPU memory, you might want to consider using the model in `fp16` as 
-well as chunking the attention computation.
-=======
 image = pipe(prompt).images[0]  
 ```
 
 If you are limited by GPU memory, you might want to consider chunking the attention computation in addition 
 to using `fp16`.
->>>>>>> 147b9fda
 The following snippet should result in less than 4GB VRAM.
 
 ```python
@@ -144,27 +117,15 @@
     "CompVis/stable-diffusion-v1-4", 
     revision="fp16", 
     torch_dtype=torch.float16,
-<<<<<<< HEAD
-    use_auth_token=True
-=======
->>>>>>> 147b9fda
 )
 pipe = pipe.to("cuda")
 
 prompt = "a photo of an astronaut riding a horse on mars"
 pipe.enable_attention_slicing()
-<<<<<<< HEAD
-with autocast("cuda"):
-    image = pipe(prompt).images[0]  
-```
-
-Finally, if you wish to use a different scheduler, you can simply instantiate
-=======
 image = pipe(prompt).images[0]  
 ```
 
 If you wish to use a different scheduler, you can simply instantiate
->>>>>>> 147b9fda
 it before the pipeline and pass it to `from_pretrained`.
     
 ```python
@@ -181,15 +142,6 @@
     revision="fp16", 
     torch_dtype=torch.float16,
     scheduler=lms,
-<<<<<<< HEAD
-    use_auth_token=True
-)
-pipe = pipe.to("cuda")
-
-prompt = "a photo of an astronaut riding a horse on mars"
-with autocast("cuda"):
-    image = pipe(prompt).images[0]  
-=======
 )
 pipe = pipe.to("cuda")
 
@@ -213,7 +165,6 @@
 
 prompt = "a photo of an astronaut riding a horse on mars"
 image = pipe(prompt).images[0]  
->>>>>>> 147b9fda
     
 image.save("astronaut_rides_horse.png")
 ```
@@ -223,10 +174,6 @@
 The `StableDiffusionImg2ImgPipeline` lets you pass a text prompt and an initial image to condition the generation of new images.
 
 ```python
-<<<<<<< HEAD
-from torch import autocast
-=======
->>>>>>> 147b9fda
 import requests
 import torch
 from PIL import Image
@@ -241,16 +188,9 @@
     model_id_or_path,
     revision="fp16", 
     torch_dtype=torch.float16,
-<<<<<<< HEAD
-    use_auth_token=True
-)
-# or download via git clone https://huggingface.co/CompVis/stable-diffusion-v1-4
-# and pass `model_id_or_path="./stable-diffusion-v1-4"` without having to use `use_auth_token=True`.
-=======
 )
 # or download via git clone https://huggingface.co/CompVis/stable-diffusion-v1-4
 # and pass `model_id_or_path="./stable-diffusion-v1-4"`.
->>>>>>> 147b9fda
 pipe = pipe.to(device)
 
 # let's download an initial image
@@ -262,12 +202,7 @@
 
 prompt = "A fantasy landscape, trending on artstation"
 
-<<<<<<< HEAD
-with autocast("cuda"):
-    images = pipe(prompt=prompt, init_image=init_image, strength=0.75, guidance_scale=7.5).images
-=======
 images = pipe(prompt=prompt, init_image=init_image, strength=0.75, guidance_scale=7.5).images
->>>>>>> 147b9fda
 
 images[0].save("fantasy_landscape.png")
 ```
@@ -280,10 +215,6 @@
 ```python
 from io import BytesIO
 
-<<<<<<< HEAD
-from torch import autocast
-=======
->>>>>>> 147b9fda
 import torch
 import requests
 import PIL
@@ -306,17 +237,6 @@
     model_id_or_path,
     revision="fp16", 
     torch_dtype=torch.float16,
-<<<<<<< HEAD
-    use_auth_token=True
-)
-# or download via git clone https://huggingface.co/CompVis/stable-diffusion-v1-4
-# and pass `model_id_or_path="./stable-diffusion-v1-4"` without having to use `use_auth_token=True`.
-pipe = pipe.to(device)
-
-prompt = "a cat sitting on a bench"
-with autocast("cuda"):
-    images = pipe(prompt=prompt, init_image=init_image, mask_image=mask_image, strength=0.75).images
-=======
 )
 # or download via git clone https://huggingface.co/CompVis/stable-diffusion-v1-4
 # and pass `model_id_or_path="./stable-diffusion-v1-4"`.
@@ -324,7 +244,6 @@
 
 prompt = "a cat sitting on a bench"
 images = pipe(prompt=prompt, init_image=init_image, mask_image=mask_image, strength=0.75).images
->>>>>>> 147b9fda
 
 images[0].save("cat_on_bench.png")
 ```
@@ -347,7 +266,6 @@
 - [Text-to-Image Latent Diffusion](https://huggingface.co/CompVis/ldm-text2im-large-256)
 ```python
 # !pip install diffusers transformers
-from torch import autocast
 from diffusers import DiffusionPipeline
 
 device = "cuda"
@@ -359,12 +277,7 @@
 
 # run pipeline in inference (sample random noise and denoise)
 prompt = "A painting of a squirrel eating a burger"
-<<<<<<< HEAD
-with autocast(device):
-    image = ldm([prompt], num_inference_steps=50, eta=0.3, guidance_scale=6).images[0]
-=======
 image = ldm([prompt], num_inference_steps=50, eta=0.3, guidance_scale=6).images[0]
->>>>>>> 147b9fda
 
 # save image
 image.save("squirrel.png")
@@ -372,7 +285,6 @@
 - [Unconditional Diffusion with discrete scheduler](https://huggingface.co/google/ddpm-celebahq-256)
 ```python
 # !pip install diffusers
-from torch import autocast
 from diffusers import DDPMPipeline, DDIMPipeline, PNDMPipeline
 
 model_id = "google/ddpm-celebahq-256"
@@ -383,31 +295,18 @@
 ddpm.to(device)
 
 # run pipeline in inference (sample random noise and denoise)
-<<<<<<< HEAD
-with autocast("cuda"):
-    image = ddpm().images[0]
-=======
 image = ddpm().images[0]
->>>>>>> 147b9fda
 
 # save image
 image.save("ddpm_generated_image.png")
 ```
 - [Unconditional Latent Diffusion](https://huggingface.co/CompVis/ldm-celebahq-256)
 - [Unconditional Diffusion with continuous scheduler](https://huggingface.co/google/ncsnpp-ffhq-1024)
-<<<<<<< HEAD
 
 **Other Notebooks**:
 * [image-to-image generation with Stable Diffusion](https://colab.research.google.com/github/huggingface/notebooks/blob/main/diffusers/image_2_image_using_diffusers.ipynb) ![Open In Colab](https://colab.research.google.com/assets/colab-badge.svg),
 * [tweak images via repeated Stable Diffusion seeds](https://colab.research.google.com/github/pcuenca/diffusers-examples/blob/main/notebooks/stable-diffusion-seeds.ipynb) ![Open In Colab](https://colab.research.google.com/assets/colab-badge.svg),
 
-=======
-
-**Other Notebooks**:
-* [image-to-image generation with Stable Diffusion](https://colab.research.google.com/github/huggingface/notebooks/blob/main/diffusers/image_2_image_using_diffusers.ipynb) ![Open In Colab](https://colab.research.google.com/assets/colab-badge.svg),
-* [tweak images via repeated Stable Diffusion seeds](https://colab.research.google.com/github/pcuenca/diffusers-examples/blob/main/notebooks/stable-diffusion-seeds.ipynb) ![Open In Colab](https://colab.research.google.com/assets/colab-badge.svg),
-
->>>>>>> 147b9fda
 ### Web Demos
 If you just want to play around with some web demos, you can try out the following 🚀 Spaces:
 | Model                          	| Hugging Face Spaces                                                                                                                                               	|

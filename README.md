--- conflicted
+++ resolved
@@ -120,19 +120,14 @@
 
 ## Installation
 
-<<<<<<< HEAD
 **With `pip`**
     
-```
-pip install diffusers  # should install diffusers 0.1.2
-=======
 ```bash
 pip install diffusers  # should install diffusers 0.1.3
->>>>>>> d23cf987
 ```
 
 **With `conda`**
-    
+
 ```sh
 conda install -c conda-forge diffusers
 ```
